import argparse
<<<<<<< HEAD
import json
import os
import urlparse
import glob
import warnings
import logging
import signal
from BaseHTTPServer import BaseHTTPRequestHandler, HTTPServer
from rasa_nlu.config import RasaNLUConfig
from rasa_nlu.data_router import DataRouter


class RasaNLUServer(object):
    def __init__(self, config):
        self.server = None
        self.config = config
        self.data_router = DataRouter(config)

    def __create_interpreter(self):
        model_dir = self.config.server_model_dir
        metadata, backend = None, None

        if model_dir is not None:
            # download model from S3 if needed
            if not os.path.isdir(model_dir):
                try:
                    from rasa_nlu.persistor import Persistor
                    p = Persistor(self.config.path, self.config.aws_region, self.config.bucket_name)
                    p.fetch_and_extract('{0}.tar.gz'.format(os.path.basename(model_dir)))
                except:
                    warnings.warn("using default interpreter, couldn't find model dir or fetch it from S3")

            metadata = json.loads(open(os.path.join(model_dir, 'metadata.json'), 'rb').read())
            backend = metadata["backend"]
        elif self.config.backend:
            logging.warn("backend '%s' specified in config, but no model directory is configured. " +
                         "Using 'hello-goodby' backend instead!", self.config.backend)

        if backend is None:
            from interpreters.simple_interpreter import HelloGoodbyeInterpreter
            logging.info("using default hello-goodby backend")
            return HelloGoodbyeInterpreter()
        elif backend.lower() == 'mitie':
            logging.info("using mitie backend")
            from interpreters.mitie_interpreter import MITIEInterpreter
            return MITIEInterpreter(**metadata)
        elif backend.lower() == 'spacy_sklearn':
            logging.info("using spacy + sklearn backend")
            from interpreters.spacy_sklearn_interpreter import SpacySklearnInterpreter
            return SpacySklearnInterpreter(**metadata)
        else:
            raise ValueError("unknown backend : {0}".format(backend))

    def __create_emulator(self):
        mode = self.config.emulate
        if mode is None:
            from emulators import NoEmulator
            return NoEmulator()
        elif mode.lower() == 'wit':
            from emulators.wit import WitEmulator
            return WitEmulator()
        elif mode.lower() == 'luis':
            from emulators.luis import LUISEmulator
            return LUISEmulator()
        elif mode.lower() == 'api':
            from emulators.api import ApiEmulator
            return ApiEmulator()
        else:
            raise ValueError("unknown mode : {0}".format(mode))

    def start(self):
        self.server = HTTPServer(('', self.config.port), lambda *args: RasaRequestHandler(self.data_router, *args))
        logging.info('Started http server on port %s' % self.config.port)
        self.server.serve_forever()

    def stop(self):
        logging.info('^C received. Aborting.')
        if len(self.data_router.responses) > 0:
            logging.info('saving logs')
            self.data_router.write_logs()
        if self.server is not None:
            logging.info('shutting down server')
            self.server.socket.close()


class RasaRequestHandler(BaseHTTPRequestHandler):
    def __init__(self, data_router, *args):
        self.data_router = data_router
        BaseHTTPRequestHandler.__init__(self, *args)

    def _set_headers(self):
        self.send_response(200)
        self.send_header('Content-type', 'application/json')
        self.end_headers()

    def auth_err(self):
        self.send_response(401)
        self.wfile.write("unauthorized")

    def get_response(self, data_dict):
        if u'q' not in data_dict:
            return json.dumps({"error": "Invalid parse parameter specified"})

        data = self.data_router.extract(data_dict)
        result = self.data_router.parse(data)
        response = self.data_router.format(result)
        return json.dumps(response)
=======
import logging
import os
from functools import wraps
>>>>>>> 20a013a1

from flask import Flask
from flask import current_app
from flask import json
from flask import jsonify
from flask import request
from gevent.wsgi import WSGIServer

from rasa_nlu.config import RasaNLUConfig, DEFAULT_CONFIG_LOCATION
from rasa_nlu.data_router import DataRouter
from rasa_nlu.utils import mitie
from rasa_nlu.utils import spacy

app = Flask(__name__)


def create_argparser():
    parser = argparse.ArgumentParser(description='parse incoming text')
    parser.add_argument('-c', '--config',
                        help="config file, all the command line options can also be passed via a (json-formatted) " +
                             "config file. NB command line args take precedence")
    parser.add_argument('-d', '--server_model_dir',
                        help='directory containing model to for parser to use')
    parser.add_argument('-e', '--emulate', choices=['wit', 'luis', 'api'],
                        help='which service to emulate (default: None i.e. use simple built in format)')
    parser.add_argument('-l', '--language', choices=['de', 'en'], help="model and data language")
    parser.add_argument('-m', '--mitie_file',
                        help='file with mitie total_word_feature_extractor')
    parser.add_argument('-p', '--path', help="path where model files will be saved")
    parser.add_argument('-P', '--port', type=int, help='port on which to run server')
    parser.add_argument('-t', '--token',
                        help="auth token. If set, reject requests which don't provide this token as a query parameter")
    parser.add_argument('-w', '--write', help='file where logs will be saved')

    return parser


def __create_interpreter(config):
    def load_model_from_s3(model_dir):
        try:
            from rasa_nlu.persistor import Persistor
            p = Persistor(config['path'], config['aws_region'], config['bucket_name'])
            p.fetch_and_extract('{0}.tar.gz'.format(os.path.basename(model_dir)))
        except Exception as e:
            logging.warn("Using default interpreter, couldn't fetch model: {}".format(e.message))

    model_dir = config['server_model_dir']
    metadata, backend = None, None

    if model_dir is not None:
        # download model from S3 if needed
        if not os.path.isdir(model_dir):
            load_model_from_s3(model_dir)

        with open(os.path.join(model_dir, 'metadata.json'), 'rb') as meta_file:
            metadata = json.loads(meta_file.read())
        backend = metadata.get("backend")
    elif config['backend']:
        logging.warn("backend '%s' specified in config, but no model directory ('server_model_dir') is configured. " +
                     "Using 'hello-goodby' backend instead!", config['backend'])

    if backend is None:
        from interpreters.simple_interpreter import HelloGoodbyeInterpreter
        logging.info("using default hello-goodby backend")
        return HelloGoodbyeInterpreter()
    elif backend.lower() == mitie.MITIE_BACKEND_NAME:
        logging.info("using mitie backend")
        from interpreters.mitie_interpreter import MITIEInterpreter
        return MITIEInterpreter(**metadata)
    elif backend.lower() == mitie.MITIE_SKLEARN_BACKEND_NAME:
        logging.info("using mitie_sklearn backend")
        from interpreters.mitie_sklearn_interpreter import MITIESklearnInterpreter
        return MITIESklearnInterpreter(**metadata)
    elif backend.lower() == spacy.SPACY_BACKEND_NAME:
        logging.info("using spacy + sklearn backend")
        from interpreters.spacy_sklearn_interpreter import SpacySklearnInterpreter
        return SpacySklearnInterpreter(**metadata)
    else:
        raise ValueError("unknown backend : {0}".format(backend))


def __create_emulator(config):
    mode = config['emulate']
    if mode is None:
        from emulators import NoEmulator
        return NoEmulator()
    elif mode.lower() == 'wit':
        from emulators.wit import WitEmulator
        return WitEmulator()
    elif mode.lower() == 'luis':
        from emulators.luis import LUISEmulator
        return LUISEmulator()
    elif mode.lower() == 'api':
        from emulators.api import ApiEmulator
        return ApiEmulator()
    else:
        raise ValueError("unknown mode : {0}".format(mode))


def requires_auth(f):
    @wraps(f)
    def decorated(*args, **kwargs):
        token = request.args.get('token', '')
        if current_app.data_router.token is None or token == current_app.data_router.token:
            return f(*args, **kwargs)
        return "unauthorized", 401

    return decorated


@app.route("/parse", methods=['GET', 'POST'])
@requires_auth
def parse_get():
    if request.method == 'GET':
        request_params = request.args
    else:
        request_params = request.get_json(force=True)
    if 'q' not in request_params:
        return jsonify(error="Invalid parse parameter specified")
    else:
        data = current_app.data_router.extract(request_params)
        response = current_app.data_router.parse(data["text"])
        formatted = current_app.data_router.format_response(response)
        return jsonify(formatted)


@app.route("/status", methods=['GET'])
@requires_auth
def status():
    return jsonify(current_app.data_router.get_status())


@app.route("/", methods=['GET'])
@requires_auth
def hello():
    return "hello"


@app.route("/train", methods=['POST'])
@requires_auth
def train():
    data_string = request.get_data(as_text=True)
    current_app.data_router.start_train_proc(data_string)
    return jsonify(info="training started with pid {0}".format(current_app.data_router.train_proc.pid))


def setup_app(config):
    logging.basicConfig(filename=config['log_file'], level=config['log_level'])
    logging.captureWarnings(True)
    logging.info(config.view())

    logging.debug("Creating a new data router")
    emulator = __create_emulator(config)
    interpreter = __create_interpreter(config)
    app.data_router = DataRouter(config, interpreter, emulator)
    return app


if __name__ == '__main__':
    # Running as standalone python application
    parser = create_argparser()
    cmdline_args = {key: val for key, val in vars(parser.parse_args()).items() if val is not None}
    rasa_config = RasaNLUConfig(cmdline_args.get("config"), os.environ, cmdline_args)
    http_server = WSGIServer(('0.0.0.0', rasa_config['port']), setup_app(rasa_config))
    logging.info('Started http server on port %s' % rasa_config['port'])
    http_server.serve_forever()

if __name__ == 'rasa_nlu.server':
    # Running in WSGI container, configuration will be loaded from the default location
    # There is no common support for WSGI runners to pass arguments to the application, hence we need to fallback to
    # a default location for the configuration where all the settings should be placed in.
    rasa_config = RasaNLUConfig(env_vars=os.environ)
    _app = setup_app(rasa_config)
    logging.info("Finished setting up application")
    application = _app<|MERGE_RESOLUTION|>--- conflicted
+++ resolved
@@ -1,129 +1,17 @@
 import argparse
-<<<<<<< HEAD
-import json
-import os
-import urlparse
-import glob
-import warnings
-import logging
-import signal
-from BaseHTTPServer import BaseHTTPRequestHandler, HTTPServer
-from rasa_nlu.config import RasaNLUConfig
-from rasa_nlu.data_router import DataRouter
-
-
-class RasaNLUServer(object):
-    def __init__(self, config):
-        self.server = None
-        self.config = config
-        self.data_router = DataRouter(config)
-
-    def __create_interpreter(self):
-        model_dir = self.config.server_model_dir
-        metadata, backend = None, None
-
-        if model_dir is not None:
-            # download model from S3 if needed
-            if not os.path.isdir(model_dir):
-                try:
-                    from rasa_nlu.persistor import Persistor
-                    p = Persistor(self.config.path, self.config.aws_region, self.config.bucket_name)
-                    p.fetch_and_extract('{0}.tar.gz'.format(os.path.basename(model_dir)))
-                except:
-                    warnings.warn("using default interpreter, couldn't find model dir or fetch it from S3")
-
-            metadata = json.loads(open(os.path.join(model_dir, 'metadata.json'), 'rb').read())
-            backend = metadata["backend"]
-        elif self.config.backend:
-            logging.warn("backend '%s' specified in config, but no model directory is configured. " +
-                         "Using 'hello-goodby' backend instead!", self.config.backend)
-
-        if backend is None:
-            from interpreters.simple_interpreter import HelloGoodbyeInterpreter
-            logging.info("using default hello-goodby backend")
-            return HelloGoodbyeInterpreter()
-        elif backend.lower() == 'mitie':
-            logging.info("using mitie backend")
-            from interpreters.mitie_interpreter import MITIEInterpreter
-            return MITIEInterpreter(**metadata)
-        elif backend.lower() == 'spacy_sklearn':
-            logging.info("using spacy + sklearn backend")
-            from interpreters.spacy_sklearn_interpreter import SpacySklearnInterpreter
-            return SpacySklearnInterpreter(**metadata)
-        else:
-            raise ValueError("unknown backend : {0}".format(backend))
-
-    def __create_emulator(self):
-        mode = self.config.emulate
-        if mode is None:
-            from emulators import NoEmulator
-            return NoEmulator()
-        elif mode.lower() == 'wit':
-            from emulators.wit import WitEmulator
-            return WitEmulator()
-        elif mode.lower() == 'luis':
-            from emulators.luis import LUISEmulator
-            return LUISEmulator()
-        elif mode.lower() == 'api':
-            from emulators.api import ApiEmulator
-            return ApiEmulator()
-        else:
-            raise ValueError("unknown mode : {0}".format(mode))
-
-    def start(self):
-        self.server = HTTPServer(('', self.config.port), lambda *args: RasaRequestHandler(self.data_router, *args))
-        logging.info('Started http server on port %s' % self.config.port)
-        self.server.serve_forever()
-
-    def stop(self):
-        logging.info('^C received. Aborting.')
-        if len(self.data_router.responses) > 0:
-            logging.info('saving logs')
-            self.data_router.write_logs()
-        if self.server is not None:
-            logging.info('shutting down server')
-            self.server.socket.close()
-
-
-class RasaRequestHandler(BaseHTTPRequestHandler):
-    def __init__(self, data_router, *args):
-        self.data_router = data_router
-        BaseHTTPRequestHandler.__init__(self, *args)
-
-    def _set_headers(self):
-        self.send_response(200)
-        self.send_header('Content-type', 'application/json')
-        self.end_headers()
-
-    def auth_err(self):
-        self.send_response(401)
-        self.wfile.write("unauthorized")
-
-    def get_response(self, data_dict):
-        if u'q' not in data_dict:
-            return json.dumps({"error": "Invalid parse parameter specified"})
-
-        data = self.data_router.extract(data_dict)
-        result = self.data_router.parse(data)
-        response = self.data_router.format(result)
-        return json.dumps(response)
-=======
 import logging
 import os
 from functools import wraps
->>>>>>> 20a013a1
 
 from flask import Flask
 from flask import current_app
-from flask import json
 from flask import jsonify
 from flask import request
 from gevent.wsgi import WSGIServer
 
-from rasa_nlu.config import RasaNLUConfig, DEFAULT_CONFIG_LOCATION
+from rasa_nlu.config import RasaNLUConfig
 from rasa_nlu.data_router import DataRouter
-from rasa_nlu.utils import mitie
-from rasa_nlu.utils import spacy
+
 
 app = Flask(__name__)
 
@@ -149,68 +37,6 @@
     return parser
 
 
-def __create_interpreter(config):
-    def load_model_from_s3(model_dir):
-        try:
-            from rasa_nlu.persistor import Persistor
-            p = Persistor(config['path'], config['aws_region'], config['bucket_name'])
-            p.fetch_and_extract('{0}.tar.gz'.format(os.path.basename(model_dir)))
-        except Exception as e:
-            logging.warn("Using default interpreter, couldn't fetch model: {}".format(e.message))
-
-    model_dir = config['server_model_dir']
-    metadata, backend = None, None
-
-    if model_dir is not None:
-        # download model from S3 if needed
-        if not os.path.isdir(model_dir):
-            load_model_from_s3(model_dir)
-
-        with open(os.path.join(model_dir, 'metadata.json'), 'rb') as meta_file:
-            metadata = json.loads(meta_file.read())
-        backend = metadata.get("backend")
-    elif config['backend']:
-        logging.warn("backend '%s' specified in config, but no model directory ('server_model_dir') is configured. " +
-                     "Using 'hello-goodby' backend instead!", config['backend'])
-
-    if backend is None:
-        from interpreters.simple_interpreter import HelloGoodbyeInterpreter
-        logging.info("using default hello-goodby backend")
-        return HelloGoodbyeInterpreter()
-    elif backend.lower() == mitie.MITIE_BACKEND_NAME:
-        logging.info("using mitie backend")
-        from interpreters.mitie_interpreter import MITIEInterpreter
-        return MITIEInterpreter(**metadata)
-    elif backend.lower() == mitie.MITIE_SKLEARN_BACKEND_NAME:
-        logging.info("using mitie_sklearn backend")
-        from interpreters.mitie_sklearn_interpreter import MITIESklearnInterpreter
-        return MITIESklearnInterpreter(**metadata)
-    elif backend.lower() == spacy.SPACY_BACKEND_NAME:
-        logging.info("using spacy + sklearn backend")
-        from interpreters.spacy_sklearn_interpreter import SpacySklearnInterpreter
-        return SpacySklearnInterpreter(**metadata)
-    else:
-        raise ValueError("unknown backend : {0}".format(backend))
-
-
-def __create_emulator(config):
-    mode = config['emulate']
-    if mode is None:
-        from emulators import NoEmulator
-        return NoEmulator()
-    elif mode.lower() == 'wit':
-        from emulators.wit import WitEmulator
-        return WitEmulator()
-    elif mode.lower() == 'luis':
-        from emulators.luis import LUISEmulator
-        return LUISEmulator()
-    elif mode.lower() == 'api':
-        from emulators.api import ApiEmulator
-        return ApiEmulator()
-    else:
-        raise ValueError("unknown mode : {0}".format(mode))
-
-
 def requires_auth(f):
     @wraps(f)
     def decorated(*args, **kwargs):
@@ -233,7 +59,7 @@
         return jsonify(error="Invalid parse parameter specified")
     else:
         data = current_app.data_router.extract(request_params)
-        response = current_app.data_router.parse(data["text"])
+        response = current_app.data_router.parse(data)
         formatted = current_app.data_router.format_response(response)
         return jsonify(formatted)
 
@@ -264,9 +90,7 @@
     logging.info(config.view())
 
     logging.debug("Creating a new data router")
-    emulator = __create_emulator(config)
-    interpreter = __create_interpreter(config)
-    app.data_router = DataRouter(config, interpreter, emulator)
+    app.data_router = DataRouter(config)
     return app
 
 
