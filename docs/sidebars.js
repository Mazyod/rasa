--- conflicted
+++ resolved
@@ -38,15 +38,6 @@
             'tuning-your-model',
             'testing-your-assistant',
             'setting-up-ci-cd',
-<<<<<<< HEAD
-=======
-            {
-              type: 'category',
-              label: 'Deploying Your Assistant',
-              collapsed: true,
-              items: ['deploy/introduction', 'deploy/deploy-rasa', 'deploy/deploy-action-server', 'deploy/deploy-rasa-x'],
-            },
->>>>>>> d86c6728
           ],
         },
         "glossary",
