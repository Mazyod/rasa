import asyncio
import os
import random
import pytest
import sys
import uuid

from sanic.request import Request

from typing import Iterator, Callable

from _pytest.tmpdir import TempdirFactory
from pathlib import Path
from sanic import Sanic
from typing import Text, List, Optional, Dict, Any
from unittest.mock import Mock

import rasa.shared.utils.io
from rasa import server
from rasa.core import config
from rasa.core.agent import Agent, load_agent
from rasa.core.brokers.broker import EventBroker
from rasa.core.channels import channel, RestInput
from rasa.shared.core.domain import SessionConfig, Domain
from rasa.shared.core.events import UserUttered
from rasa.core.exporter import Exporter
from rasa.core.policies import Policy
from rasa.core.policies.memoization import AugmentedMemoizationPolicy
import rasa.core.run
from rasa.core.tracker_store import InMemoryTrackerStore, TrackerStore
from rasa.model import get_model
from rasa.train import TrainingResult, train_async
from rasa.utils.common import TempDirectoryPath
from tests.core.conftest import (
    DEFAULT_DOMAIN_PATH_WITH_SLOTS,
    DEFAULT_STACK_CONFIG,
    DEFAULT_STORIES_FILE,
    END_TO_END_STORY_FILE,
    INCORRECT_NLU_DATA,
)

DEFAULT_CONFIG_PATH = "rasa/cli/default_config.yml"

DEFAULT_NLU_DATA = "examples/moodbot/data/nlu.yml"

# we reuse a bit of pytest's own testing machinery, this should eventually come
# from a separatedly installable pytest-cli plugin.
pytest_plugins = ["pytester"]


# these tests are run separately
collect_ignore_glob = ["docs/*.py"]


# https://github.com/pytest-dev/pytest-asyncio/issues/68
# this event_loop is used by pytest-asyncio, and redefining it
# is currently the only way of changing the scope of this fixture
@pytest.yield_fixture(scope="session")
def event_loop(request: Request) -> Iterator[asyncio.AbstractEventLoop]:
    loop = asyncio.get_event_loop_policy().new_event_loop()
    yield loop
    loop.close()


@pytest.fixture(scope="session")
async def _trained_default_agent(tmpdir_factory: TempdirFactory) -> Agent:
    model_path = tmpdir_factory.mktemp("model").strpath

    agent = Agent(
        "data/test_domains/default_with_slots.yml",
        policies=[AugmentedMemoizationPolicy(max_history=3)],
    )

    training_data = await agent.load_data(DEFAULT_STORIES_FILE)
    agent.train(training_data)
    agent.persist(model_path)
    return agent


def reset_conversation_state(agent: Agent) -> Agent:
    # Clean tracker store after each test so tests don't affect each other
    agent.tracker_store = InMemoryTrackerStore(agent.domain)
    agent.domain.session_config = SessionConfig.default()
    return agent


@pytest.fixture
async def default_agent(_trained_default_agent: Agent) -> Agent:
    return reset_conversation_state(_trained_default_agent)


@pytest.fixture(scope="session")
async def trained_moodbot_path(trained_async) -> Text:
    return await trained_async(
        domain="examples/moodbot/domain.yml",
        config="examples/moodbot/config.yml",
        training_files="examples/moodbot/data/",
    )


@pytest.fixture(scope="session")
async def unpacked_trained_moodbot_path(
    trained_moodbot_path: Text,
) -> TempDirectoryPath:
    return get_model(trained_moodbot_path)


@pytest.fixture(scope="session")
async def stack_agent(trained_rasa_model: Text) -> Agent:
    return await load_agent(model_path=trained_rasa_model)


@pytest.fixture(scope="session")
async def core_agent(trained_core_model: Text) -> Agent:
    return await load_agent(model_path=trained_core_model)


@pytest.fixture(scope="session")
async def nlu_agent(trained_nlu_model: Text) -> Agent:
    return await load_agent(model_path=trained_nlu_model)


@pytest.fixture(scope="session")
def default_domain_path() -> Text:
    return DEFAULT_DOMAIN_PATH_WITH_SLOTS


@pytest.fixture(scope="session")
def default_domain() -> Domain:
    return Domain.load(DEFAULT_DOMAIN_PATH_WITH_SLOTS)


@pytest.fixture(scope="session")
def default_stories_file() -> Text:
    return DEFAULT_STORIES_FILE


@pytest.fixture(scope="session")
def default_stack_config() -> Text:
    return DEFAULT_STACK_CONFIG


@pytest.fixture(scope="session")
def default_nlu_data() -> Text:
    return DEFAULT_NLU_DATA


@pytest.fixture(scope="session")
def incorrect_nlu_data() -> Text:
    return INCORRECT_NLU_DATA


@pytest.fixture(scope="session")
def end_to_end_story_file() -> Text:
    return END_TO_END_STORY_FILE


@pytest.fixture(scope="session")
def default_config() -> List[Policy]:
    return config.load(DEFAULT_CONFIG_PATH)


@pytest.fixture(scope="session")
def trained_async(tmpdir_factory: TempdirFactory) -> Callable:
    async def _train(
        *args: Any, output_path: Optional[Text] = None, **kwargs: Any
    ) -> Optional[Text]:
        if output_path is None:
            output_path = str(tmpdir_factory.mktemp("models"))

<<<<<<< HEAD
        result = await train_async(*args, output_path=output_path, **kwargs)
        return result.model
=======
        return await train_async(*args, output=output_path, **kwargs)
>>>>>>> 5ab53500

    return _train


@pytest.fixture(scope="session")
async def trained_rasa_model(
    trained_async: Callable,
    default_domain_path: Text,
    default_nlu_data: Text,
    default_stories_file: Text,
) -> Text:
    trained_stack_model_path = await trained_async(
        domain=default_domain_path,
        config=DEFAULT_STACK_CONFIG,
        training_files=[default_nlu_data, default_stories_file],
    )

    return trained_stack_model_path


@pytest.fixture(scope="session")
async def trained_core_model(
    trained_async: Callable,
    default_domain_path: Text,
    default_nlu_data: Text,
    default_stories_file: Text,
) -> Text:
    trained_core_model_path = await trained_async(
        domain=default_domain_path,
        config=DEFAULT_STACK_CONFIG,
        training_files=[default_stories_file],
    )

    return trained_core_model_path


@pytest.fixture(scope="session")
async def trained_nlu_model(
    trained_async: Callable,
    default_domain_path: Text,
    default_config: List[Policy],
    default_nlu_data: Text,
    default_stories_file: Text,
) -> Text:
    trained_nlu_model_path = await trained_async(
        domain=default_domain_path,
        config=DEFAULT_STACK_CONFIG,
        training_files=[default_nlu_data],
    )

    return trained_nlu_model_path


@pytest.fixture(scope="session")
def moodbot_domain() -> Domain:
    domain_path = os.path.join("examples", "moodbot", "domain.yml")
    return Domain.load(domain_path)


@pytest.fixture
async def rasa_server(stack_agent: Agent) -> Sanic:
    app = server.create_app(agent=stack_agent)
    channel.register([RestInput()], app, "/webhooks/")
    return app


@pytest.fixture
async def rasa_core_server(core_agent: Agent) -> Sanic:
    app = server.create_app(agent=core_agent)
    channel.register([RestInput()], app, "/webhooks/")
    return app


@pytest.fixture
async def rasa_nlu_server(nlu_agent: Agent) -> Sanic:
    app = server.create_app(agent=nlu_agent)
    channel.register([RestInput()], app, "/webhooks/")
    return app


@pytest.fixture
async def rasa_server_secured(default_agent: Agent) -> Sanic:
    app = server.create_app(agent=default_agent, auth_token="rasa", jwt_secret="core")
    channel.register([RestInput()], app, "/webhooks/")
    return app


@pytest.fixture
async def rasa_server_without_api() -> Sanic:
    app = rasa.core.run._create_app_without_api()
    channel.register([RestInput()], app, "/webhooks/")
    return app


@pytest.fixture(scope="session")
def project() -> Text:
    import tempfile
    from rasa.cli.scaffold import create_initial_project

    directory = tempfile.mkdtemp()
    create_initial_project(directory)

    return directory


def write_endpoint_config_to_yaml(
    path: Path, data: Dict[Text, Any], endpoints_filename: Text = "endpoints.yml"
) -> Path:
    endpoints_path = path / endpoints_filename

    # write endpoints config to file
    rasa.shared.utils.io.write_yaml(data, endpoints_path)
    return endpoints_path


def random_user_uttered_event(timestamp: Optional[float] = None) -> UserUttered:
    return UserUttered(
        uuid.uuid4().hex,
        timestamp=timestamp if timestamp is not None else random.random(),
    )


def pytest_runtest_setup(item) -> None:
    if (
        "skip_on_windows" in [mark.name for mark in item.iter_markers()]
        and sys.platform == "win32"
    ):
        pytest.skip("cannot run on Windows")


class MockExporter(Exporter):
    """Mocked `Exporter` class."""

    def __init__(
        self,
        tracker_store: TrackerStore = Mock(),
        event_broker: EventBroker = Mock(),
        endpoints_path: Text = "",
    ) -> None:
        super().__init__(tracker_store, event_broker, endpoints_path)<|MERGE_RESOLUTION|>--- conflicted
+++ resolved
@@ -168,12 +168,8 @@
         if output_path is None:
             output_path = str(tmpdir_factory.mktemp("models"))
 
-<<<<<<< HEAD
-        result = await train_async(*args, output_path=output_path, **kwargs)
+        result = await train_async(*args, output=output_path, **kwargs)
         return result.model
-=======
-        return await train_async(*args, output=output_path, **kwargs)
->>>>>>> 5ab53500
 
     return _train
 
