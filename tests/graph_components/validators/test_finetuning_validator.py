--- conflicted
+++ resolved
@@ -10,12 +10,8 @@
 from rasa.engine.graph import ExecutionContext, GraphComponent, GraphSchema, SchemaNode
 from rasa.engine.storage.resource import Resource
 from rasa.engine.storage.storage import ModelStorage
-<<<<<<< HEAD
 from rasa.graph_components.validators.finetuning_validator import FinetuningValidator
-=======
-from rasa.graph_components.validators.finetuning_validator import FineTuningValidator
 from rasa.nlu.tokenizers.whitespace_tokenizer import WhitespaceTokenizerGraphComponent
->>>>>>> c5880216
 from rasa.shared.constants import (
     DEFAULT_CONFIG_PATH,
     DEFAULT_DATA_PATH,
@@ -36,7 +32,9 @@
     return Resource("FineTuningValidator")
 
 
-ValidationMethodType = Callable[[TrainingDataImporter, Dict[Text, Any]], None]
+ValidationMethodType = Callable[
+    [TrainingDataImporter, Dict[Text, Any]], TrainingDataImporter
+]
 
 
 @pytest.fixture
@@ -44,17 +42,13 @@
     default_model_storage: ModelStorage,
     default_execution_context: ExecutionContext,
     default_resource: Resource,
-<<<<<<< HEAD
-) -> Callable[[bool, bool], FinetuningValidator]:
+) -> Callable[[bool, bool, Dict[Text, Any], GraphSchema], FinetuningValidator]:
     def inner(
-        finetuning: bool, load: bool, config: Dict[Text, bool]
+        finetuning: bool,
+        load: bool,
+        config: Dict[Text, Any],
+        graph_schema: Optional[GraphSchema] = None,
     ) -> FinetuningValidator:
-=======
-) -> Callable[[bool, bool, GraphSchema], FineTuningValidator]:
-    def inner(
-        finetuning: bool, load: bool, graph_schema: Optional[GraphSchema] = None
-    ) -> FineTuningValidator:
->>>>>>> c5880216
         if load:
             constructor = FinetuningValidator.load
         else:
@@ -75,15 +69,8 @@
 
 @pytest.fixture
 def get_validation_method(
-<<<<<<< HEAD
-    get_finetuning_validator: Callable[
-        [bool, bool, Dict[Text, bool]], FinetuningValidator
-    ],
-) -> Callable[[bool, bool, bool, bool], ValidationMethodType]:
-=======
-    get_finetuning_validator: Callable[[bool, bool], FineTuningValidator],
+    get_finetuning_validator: Callable[[bool, bool], FinetuningValidator],
 ) -> Callable[[bool, bool, bool, bool, GraphSchema], ValidationMethodType]:
->>>>>>> c5880216
     def inner(
         finetuning: bool,
         load: bool,
@@ -92,39 +79,13 @@
         graph_schema: Optional[GraphSchema] = None,
     ) -> ValidationMethodType:
         validator = get_finetuning_validator(
-<<<<<<< HEAD
             finetuning=finetuning,
             load=load,
             config={"validate_core": core, "validate_nlu": nlu},
+            graph_schema=graph_schema,
         )
-        # if core and nlu:
-        #     method = "validate"
-        # elif core:
-        #     method = "validate_core_only"
-        # elif nlu:
-        #     method = "validate_nlu_only"
-        # else:
-        #     method = "validate"
-        # func = getattr(validator, method)
-        # if not core and not nlu:
-        #     func = functools.partial(func, nlu=False, core=False)
+
         return validator.validate
-=======
-            finetuning=finetuning, load=load, graph_schema=graph_schema
-        )
-        if core and nlu:
-            method = "validate"
-        elif core:
-            method = "validate_core_only"
-        elif nlu:
-            method = "validate_nlu_only"
-        else:
-            method = "validate"
-        func = getattr(validator, method)
-        if not core and not nlu:
-            func = functools.partial(func, nlu=False, core=False)
-        return func
->>>>>>> c5880216
 
     return inner
 
