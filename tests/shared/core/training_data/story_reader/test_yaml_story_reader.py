from pathlib import Path
from typing import Text, List, Dict, Optional

import pytest

from rasa.shared.exceptions import FileNotFoundException, YamlSyntaxException
import rasa.shared.utils.io
from rasa.shared.constants import LATEST_TRAINING_DATA_FORMAT_VERSION
from rasa.core.actions.action import ACTION_LISTEN_NAME
from rasa.core import training
from rasa.shared.core.constants import RULE_SNIPPET_ACTION_NAME
from rasa.shared.core.domain import Domain
from rasa.shared.core.training_data import loading
from rasa.shared.core.events import ActionExecuted, UserUttered, SlotSet, ActiveLoop
from rasa.shared.core.training_data.story_reader.yaml_story_reader import (
    YAMLStoryReader,
    DEFAULT_VALUE_TEXT_SLOTS,
)
from rasa.shared.core.training_data.structures import StoryStep, RuleStep


@pytest.fixture()
async def rule_steps_without_stories(domain: Domain) -> List[StoryStep]:
    yaml_file = "data/test_yaml_stories/rules_without_stories.yml"

    return await loading.load_data_from_files([yaml_file], domain)


async def test_can_read_test_story_with_slots(domain: Domain):
    trackers = await training.load_data(
        "data/test_yaml_stories/simple_story_with_only_end.yml",
        domain,
        use_story_concatenation=False,
        tracker_limit=1000,
        remove_duplicates=False,
    )
    assert len(trackers) == 1

    assert trackers[0].events[-2] == SlotSet(key="name", value="peter")
    assert trackers[0].events[-1] == ActionExecuted("action_listen")


@pytest.mark.parametrize(
    "domain_dict",
    [
        {"slots": {"my_slot": {"type": "text"}}},
        {"slots": {"my_slot": {"type": "list"}}},
    ],
)
async def test_default_slot_value_if_slots_referenced_by_name_only(domain_dict: Dict):
    story = """
    stories:
    - story: my story
      steps:
      - intent: greet
      - slot_was_set:
        - my_slot
    """

    reader = YAMLStoryReader(Domain.from_dict(domain_dict))
    events = reader.read_from_string(story)[0].events

    assert isinstance(events[-1], SlotSet)
    assert events[-1].value


@pytest.mark.parametrize(
    "domain_dict",
    [
        {"slots": {"my_slot": {"type": "categorical"}}},
        {"slots": {"my_slot": {"type": "float"}}},
    ],
)
async def test_default_slot_value_if_incompatible_slots_referenced_by_name_only(
    domain_dict: Dict,
):
    story = """
    stories:
    - story: my story
      steps:
      - intent: greet
      - slot_was_set:
        - my_slot
    """

    reader = YAMLStoryReader(Domain.from_dict(domain_dict))
    with pytest.warns(UserWarning):
        events = reader.read_from_string(story)[0].events

    assert isinstance(events[-1], SlotSet)
    assert events[-1].value is None


async def test_default_slot_value_if_no_domain():
    story = """
    stories:
    - story: my story
      steps:
      - intent: greet
      - slot_was_set:
        - my_slot
    """

    reader = YAMLStoryReader()
    with pytest.warns(None) as warnings:
        events = reader.read_from_string(story)[0].events

    assert isinstance(events[-1], SlotSet)
    assert events[-1].value is None
    assert not warnings


async def test_default_slot_value_if_unfeaturized_slot():
    story = """
    stories:
    - story: my story
      steps:
      - intent: greet
      - slot_was_set:
        - my_slot
    """
    domain = Domain.from_dict(
        {"intents": ["greet"], "slots": {"my_slot": {"type": "any"}}}
    )
    reader = YAMLStoryReader(domain)
    with pytest.warns(None) as warnings:
        events = reader.read_from_string(story)[0].events

    assert isinstance(events[-1], SlotSet)
    assert events[-1].value is None
    assert not warnings


async def test_can_read_test_story_with_entities_slot_autofill(domain: Domain):
    trackers = await training.load_data(
        "data/test_yaml_stories/story_with_or_and_entities.yml",
        domain,
        use_story_concatenation=False,
        tracker_limit=1000,
        remove_duplicates=False,
    )
    assert len(trackers) == 2

    assert trackers[0].events[-3] == UserUttered(
        intent={"name": "greet", "confidence": 1.0},
        parse_data={
            "text": "/greet",
            "intent_ranking": [{"confidence": 1.0, "name": "greet"}],
            "intent": {"confidence": 1.0, "name": "greet"},
            "entities": [],
        },
    )
    assert trackers[0].events[-2] == ActionExecuted("utter_greet")
    assert trackers[0].events[-1] == ActionExecuted("action_listen")

    assert trackers[1].events[-4] == UserUttered(
        intent={"name": "greet", "confidence": 1.0},
        entities=[{"entity": "name", "value": "peter"}],
        parse_data={
            "text": "/greet",
            "intent_ranking": [{"confidence": 1.0, "name": "greet"}],
            "intent": {"confidence": 1.0, "name": "greet"},
            "entities": [{"entity": "name", "value": "peter"}],
        },
    )
    assert trackers[1].events[-3] == SlotSet(key="name", value="peter")
    assert trackers[1].events[-2] == ActionExecuted("utter_greet")
    assert trackers[1].events[-1] == ActionExecuted("action_listen")


async def test_can_read_test_story_with_entities_without_value(domain: Domain):
    trackers = await training.load_data(
        "data/test_yaml_stories/story_with_or_and_entities_with_no_value.yml",
        domain,
        use_story_concatenation=False,
        tracker_limit=1000,
        remove_duplicates=False,
    )
    assert len(trackers) == 1

    assert trackers[0].events[-4] == UserUttered(
        intent={"name": "greet", "confidence": 1.0},
        entities=[{"entity": "name", "value": ""}],
        parse_data={
            "text": "/greet",
            "intent_ranking": [{"confidence": 1.0, "name": "greet"}],
            "intent": {"confidence": 1.0, "name": "greet"},
            "entities": [{"entity": "name", "value": ""}],
        },
    )
    assert trackers[0].events[-2] == ActionExecuted("utter_greet")
    assert trackers[0].events[-1] == ActionExecuted("action_listen")


@pytest.mark.parametrize(
    "file,is_yaml_file",
    [
        ("data/test_yaml_stories/stories.yml", True),
        ("data/test_md/end_to_end_story.md", False),
        ("data/test_yaml_stories/rules_without_stories.yml", True),
    ],
)
async def test_is_yaml_file(file: Text, is_yaml_file: bool):
    assert YAMLStoryReader.is_stories_file(file) == is_yaml_file


<<<<<<< HEAD
@pytest.mark.parametrize(
    "file,keys,expected_result",
    [
        ("data/test_yaml_stories/stories.yml", ["stories"], True),
        ("data/test_yaml_stories/stories.yml", ["something_else"], False),
        ("data/test_yaml_stories/stories.yml", ["stories", "something_else"], True),
        (
            "data/test_domains/default_retrieval_intents.yml",
            ["intents", "responses"],
            True,
        ),
        ("data/test_yaml_stories/rules_without_stories.yml", ["rules"], True),
        ("data/test_yaml_stories/rules_without_stories.yml", ["stories"], False),
        ("data/test_stories/stories.md", ["something"], False),
    ],
)
async def test_is_key_in_yaml(file: Text, keys: List[Text], expected_result: bool):
    assert YAMLStoryReader.is_key_in_yaml(file, *keys) == expected_result


async def test_is_key_in_yaml_with_unicode_files():
    # This shouldn't raise
    assert YAMLStoryReader.is_key_in_yaml(
        "./data/test_nlu_no_responses/nlu_with_unicode.yml", "nlu"
    )


async def test_yaml_intent_with_leading_slash_warning(default_domain: Domain):
=======
async def test_yaml_intent_with_leading_slash_warning(domain: Domain):
>>>>>>> 4b8f7459
    yaml_file = "data/test_wrong_yaml_stories/intent_with_leading_slash.yml"

    with pytest.warns(UserWarning) as record:
        tracker = await training.load_data(
            yaml_file,
            domain,
            use_story_concatenation=False,
            tracker_limit=1000,
            remove_duplicates=False,
        )

    # one for leading slash
    assert len(record) == 1

    assert tracker[0].latest_message == UserUttered(intent={"name": "simple"})


async def test_yaml_slot_without_value_is_parsed(domain: Domain):
    yaml_file = "data/test_yaml_stories/story_with_slot_was_set.yml"

    tracker = await training.load_data(
        yaml_file,
        domain,
        use_story_concatenation=False,
        tracker_limit=1000,
        remove_duplicates=False,
    )

    assert tracker[0].events[-2] == SlotSet(key="name", value=DEFAULT_VALUE_TEXT_SLOTS)


async def test_yaml_wrong_yaml_format_warning(domain: Domain):
    yaml_file = "data/test_wrong_yaml_stories/wrong_yaml.yml"

    with pytest.raises(YamlSyntaxException):
        _ = await training.load_data(
            yaml_file,
            domain,
            use_story_concatenation=False,
            tracker_limit=1000,
            remove_duplicates=False,
        )


async def test_read_rules_with_stories(domain: Domain):

    yaml_file = "data/test_yaml_stories/stories_and_rules.yml"

    steps = await loading.load_data_from_files([yaml_file], domain)

    ml_steps = [s for s in steps if not isinstance(s, RuleStep)]
    rule_steps = [s for s in steps if isinstance(s, RuleStep)]

    # this file contains three rules and three ML stories
    assert len(ml_steps) == 3
    assert len(rule_steps) == 3

    assert rule_steps[0].block_name == "rule 1"
    assert rule_steps[1].block_name == "rule 2"
    assert rule_steps[2].block_name == "rule 3"

    assert ml_steps[0].block_name == "simple_story_without_checkpoint"
    assert ml_steps[1].block_name == "simple_story_with_only_start"
    assert ml_steps[2].block_name == "simple_story_with_only_end"


def test_read_rules_without_stories(rule_steps_without_stories: List[StoryStep]):
    ml_steps = [s for s in rule_steps_without_stories if not isinstance(s, RuleStep)]
    rule_steps = [s for s in rule_steps_without_stories if isinstance(s, RuleStep)]

    # this file contains five rules and no ML stories
    assert len(ml_steps) == 0
    assert len(rule_steps) == 8


def test_rule_with_condition(rule_steps_without_stories: List[StoryStep]):
    rule = rule_steps_without_stories[0]
    assert rule.block_name == "Rule with condition"
    assert rule.events == [
        ActiveLoop("loop_q_form"),
        SlotSet("requested_slot", "some_slot"),
        ActionExecuted(RULE_SNIPPET_ACTION_NAME),
        UserUttered(
            intent={"name": "inform", "confidence": 1.0},
            entities=[{"entity": "some_slot", "value": "bla"}],
        ),
        ActionExecuted("loop_q_form"),
    ]


def test_rule_without_condition(rule_steps_without_stories: List[StoryStep]):
    rule = rule_steps_without_stories[1]
    assert rule.block_name == "Rule without condition"
    assert rule.events == [
        ActionExecuted(RULE_SNIPPET_ACTION_NAME),
        UserUttered(intent={"name": "explain", "confidence": 1.0}),
        ActionExecuted("utter_explain_some_slot"),
        ActionExecuted("loop_q_form"),
        ActiveLoop("loop_q_form"),
    ]


def test_rule_with_explicit_wait_for_user_message(
    rule_steps_without_stories: List[StoryStep],
):
    rule = rule_steps_without_stories[2]
    assert rule.block_name == "Rule which explicitly waits for user input when finished"
    assert rule.events == [
        ActionExecuted(RULE_SNIPPET_ACTION_NAME),
        UserUttered(intent={"name": "explain", "confidence": 1.0}),
        ActionExecuted("utter_explain_some_slot"),
    ]


def test_rule_which_hands_over_at_end(rule_steps_without_stories: List[StoryStep]):
    rule = rule_steps_without_stories[3]
    assert rule.block_name == "Rule after which another action should be predicted"
    assert rule.events == [
        ActionExecuted(RULE_SNIPPET_ACTION_NAME),
        UserUttered(intent={"name": "explain", "confidence": 1.0}),
        ActionExecuted("utter_explain_some_slot"),
        ActionExecuted(RULE_SNIPPET_ACTION_NAME),
    ]


def test_conversation_start_rule(rule_steps_without_stories: List[StoryStep]):
    rule = rule_steps_without_stories[4]
    assert rule.block_name == "Rule which only applies to conversation start"
    assert rule.events == [
        UserUttered(intent={"name": "explain", "confidence": 1.0}),
        ActionExecuted("utter_explain_some_slot"),
    ]


async def test_warning_if_intent_not_in_domain(domain: Domain):
    stories = """
    stories:
    - story: I am gonna make you explode 💥
      steps:
      # Intent defined in user key.
      - intent: definitely not in domain
    """

    reader = YAMLStoryReader(domain)
    yaml_content = rasa.shared.utils.io.read_yaml(stories)

    with pytest.warns(UserWarning) as record:
        reader.read_from_parsed_yaml(yaml_content)

    # one for missing intent
    assert len(record) == 1


async def test_no_warning_if_intent_in_domain(domain: Domain):
    stories = (
        f'version: "{LATEST_TRAINING_DATA_FORMAT_VERSION}"\n'
        f"stories:\n"
        f"- story: I am fine 💥\n"
        f"  steps:\n"
        f"  - intent: greet"
    )

    reader = YAMLStoryReader(domain)
    yaml_content = rasa.shared.utils.io.read_yaml(stories)

    with pytest.warns(None) as record:
        reader.read_from_parsed_yaml(yaml_content)

    assert not len(record)


async def test_parsing_of_e2e_stories(domain: Domain):
    yaml_file = "data/test_yaml_stories/stories_hybrid_e2e.yml"
    tracker = await training.load_data(
        yaml_file,
        domain,
        use_story_concatenation=False,
        tracker_limit=1000,
        remove_duplicates=False,
    )

    assert len(tracker) == 1

    actual = list(tracker[0].events)

    expected = [
        ActionExecuted(ACTION_LISTEN_NAME),
        UserUttered(intent={"name": "simple"}),
        ActionExecuted("utter_greet"),
        ActionExecuted(ACTION_LISTEN_NAME),
        UserUttered(
            "I am looking for a Kenyan restaurant",
            {"name": None},
            entities=[{"start": 19, "end": 25, "value": "Kenyan", "entity": "cuisine"}],
        ),
        ActionExecuted("", action_text="good for you"),
        ActionExecuted(ACTION_LISTEN_NAME),
        UserUttered(intent={"name": "goodbye"}),
        ActionExecuted("utter_goodbye"),
        ActionExecuted(ACTION_LISTEN_NAME),
        UserUttered("One more thing", {"name": None}),
        ActionExecuted("", action_text="What?"),
        ActionExecuted(ACTION_LISTEN_NAME),
    ]

    assert actual == expected


async def test_active_loop_is_parsed(domain: Domain):
    stories = (
        f'version: "{LATEST_TRAINING_DATA_FORMAT_VERSION}"\n'
        f"stories:\n"
        f"- story: name\n"
        f"  steps:\n"
        f"  - intent: greet\n"
        f"  - active_loop: null"
    )

    reader = YAMLStoryReader(domain)
    yaml_content = rasa.shared.utils.io.read_yaml(stories)

    with pytest.warns(None) as record:
        reader.read_from_parsed_yaml(yaml_content)

    assert not len(record)


def test_is_test_story_file(tmp_path: Path):
    path = str(tmp_path / "test_stories.yml")
    rasa.shared.utils.io.write_yaml({"stories": []}, path)
    assert YAMLStoryReader.is_test_stories_file(path)


def test_is_not_test_story_file_if_it_doesnt_contain_stories(tmp_path: Path):
    path = str(tmp_path / "test_stories.yml")
    rasa.shared.utils.io.write_yaml({"nlu": []}, path)
    assert not YAMLStoryReader.is_test_stories_file(path)


def test_is_not_test_story_file_raises_if_file_does_not_exist(tmp_path: Path):
    path = str(tmp_path / "test_stories.yml")
    with pytest.raises(FileNotFoundException):
        YAMLStoryReader.is_test_stories_file(path)


def test_is_not_test_story_file_without_test_prefix(tmp_path: Path):
    path = str(tmp_path / "stories.yml")
    rasa.shared.utils.io.write_yaml({"stories": []}, path)
    assert not YAMLStoryReader.is_test_stories_file(path)


def test_end_to_end_story_with_shortcut_intent():
    intent = "greet"
    plain_text = f'/{intent}{{"name": "test"}}'
    story = f"""
stories:
- story: my story
  steps:
  - user: |
      {plain_text}
    intent: {intent}
    """

    story_as_yaml = rasa.shared.utils.io.read_yaml(story)
    steps = YAMLStoryReader(use_e2e=True).read_from_parsed_yaml(story_as_yaml)
    user_uttered = steps[0].events[0]

    assert user_uttered == UserUttered(
        plain_text,
        intent={"name": intent},
        entities=[{"entity": "name", "start": 6, "end": 22, "value": "test"}],
    )


def test_end_to_end_story_with_entities():
    story = """
stories:
- story: my story
  steps:
  - intent: greet
    entities:
    - city: Berlin
      role: from
    """

    story_as_yaml = rasa.shared.utils.io.read_yaml(story)

    steps = YAMLStoryReader().read_from_parsed_yaml(story_as_yaml)
    user_uttered = steps[0].events[0]

    assert user_uttered == UserUttered(
        None,
        intent={"name": "greet"},
        entities=[{"entity": "city", "value": "Berlin", "role": "from"}],
    )


def test_read_mixed_training_data_file(domain: Domain):
    training_data_file = "data/test_mixed_yaml_training_data/training_data.yml"

    reader = YAMLStoryReader(domain)
    yaml_content = rasa.shared.utils.io.read_yaml_file(training_data_file)

    with pytest.warns(None) as record:
        reader.read_from_parsed_yaml(yaml_content)
        assert not len(record)


def test_or_statement_if_not_training_mode():
    stories = """
    stories:
    - story: hello world
      steps:
      - or:
        - intent: intent1
        - intent: intent2
      - action: some_action
      - intent: intent3
      - action: other_action
    """

    reader = YAMLStoryReader(is_used_for_training=False)
    yaml_content = rasa.shared.utils.io.read_yaml(stories)

    steps = reader.read_from_parsed_yaml(yaml_content)

    assert len(steps) == 1

    assert len(steps[0].events) == 4  # 4 events in total
    assert len(steps[0].start_checkpoints) == 1
    assert steps[0].start_checkpoints[0].name == "STORY_START"
    assert steps[0].end_checkpoints == []

    or_statement = steps[0].events[0]
    assert isinstance(or_statement, list)  # But first one is a list (OR)

    assert or_statement[0].intent["name"] == "intent1"
    assert or_statement[1].intent["name"] == "intent2"


@pytest.mark.parametrize(
    "file,warning",
    [
        ("data/test_yaml_stories/test_base_retrieval_intent_story.yml", None),
        (
            "data/test_yaml_stories/non_test_full_retrieval_intent_story.yml",
            UserWarning,
        ),
    ],
)
async def test_story_with_retrieval_intent_warns(
    file: Text, warning: Optional["Warning"]
):
    reader = YAMLStoryReader(is_used_for_training=False)

    with pytest.warns(warning) as record:
        reader.read_from_file(file)

    assert len(record) == (1 if warning else 0)


@pytest.mark.parametrize("is_conversation_test", [True, False])
def test_handles_mixed_steps_for_test_and_e2e_stories(is_conversation_test):
    stories = """
    stories:
    - story: hello world
      steps:
      - user: Hi
      - bot: Hello?
      - user: Well...
        intent: suspicion
    """

    reader = YAMLStoryReader(use_e2e=is_conversation_test)
    yaml_content = rasa.shared.utils.io.read_yaml(stories)

    steps = reader.read_from_parsed_yaml(yaml_content)

    events = steps[0].events
    assert len(events) == 3
    assert events[0].text == "Hi"
    assert events[1].action_text == "Hello?"
    assert events[2].text == "Well..."<|MERGE_RESOLUTION|>--- conflicted
+++ resolved
@@ -204,38 +204,7 @@
     assert YAMLStoryReader.is_stories_file(file) == is_yaml_file
 
 
-<<<<<<< HEAD
-@pytest.mark.parametrize(
-    "file,keys,expected_result",
-    [
-        ("data/test_yaml_stories/stories.yml", ["stories"], True),
-        ("data/test_yaml_stories/stories.yml", ["something_else"], False),
-        ("data/test_yaml_stories/stories.yml", ["stories", "something_else"], True),
-        (
-            "data/test_domains/default_retrieval_intents.yml",
-            ["intents", "responses"],
-            True,
-        ),
-        ("data/test_yaml_stories/rules_without_stories.yml", ["rules"], True),
-        ("data/test_yaml_stories/rules_without_stories.yml", ["stories"], False),
-        ("data/test_stories/stories.md", ["something"], False),
-    ],
-)
-async def test_is_key_in_yaml(file: Text, keys: List[Text], expected_result: bool):
-    assert YAMLStoryReader.is_key_in_yaml(file, *keys) == expected_result
-
-
-async def test_is_key_in_yaml_with_unicode_files():
-    # This shouldn't raise
-    assert YAMLStoryReader.is_key_in_yaml(
-        "./data/test_nlu_no_responses/nlu_with_unicode.yml", "nlu"
-    )
-
-
-async def test_yaml_intent_with_leading_slash_warning(default_domain: Domain):
-=======
 async def test_yaml_intent_with_leading_slash_warning(domain: Domain):
->>>>>>> 4b8f7459
     yaml_file = "data/test_wrong_yaml_stories/intent_with_leading_slash.yml"
 
     with pytest.warns(UserWarning) as record:
