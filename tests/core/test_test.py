import shutil
import textwrap
from pathlib import Path
from typing import Text, Optional, Dict, Any, List, Callable, Coroutine
import pytest
import os
import rasa.core.test
import rasa.shared.utils.io
from rasa.core.policies.ensemble import SimplePolicyEnsemble
from rasa.core.policies.policy import PolicyPrediction
from rasa.shared.constants import LATEST_TRAINING_DATA_FORMAT_VERSION
from rasa.shared.core.events import UserUttered
from _pytest.monkeypatch import MonkeyPatch
from _pytest.capture import CaptureFixture
from rasa.core.agent import Agent
from rasa.utils.tensorflow.constants import (
    QUERY_INTENT_KEY,
    NAME,
    THRESHOLD_KEY,
    SEVERITY_KEY,
    SCORE_KEY,
)
from rasa.core.constants import STORIES_WITH_WARNINGS_FILE
from rasa.shared.core.constants import ACTION_UNLIKELY_INTENT_NAME
from rasa.shared.core.trackers import DialogueStateTracker
from rasa.shared.core.domain import Domain
from rasa.shared.nlu.interpreter import RegexInterpreter

from rasa.core.policies.rule_policy import RulePolicy
from rasa.shared.core.domain import State
from rasa.core.policies.policy import SupportedData
from rasa.shared.utils.io import read_file, read_yaml


def _probabilities_with_action_unlikely_intent_for(
    intent_names: List[Text],
    metadata_for_intent: Optional[Dict[Text, Dict[Text, Any]]] = None,
) -> Callable[
    [SimplePolicyEnsemble, DialogueStateTracker, Domain, RegexInterpreter, Any],
    PolicyPrediction,
]:
    _original = SimplePolicyEnsemble.probabilities_using_best_policy

    def probabilities_using_best_policy(
        self,
        tracker: DialogueStateTracker,
        domain: Domain,
        interpreter: RegexInterpreter,
        **kwargs: Any,
    ) -> PolicyPrediction:
        latest_event = tracker.events[-1]
        if (
            isinstance(latest_event, UserUttered)
            and latest_event.parse_data["intent"]["name"] in intent_names
        ):
            intent_name = latest_event.parse_data["intent"]["name"]
            # Here we return `action_unlikely_intent` if the name of the
            # latest intent is present in `intent_names`. Accompanying
            # metadata is fetched from `metadata_for_intent` if it is present.
            # We need to do it because every time the tests are run,
            # training will result in different model weights which might
            # result in different predictions of `action_unlikely_intent`.
            # Because we're not testing `UnexpecTEDIntentPolicy`,
            # here we simply trigger it by
            # predicting `action_unlikely_intent` in a specified moment
            # to make the tests deterministic.
            return PolicyPrediction.for_action_name(
                domain,
                ACTION_UNLIKELY_INTENT_NAME,
                action_metadata=metadata_for_intent.get(intent_name)
                if metadata_for_intent
                else None,
            )

        return _original(self, tracker, domain, interpreter, **kwargs)

    return probabilities_using_best_policy


def _custom_prediction_states_for_rules(
    ignore_action_unlikely_intent: bool = False,
) -> Callable[
    [RulePolicy, DialogueStateTracker, Domain, bool], List[State],
]:
    """Creates prediction states for `RulePolicy`.

    `RulePolicy` does not ignore `action_unlikely_intent` in reality.
    We use this helper method to monkey patch it for tests so that we can
    test `rasa test`'s behaviour when `action_unlikely_intent` is predicted.

    Args:
        ignore_action_unlikely_intent: Whether to ignore `action_unlikely_intent`.

    Returns:
        Monkey-patched method to create prediction states.
    """

    def _prediction_states(
        self: RulePolicy,
        tracker: DialogueStateTracker,
        domain: Domain,
        use_text_for_last_user_input: bool = False,
        rule_only_data: Optional[Dict[Text, Any]] = None,
    ) -> List[State]:
        return self.featurizer.prediction_states(
            [tracker],
            domain,
            use_text_for_last_user_input=use_text_for_last_user_input,
            ignore_rule_only_turns=self.supported_data() == SupportedData.ML_DATA,
            rule_only_data=rule_only_data,
            ignore_action_unlikely_intent=ignore_action_unlikely_intent,
        )[0]

    return _prediction_states


async def test_testing_warns_if_action_unknown(
    capsys: CaptureFixture,
    e2e_bot_agent: Agent,
    e2e_bot_test_stories_with_unknown_bot_utterances: Path,
):
    await rasa.core.test.test(
        e2e_bot_test_stories_with_unknown_bot_utterances, e2e_bot_agent
    )
    output = capsys.readouterr().out
    assert "Test story" in output
    assert "contains the bot utterance" in output
    assert "which is not part of the training data / domain" in output


async def test_testing_with_utilizing_retrieval_intents(
    response_selector_agent: Agent,
    response_selector_test_stories: Path,
    response_selector_results: Path,
):
    if not response_selector_results.exists():
        os.mkdir(response_selector_results)

    result = await rasa.core.test.test(
        stories=response_selector_test_stories,
        agent=response_selector_agent,
        e2e=True,
        out_directory=response_selector_results,
        disable_plotting=True,
        warnings=False,
    )
    failed_stories_path = response_selector_results / "failed_test_stories.yml"
    failed_stories = read_yaml(read_file(failed_stories_path, "utf-8"))
    # check that the intent is shown correctly in the failed test stories file
    target_intents = {
        "test 0": "chitchat/ask_name",
        "test 1": "chitchat/ask_name",
        "test 2": "chitchat",
        "test 3": "chitchat",
    }
    for story in failed_stories["stories"]:
        test_name = story["story"].split("-")[0].strip()
        assert story["steps"][0]["intent"] == target_intents[test_name]
    # check that retrieval intent for actions is retrieved correctly
    # and only when it's needed.
    target_actions = {
        "utter_chitchat": "utter_chitchat",
        "utter_chitchat/ask_name": "utter_chitchat/ask_name",
        "utter_chitchat/ask_weather": "utter_chitchat/ask_name",
        "utter_goodbye": "utter_chitchat/ask_name",
    }
    predicted_actions = result["actions"][::2]
    for predicted_action in predicted_actions:
        assert (
            target_actions[predicted_action["action"]] == predicted_action["predicted"]
        )


async def test_testing_does_not_warn_if_intent_in_domain(
    default_agent: Agent, stories_path: Text,
):
    with pytest.warns(UserWarning) as record:
        await rasa.core.test.test(Path(stories_path), default_agent)

    assert not any("Found intent" in r.message.args[0] for r in record)
    assert all(
        "in stories which is not part of the domain" not in r.message.args[0]
        for r in record
    )


async def test_testing_valid_with_non_e2e_core_model(core_agent: Agent):
    result = await rasa.core.test.test(
        "data/test_yaml_stories/test_stories_entity_annotations.yml", core_agent
    )
    assert "report" in result.keys()


@pytest.fixture()
async def _train_rule_based_agent(
    moodbot_domain: Domain,
    tmp_path: Path,
    trained_async: Callable,
    monkeypatch: MonkeyPatch,
<<<<<<< HEAD
    ignore_action_unlikely_intent: bool,
) -> Agent:
=======
    moodbot_domain_path: Path,
) -> Callable[[Path, bool], Coroutine]:

>>>>>>> 916e28df
    # We need `RulePolicy` to predict the correct actions
    # in a particular conversation context as seen during training.
    # Since it can get affected by `action_unlikely_intent` being triggered in
    # some cases. We monkey-patch the method which creates
    # prediction states to ignore `action_unlikely_intent`s if needed.

    async def inner(file_name: Path, ignore_action_unlikely_intent: bool) -> Agent:
        config = textwrap.dedent(
            f"""
        version: "{LATEST_TRAINING_DATA_FORMAT_VERSION}"
        policies:
        - name: RulePolicy
          restrict_rules: false
        """
        )
        config_path = tmp_path / "config.yml"
        rasa.shared.utils.io.write_text_file(config, config_path)

        rule_file = tmp_path / "rules.yml"
        shutil.copy2(file_name, rule_file)
        training_data = rule_file.read_text()
        training_data_for_rules = training_data.replace("stories:", "rules:")
        training_data_for_rules = training_data_for_rules.replace("story:", "rule:")
        rule_file.write_text(training_data_for_rules)

        model_path = await trained_async(
            moodbot_domain_path, str(config_path), str(rule_file)
        )

        monkeypatch.setattr(
            RulePolicy,
            "_prediction_states",
            _custom_prediction_states_for_rules(ignore_action_unlikely_intent),
        )

        return Agent.load_local_model(model_path)

    return inner


async def test_action_unlikely_intent_warning(
    monkeypatch: MonkeyPatch,
    tmp_path: Path,
    _train_rule_based_agent: Callable[[Path, bool], Coroutine],
):
    monkeypatch.setattr(
        SimplePolicyEnsemble,
        "probabilities_using_best_policy",
        _probabilities_with_action_unlikely_intent_for(["mood_unhappy"]),
    )

    file_name = tmp_path / "test_action_unlikely_intent_1.yml"
    file_name.write_text(
        """
        version: "2.0"
        stories:
          - story: unlikely path
            steps:
              - user: |
                  very terrible
                intent: mood_unhappy
              - action: utter_cheer_up
              - action: utter_did_that_help
              - intent: affirm
              - action: utter_happy
        """
    )

    # We train on the above story so that RulePolicy can memorize
    # it and we don't have to worry about other actions being
    # predicted correctly.
    agent = await _train_rule_based_agent(file_name, True)

    result = await rasa.core.test.test(
        str(file_name),
        agent,
        out_directory=str(tmp_path),
        fail_on_prediction_errors=True,
    )
    assert "report" in result.keys()
    assert result["report"]["conversation_accuracy"]["correct"] == 1
    assert result["report"]["conversation_accuracy"]["with_warnings"] == 1

    # Ensure that the story with warning is correctly formatted
    with open(str(tmp_path / "stories_with_warnings.yml"), "r") as f:
        content = f.read()
        assert f"# predicted: {ACTION_UNLIKELY_INTENT_NAME}" in content


async def test_action_unlikely_intent_correctly_predicted(
    monkeypatch: MonkeyPatch,
    tmp_path: Path,
    _train_rule_based_agent: Callable[[Path, bool], Coroutine],
):
    monkeypatch.setattr(
        SimplePolicyEnsemble,
        "probabilities_using_best_policy",
        _probabilities_with_action_unlikely_intent_for(["mood_unhappy"]),
    )

    file_name = tmp_path / "test_action_unlikely_intent_2.yml"
    file_name.write_text(
        """
        version: "2.0"
        stories:
          - story: unlikely path (with action_unlikely_intent)
            steps:
              - user: |
                  very terrible
                intent: mood_unhappy
              - action: action_unlikely_intent
              - action: utter_cheer_up
              - action: utter_did_that_help
              - intent: affirm
              - action: utter_happy
        """
    )

    # We train on the above story so that RulePolicy can memorize
    # it and we don't have to worry about other actions being
    # predicted correctly.
    agent = await _train_rule_based_agent(file_name, False)

    result = await rasa.core.test.test(
        str(file_name),
        agent,
        out_directory=str(tmp_path),
        fail_on_prediction_errors=True,
    )
    assert "report" in result.keys()
    assert result["report"]["conversation_accuracy"]["correct"] == 1
    assert result["report"]["conversation_accuracy"]["with_warnings"] == 0


async def test_wrong_action_after_action_unlikely_intent(
    monkeypatch: MonkeyPatch,
    tmp_path: Path,
    _train_rule_based_agent: Callable[[Path, bool], Coroutine],
):
    monkeypatch.setattr(
        SimplePolicyEnsemble,
        "probabilities_using_best_policy",
        _probabilities_with_action_unlikely_intent_for(["greet", "mood_great"]),
    )

    test_file_name = tmp_path / "test.yml"
    test_file_name.write_text(
        """
        version: "2.0"
        stories:
          - story: happy path
            steps:
              - user: |
                  hello there!
                intent: greet
              - action: utter_greet
              - user: |
                  amazing
                intent: mood_great
              - action: utter_happy
        """
    )

    train_file_name = tmp_path / "train.yml"
    train_file_name.write_text(
        """
        version: "2.0"
        stories:
          - story: happy path
            steps:
              - user: |
                  hello there!
                intent: greet
              - action: utter_happy
              - user: |
                  amazing
                intent: mood_great
              - action: utter_goodbye
        """
    )

    # We train on the above story so that RulePolicy can memorize
    # it and we don't have to worry about other actions being
    # predicted correctly.
    agent = await _train_rule_based_agent(train_file_name, True)

    result = await rasa.core.test.test(
        str(test_file_name),
        agent,
        out_directory=str(tmp_path),
        fail_on_prediction_errors=False,
    )
    assert "report" in result.keys()
    assert result["report"]["conversation_accuracy"]["correct"] == 0
    assert result["report"]["conversation_accuracy"]["with_warnings"] == 0
    assert result["report"]["conversation_accuracy"]["total"] == 1

    # Ensure that the failed story is correctly formatted
    with open(str(tmp_path / "failed_test_stories.yml"), "r") as f:
        content = f.read()
        assert (
            f"# predicted: utter_happy after {ACTION_UNLIKELY_INTENT_NAME}" in content
        )
        assert (
            f"# predicted: action_default_fallback after {ACTION_UNLIKELY_INTENT_NAME}"
            in content
        )


async def test_action_unlikely_intent_not_found(
    monkeypatch: MonkeyPatch,
    tmp_path: Path,
    _train_rule_based_agent: Callable[[Path, bool], Coroutine],
):
    test_file_name = tmp_path / "test_action_unlikely_intent_complete.yml"
    test_file_name.write_text(
        """
        version: "2.0"
        stories:
          - story: happy path
            steps:
              - user: |
                  hello there!
                intent: greet
              - action: action_unlikely_intent
              - action: utter_greet
              - user: |
                  amazing
                intent: mood_great
              - action: utter_happy
        """
    )

    train_file_name = tmp_path / "train_without_action_unlikely_intent.yml"
    train_file_name.write_text(
        """
        version: "2.0"
        stories:
          - story: happy path
            steps:
              - user: |
                  hello there!
                intent: greet
              - action: utter_greet
              - user: |
                  amazing
                intent: mood_great
              - action: utter_happy
        """
    )

    # We train on the above story so that RulePolicy can memorize
    # it and we don't have to worry about other actions being
    # predicted correctly.
    agent = await _train_rule_based_agent(train_file_name, False)

    result = await rasa.core.test.test(
        str(test_file_name), agent, out_directory=str(tmp_path)
    )
    assert "report" in result.keys()
    assert result["report"]["conversation_accuracy"]["correct"] == 0
    assert result["report"]["conversation_accuracy"]["with_warnings"] == 0
    assert result["report"]["conversation_accuracy"]["total"] == 1

    # Ensure that the failed story is correctly formatted
    with open(str(tmp_path / "failed_test_stories.yml"), "r") as f:
        content = f.read()
        assert "# predicted: utter_greet" in content


async def test_action_unlikely_intent_warning_and_story_error(
    monkeypatch: MonkeyPatch,
    tmp_path: Path,
    _train_rule_based_agent: Callable[[Path, bool], Coroutine],
):
    monkeypatch.setattr(
        SimplePolicyEnsemble,
        "probabilities_using_best_policy",
        _probabilities_with_action_unlikely_intent_for(["greet"]),
    )

    test_file_name = tmp_path / "test.yml"
    test_file_name.write_text(
        """
        version: "2.0"
        stories:
          - story: happy path
            steps:
              - user: |
                  hello there!
                intent: greet
              - action: utter_greet
              - user: |
                  amazing
                intent: mood_great
              - action: utter_happy
        """
    )

    train_file_name = tmp_path / "train.yml"
    train_file_name.write_text(
        """
        version: "2.0"
        stories:
          - story: happy path
            steps:
              - user: |
                  hello there!
                intent: greet
              - action: utter_greet
              - user: |
                  amazing
                intent: mood_great
              - action: utter_goodbye
        """
    )

    # We train on the above story so that RulePolicy can memorize
    # it and we don't have to worry about other actions being
    # predicted correctly.
    agent = await _train_rule_based_agent(train_file_name, True)

    result = await rasa.core.test.test(
        str(test_file_name), agent, out_directory=str(tmp_path),
    )
    assert "report" in result.keys()
    assert result["report"]["conversation_accuracy"]["correct"] == 0
    assert result["report"]["conversation_accuracy"]["with_warnings"] == 0
    assert result["report"]["conversation_accuracy"]["total"] == 1

    # Ensure that the failed story is correctly formatted
    with open(str(tmp_path / "failed_test_stories.yml"), "r") as f:
        content = f.read()
        assert f"# predicted: {ACTION_UNLIKELY_INTENT_NAME}" in content
        assert "# predicted: utter_goodbye" in content


async def test_fail_on_prediction_errors(
    monkeypatch: MonkeyPatch,
    tmp_path: Path,
    _train_rule_based_agent: Callable[[Path, bool], Coroutine],
):
    monkeypatch.setattr(
        SimplePolicyEnsemble,
        "probabilities_using_best_policy",
        _probabilities_with_action_unlikely_intent_for(["mood_unhappy"]),
    )

    file_name = tmp_path / "test_action_unlikely_intent_2.yml"
    file_name.write_text(
        """
        version: "2.0"
        stories:
          - story: unlikely path (with action_unlikely_intent)
            steps:
              - user: |
                  very terrible
                intent: mood_unhappy
              - action: utter_cheer_up
              - action: action_unlikely_intent
              - action: utter_did_that_help
              - intent: affirm
              - action: utter_happy
        """
    )

    # We train on the above story so that RulePolicy can memorize
    # it and we don't have to worry about other actions being
    # predicted correctly.
    agent = await _train_rule_based_agent(file_name, False)

    with pytest.raises(rasa.core.test.WrongPredictionException):
        await rasa.core.test.test(
            str(file_name),
            agent,
            out_directory=str(tmp_path),
            fail_on_prediction_errors=True,
        )


@pytest.mark.parametrize(
    "metadata_for_intents, story_order",
    [
        (
            {
                "mood_unhappy": {
                    QUERY_INTENT_KEY: {
                        NAME: "mood_unhappy",
                        SEVERITY_KEY: 2.0,
                        THRESHOLD_KEY: 0.0,
                        SCORE_KEY: -2.0,
                    }
                },
                "mood_great": {
                    QUERY_INTENT_KEY: {
                        NAME: "mood_great",
                        SEVERITY_KEY: 3.0,
                        THRESHOLD_KEY: 0.2,
                        SCORE_KEY: -1.0,
                    }
                },
                "affirm": {
                    QUERY_INTENT_KEY: {
                        NAME: "affirm",
                        SEVERITY_KEY: 4.2,
                        THRESHOLD_KEY: 0.2,
                        SCORE_KEY: -4.0,
                    }
                },
            },
            ["path 2", "path 1"],
        ),
        (
            {
                "mood_unhappy": {
                    QUERY_INTENT_KEY: {
                        NAME: "mood_unhappy",
                        SEVERITY_KEY: 2.0,
                        THRESHOLD_KEY: 0.0,
                        SCORE_KEY: -2.0,
                    }
                },
                "mood_great": {
                    QUERY_INTENT_KEY: {
                        NAME: "mood_great",
                        SEVERITY_KEY: 5.0,
                        THRESHOLD_KEY: 0.2,
                        SCORE_KEY: -1.0,
                    }
                },
                "affirm": {
                    QUERY_INTENT_KEY: {
                        NAME: "affirm",
                        SEVERITY_KEY: 4.2,
                        THRESHOLD_KEY: 0.2,
                        SCORE_KEY: -4.0,
                    }
                },
            },
            ["path 1", "path 2"],
        ),
    ],
)
async def test_multiple_warnings_sorted_on_severity(
    monkeypatch: MonkeyPatch,
    tmp_path: Path,
    _train_rule_based_agent: Callable[[Path, bool], Coroutine],
    metadata_for_intents: Dict,
    story_order: List[Text],
):
    monkeypatch.setattr(
        SimplePolicyEnsemble,
        "probabilities_using_best_policy",
        _probabilities_with_action_unlikely_intent_for(
            list(metadata_for_intents.keys()), metadata_for_intents
        ),
    )

    test_story_path = (
        "data/test_yaml_stories/test_multiple_action_unlikely_intent_warnings.yml"
    )

    # We train on the stories as it is so that RulePolicy can memorize
    # it and we don't have to worry about other actions being
    # predicted correctly.
    agent = await _train_rule_based_agent(Path(test_story_path), True)

    await rasa.core.test.test(
        test_story_path,
        agent,
        out_directory=str(tmp_path),
        fail_on_prediction_errors=True,
    )

    warnings_file = tmp_path / STORIES_WITH_WARNINGS_FILE
    warnings_data = rasa.shared.utils.io.read_yaml_file(warnings_file)

    for index, story_name in enumerate(story_order):
        assert warnings_data["stories"][index]["story"].startswith(story_name)<|MERGE_RESOLUTION|>--- conflicted
+++ resolved
@@ -197,14 +197,9 @@
     tmp_path: Path,
     trained_async: Callable,
     monkeypatch: MonkeyPatch,
-<<<<<<< HEAD
-    ignore_action_unlikely_intent: bool,
-) -> Agent:
-=======
     moodbot_domain_path: Path,
 ) -> Callable[[Path, bool], Coroutine]:
 
->>>>>>> 916e28df
     # We need `RulePolicy` to predict the correct actions
     # in a particular conversation context as seen during training.
     # Since it can get affected by `action_unlikely_intent` being triggered in
