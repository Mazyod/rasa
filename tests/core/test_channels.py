import logging
from typing import Dict
from unittest.mock import patch, MagicMock

import pytest
from _pytest.monkeypatch import MonkeyPatch
from aiohttp import ClientTimeout
from aioresponses import aioresponses
from sanic import Sanic

import rasa.core.run
from rasa.core import utils
from rasa.core.channels import RasaChatInput, console
from rasa.core.channels.channel import UserMessage
from rasa.core.channels.rasa_chat import (
    JWT_USERNAME_KEY,
    CONVERSATION_ID_KEY,
    INTERACTIVE_LEARNING_PERMISSION,
)
from rasa.core.channels.telegram import TelegramOutput
from rasa.utils.endpoints import EndpointConfig
from tests.core import utilities

# this is needed so that the tests included as code examples look better
from tests.utilities import json_of_latest_request, latest_request

logger = logging.getLogger(__name__)


def fake_sanic_run(*args, **kwargs):
    """Used to replace `run` method of a Sanic server to avoid hanging."""
    logger.info("Rabatnic: Take this and find Sanic! I want him here by supper time.")


def noop(*args, **kwargs):
    """Just do nothing."""
    pass


def fake_telegram_me(*args, **kwargs):
    """Return a fake telegram user."""
    return {
        "id": 0,
        "first_name": "Test",
        "is_bot": True,
        "username": "YOUR_TELEGRAM_BOT",
    }


def fake_send_message(*args, **kwargs):
    """Fake sending a message."""
    return {"ok": True, "result": {}}


async def test_send_response(default_channel, default_tracker):
    text_only_message = {"text": "hey"}
    multiline_text_message = {
        "text": "This message should come first:  \n\nThis is message two  \nThis as well\n\n"
    }
    image_only_message = {"image": "https://i.imgur.com/nGF1K8f.jpg"}
    text_and_image_message = {
        "text": "look at this",
        "image": "https://i.imgur.com/T5xVo.jpg",
    }
    custom_json_message = {
        "text": "look at this",
        "custom": {"some_random_arg": "value", "another_arg": "value2"},
    }

    await default_channel.send_response(default_tracker.sender_id, text_only_message)
    await default_channel.send_response(
        default_tracker.sender_id, multiline_text_message
    )
    await default_channel.send_response(default_tracker.sender_id, image_only_message)
    await default_channel.send_response(
        default_tracker.sender_id, text_and_image_message
    )
    await default_channel.send_response(default_tracker.sender_id, custom_json_message)
    collected = default_channel.messages

    assert len(collected) == 8

    # text only message
    assert collected[0] == {"recipient_id": "my-sender", "text": "hey"}

    # multiline text message, should split on '\n\n'
    assert collected[1] == {
        "recipient_id": "my-sender",
        "text": "This message should come first:  ",
    }
    assert collected[2] == {
        "recipient_id": "my-sender",
        "text": "This is message two  \nThis as well",
    }

    # image only message
    assert collected[3] == {
        "recipient_id": "my-sender",
        "image": "https://i.imgur.com/nGF1K8f.jpg",
    }

    # text & image combined - will result in two messages
    assert collected[4] == {"recipient_id": "my-sender", "text": "look at this"}
    assert collected[5] == {
        "recipient_id": "my-sender",
        "image": "https://i.imgur.com/T5xVo.jpg",
    }
    assert collected[6] == {"recipient_id": "my-sender", "text": "look at this"}
    assert collected[7] == {
        "recipient_id": "my-sender",
        "custom": {"some_random_arg": "value", "another_arg": "value2"},
    }


async def test_console_input():
    from rasa.core.channels import console

    # Overwrites the input() function and when someone else tries to read
    # something from the command line this function gets called.
    with utilities.mocked_cmd_input(console, text="Test Input"):
        with aioresponses() as mocked:
            mocked.post(
                "https://example.com/webhooks/rest/webhook?stream=true",
                repeat=True,
                payload={},
            )

            await console.record_messages(
                server_url="https://example.com",
                max_message_limit=3,
                sender_id="default",
            )

            r = latest_request(
                mocked, "POST", "https://example.com/webhooks/rest/webhook?stream=true"
            )

            assert r

            b = json_of_latest_request(r)

            assert b == {"message": "Test Input", "sender": "default"}


# USED FOR DOCS - don't rename without changing in the docs
def test_facebook_channel():
    # START DOC INCLUDE
    from rasa.core.channels.facebook import FacebookInput

    input_channel = FacebookInput(
        fb_verify="YOUR_FB_VERIFY",
        # you need tell facebook this token, to confirm your URL
        fb_secret="YOUR_FB_SECRET",  # your app secret
        fb_access_token="YOUR_FB_PAGE_ACCESS_TOKEN"
        # token for the page you subscribed to
    )

    s = rasa.core.run.configure_app([input_channel], port=5004)
    # END DOC INCLUDE
    # the above marker marks the end of the code snipped included
    # in the docs
    routes_list = utils.list_routes(s)

    assert routes_list["fb_webhook.health"].startswith("/webhooks/facebook")
    assert routes_list["fb_webhook.webhook"].startswith("/webhooks/facebook/webhook")


# USED FOR DOCS - don't rename without changing in the docs
def test_webexteams_channel():
    # START DOC INCLUDE
    from rasa.core.channels.webexteams import WebexTeamsInput

    input_channel = WebexTeamsInput(
        access_token="YOUR_ACCESS_TOKEN",
        # this is the `bot access token`
        room="YOUR_WEBEX_ROOM"
        # the name of your channel to which the bot posts (optional)
    )

    s = rasa.core.run.configure_app([input_channel], port=5004)
    # END DOC INCLUDE
    # the above marker marks the end of the code snipped included
    # in the docs
    routes_list = utils.list_routes(s)
    assert routes_list["webexteams_webhook.health"].startswith("/webhooks/webexteams")
    assert routes_list["webexteams_webhook.webhook"].startswith(
        "/webhooks/webexteams/webhook"
    )


# USED FOR DOCS - don't rename without changing in the docs
def test_slack_channel():
    # START DOC INCLUDE
    from rasa.core.channels.slack import SlackInput

    input_channel = SlackInput(
        slack_token="YOUR_SLACK_TOKEN",
        # this is the `bot_user_o_auth_access_token`
        slack_channel="YOUR_SLACK_CHANNEL"
        # the name of your channel to which the bot posts (optional)
    )

    s = rasa.core.run.configure_app([input_channel], port=5004)
    # END DOC INCLUDE
    # the above marker marks the end of the code snipped included
    # in the docs
    routes_list = utils.list_routes(s)
    assert routes_list["slack_webhook.health"].startswith("/webhooks/slack")
    assert routes_list["slack_webhook.webhook"].startswith("/webhooks/slack/webhook")


# USED FOR DOCS - don't rename without changing in the docs
def test_mattermost_channel():
    # START DOC INCLUDE
    from rasa.core.channels.mattermost import MattermostInput

    input_channel = MattermostInput(
        # this is the url of the api for your mattermost instance
        url="http://chat.example.com/api/v4",
        # the bot token of the bot account that will post messages
        token="xxxxx",
        # the password of your bot user that will post messages
        # the webhook-url your bot should listen for messages
        webhook_url="YOUR_WEBHOOK_URL",
    )

    s = rasa.core.run.configure_app([input_channel], port=5004)
    # END DOC INCLUDE
    # the above marker marks the end of the code snipped included
    # in the docs
    routes_list = utils.list_routes(s)
    assert routes_list["mattermost_webhook.health"].startswith("/webhooks/mattermost")
    assert routes_list["mattermost_webhook.webhook"].startswith(
        "/webhooks/mattermost/webhook"
    )


# USED FOR DOCS - don't rename without changing in the docs
def test_botframework_channel():
    # START DOC INCLUDE
    from rasa.core.channels.botframework import BotFrameworkInput

    input_channel = BotFrameworkInput(
        # you get this from your Bot Framework account
        app_id="MICROSOFT_APP_ID",
        # also from your Bot Framework account
        app_password="MICROSOFT_APP_PASSWORD",
    )

    s = rasa.core.run.configure_app([input_channel], port=5004)
    # END DOC INCLUDE
    # the above marker marks the end of the code snipped included
    # in the docs
    routes_list = utils.list_routes(s)
    assert routes_list["botframework_webhook.health"].startswith(
        "/webhooks/botframework"
    )
    assert routes_list["botframework_webhook.webhook"].startswith(
        "/webhooks/botframework/webhook"
    )


# USED FOR DOCS - don't rename without changing in the docs
def test_rocketchat_channel():
    # START DOC INCLUDE
    from rasa.core.channels.rocketchat import RocketChatInput

    input_channel = RocketChatInput(
        # your bots rocket chat user name
        user="yourbotname",
        # the password for your rocket chat bots account
        password="YOUR_PASSWORD",
        # url where your rocket chat instance is running
        server_url="https://demo.rocket.chat",
    )

    s = rasa.core.run.configure_app([input_channel], port=5004)
    # END DOC INCLUDE
    # the above marker marks the end of the code snipped included
    # in the docs
    routes_list = utils.list_routes(s)
    assert routes_list["rocketchat_webhook.health"].startswith("/webhooks/rocketchat")
    assert routes_list["rocketchat_webhook.webhook"].startswith(
        "/webhooks/rocketchat/webhook"
    )


# USED FOR DOCS - don't rename without changing in the docs
@pytest.mark.filterwarnings("ignore:unclosed file.*:ResourceWarning")
# telegram channel will try to set a webhook, so we need to mock the api
@patch.object(TelegramOutput, "setWebhook", noop)
def test_telegram_channel():
    # START DOC INCLUDE
    from rasa.core.channels.telegram import TelegramInput

    input_channel = TelegramInput(
        # you get this when setting up a bot
        access_token="123:YOUR_ACCESS_TOKEN",
        # this is your bots username
        verify="YOUR_TELEGRAM_BOT",
        # the url your bot should listen for messages
        webhook_url="YOUR_WEBHOOK_URL",
    )

    s = rasa.core.run.configure_app([input_channel], port=5004)
    # END DOC INCLUDE
    # the above marker marks the end of the code snipped included
    # in the docs
    routes_list = utils.list_routes(s)
    assert routes_list["telegram_webhook.health"].startswith("/webhooks/telegram")
    assert routes_list["telegram_webhook.message"].startswith(
        "/webhooks/telegram/webhook"
    )


async def test_handling_of_integer_user_id():
    # needed for telegram to work properly as this channel sends integer ids,
    # but we expect the sender_id to be a string everywhere else

    assert UserMessage("hello", sender_id=123).sender_id == "123"


# USED FOR DOCS - don't rename without changing in the docs
def test_twilio_channel():
    # START DOC INCLUDE
    from rasa.core.channels.twilio import TwilioInput

    input_channel = TwilioInput(
        # you get this from your twilio account
        account_sid="YOUR_ACCOUNT_SID",
        # also from your twilio account
        auth_token="YOUR_AUTH_TOKEN",
        # a number associated with your twilio account
        twilio_number="YOUR_TWILIO_NUMBER",
    )

    s = rasa.core.run.configure_app([input_channel], port=5004)
    # END DOC INCLUDE
    # the above marker marks the end of the code snipped included
    # in the docs
    routes_list = utils.list_routes(s)
    assert routes_list["twilio_webhook.health"].startswith("/webhooks/twilio")
    assert routes_list["twilio_webhook.message"].startswith("/webhooks/twilio/webhook")


# USED FOR DOCS - don't rename without changing in the docs
def test_callback_channel():
    # START DOC INCLUDE
    from rasa.core.channels.callback import CallbackInput

    input_channel = CallbackInput(
        # URL Core will call to send the bot responses
        endpoint=EndpointConfig("http://localhost:5004")
    )

    s = rasa.core.run.configure_app([input_channel], port=5004)
    # END DOC INCLUDE
    # the above marker marks the end of the code snipped included
    # in the docs
    routes_list = utils.list_routes(s)
    assert routes_list["callback_webhook.health"].startswith("/webhooks/callback")
    assert routes_list["callback_webhook.webhook"].startswith(
        "/webhooks/callback/webhook"
    )


# USED FOR DOCS - don't rename without changing in the docs
def test_socketio_channel():
    # START DOC INCLUDE
    from rasa.core.channels.socketio import SocketIOInput

    input_channel = SocketIOInput(
        # event name for messages sent from the user
        user_message_evt="user_uttered",
        # event name for messages sent from the bot
        bot_message_evt="bot_uttered",
        # socket.io namespace to use for the messages
        namespace=None,
    )

    s = rasa.core.run.configure_app([input_channel], port=5004)
    # END DOC INCLUDE
    # the above marker marks the end of the code snipped included
    # in the docs
    routes_list = utils.list_routes(s)
    assert routes_list["socketio_webhook.health"].startswith("/webhooks/socketio")
    assert routes_list["handle_request"].startswith("/socket.io")


async def test_callback_calls_endpoint():
    from rasa.core.channels.callback import CallbackOutput

    with aioresponses() as mocked:
        mocked.post(
            "https://example.com/callback",
            repeat=True,
            headers={"Content-Type": "application/json"},
        )

        output = CallbackOutput(EndpointConfig("https://example.com/callback"))

        await output.send_response(
            "test-id", {"text": "Hi there!", "image": "https://example.com/image.jpg"}
        )

        r = latest_request(mocked, "post", "https://example.com/callback")

        assert r

        image = r[-1].kwargs["json"]
        text = r[-2].kwargs["json"]

        assert image["recipient_id"] == "test-id"
        assert image["image"] == "https://example.com/image.jpg"

        assert text["recipient_id"] == "test-id"
        assert text["text"] == "Hi there!"


def test_botframework_attachments():
    from rasa.core.channels.botframework import BotFrameworkInput, BotFramework
    from copy import deepcopy

    ch = BotFrameworkInput("app_id", "app_pass")

    payload = {
        "type": "message",
        "id": "123",
        "channelId": "msteams",
        "serviceUrl": "https://smba.trafficmanager.net/emea/",
        "from": {"id": "12:123", "name": "Rasa", "aadObjectId": "123"},
        "conversation": {
            "conversationType": "personal",
            "tenantId": "123",
            "id": "a:123",
        },
        "recipient": {"id": "12:123", "name": "Rasa chat"},
    }
    assert ch.add_attachments_to_metadata(payload, None) is None

    attachments = [
        {
            "contentType": "application/vnd.microsoft.teams.file.download.info",
            "content": {
                "downloadUrl": "https://test.sharepoint.com/personal/rasa/123",
                "uniqueId": "123",
                "fileType": "csv",
            },
            "contentUrl": "https://test.sharepoint.com/personal/rasa/123",
            "name": "rasa-test.csv",
        }
    ]
    payload["attachments"] = attachments

    assert ch.add_attachments_to_metadata(payload, None) == {"attachments": attachments}

    metadata = {"test": 1, "bigger_test": {"key": "value"}}
    updated_metadata = deepcopy(metadata)
    updated_metadata.update({"attachments": attachments})

    assert ch.add_attachments_to_metadata(payload, metadata) == updated_metadata


<<<<<<< HEAD
def test_slack_metadata():
    from rasa.core.channels.slack import SlackInput

    user = "user1"
    channel = "channel1"
    authed_users = ["XXXXXXX", "YYYYYYY", "ZZZZZZZ"]
    ts = "1579802617.000800"
    header = {"content-type": "application/json"}
    direct_message_event = {
        "authed_users": authed_users,
        "event": {
            "client_msg_id": "XXXXXX-XXXX-XXXX-XXXX-XXXXXXXXXXXX",
            "type": "message",
            "text": "hello world",
            "user": user,
            "ts": ts,
            "team": "XXXXXXXXX",
            "blocks": [
                {
                    "type": "rich_text",
                    "block_id": "XXXXX",
                    "elements": [
                        {
                            "type": "rich_text_section",
                            "elements": [{"type": "text", "text": "hi"}],
                        }
                    ],
                }
            ],
            "channel": channel,
            "event_ts": "1579802617.000800",
            "channel_type": "im",
        },
    }

    input_channel = SlackInput(
        slack_token="YOUR_SLACK_TOKEN", slack_channel="YOUR_SLACK_CHANNEL"
    )

    r = Mock()
    r.json = direct_message_event
    r.headers = header
    metadata = input_channel.get_metadata(request=r)
    assert metadata["out_channel"] == channel
    assert metadata["users"] == authed_users
    assert metadata["thread_id"] == ts


def test_slack_form_metadata():
    from rasa.core.channels.slack import SlackInput

    user = "user1"
    channel = "channel1"
    authed_user = "XXXXXXX"
    ts = "1579802617.000800"
    header = {"content-type": "application/x-www-form-urlencoded"}
    payload = {
        "type": "block_actions",
        "user": {"id": authed_user, "username": user, "name": "name"},
        "channel": {"id": channel},
        "message": {
            "type": "message",
            "text": "text",
            "user": authed_user,
            "ts": ts,
            "blocks": [
                {
                    "type": "actions",
                    "block_id": "XXXXX",
                    "elements": [
                        {
                            "type": "button",
                            "action_id": "XXXXX",
                            "text": {"type": "plain_text", "text": "text"},
                            "value": "value",
                        }
                    ],
                }
            ],
        },
    }
    form_event = {"payload": [json.dumps(payload)]}

    input_channel = SlackInput(
        slack_token="YOUR_SLACK_TOKEN", slack_channel="YOUR_SLACK_CHANNEL"
    )

    r = Mock()
    r.form = form_event
    r.headers = header
    metadata = input_channel.get_metadata(request=r)
    assert metadata["out_channel"] == channel
    assert metadata["users"][0] == authed_user
    assert metadata["thread_id"] == ts


def test_slack_metadata_missing_keys():
    from rasa.core.channels.slack import SlackInput
    from sanic.request import Request

    channel = "channel1"
    ts = "1579802617.000800"
    header = {"content-type": "application/json"}
    direct_message_event = {
        "event": {
            "client_msg_id": "XXXXXX-XXXX-XXXX-XXXX-XXXXXXXXXXXX",
            "type": "message",
            "text": "hello world",
            "ts": ts,
            "team": "XXXXXXXXX",
            "blocks": [
                {
                    "type": "rich_text",
                    "block_id": "XXXXX",
                    "elements": [
                        {
                            "type": "rich_text_section",
                            "elements": [{"type": "text", "text": "hi"}],
                        }
                    ],
                }
            ],
            "channel": channel,
            "event_ts": "1579802617.000800",
            "channel_type": "im",
        }
    }

    input_channel = SlackInput(
        slack_token="YOUR_SLACK_TOKEN", slack_channel="YOUR_SLACK_CHANNEL"
    )

    r = Mock()
    r.json = direct_message_event
    r.headers = header
    metadata = input_channel.get_metadata(request=r)
    assert metadata["users"] == []
    assert metadata["out_channel"] == channel
    assert metadata["thread_id"] == ts


def test_slack_form_metadata_missing_keys():
    from rasa.core.channels.slack import SlackInput

    channel = "channel1"
    ts = "1579802617.000800"
    header = {"content-type": "application/x-www-form-urlencoded"}
    payload = {
        "type": "block_actions",
        "channel": {"id": channel},
        "message": {
            "type": "message",
            "text": "text",
            "ts": ts,
            "blocks": [
                {
                    "type": "actions",
                    "block_id": "XXXXX",
                    "elements": [
                        {
                            "type": "button",
                            "action_id": "XXXXX",
                            "text": {"type": "plain_text", "text": "text"},
                            "value": "value",
                        }
                    ],
                }
            ],
        },
    }
    form_event = {"payload": [json.dumps(payload)]}

    input_channel = SlackInput(
        slack_token="YOUR_SLACK_TOKEN", slack_channel="YOUR_SLACK_CHANNEL"
    )

    r = Mock()
    r.form = form_event
    r.headers = header
    metadata = input_channel.get_metadata(request=r)
    assert metadata["users"] == []
    assert metadata["out_channel"] == channel
    assert metadata["thread_id"] == ts


def test_slack_no_metadata():
    from rasa.core.channels.slack import SlackInput

    input_channel = SlackInput(
        slack_token="YOUR_SLACK_TOKEN", slack_channel="YOUR_SLACK_CHANNEL"
    )

    r = Mock()
    metadata = input_channel.get_metadata(request=r)
    assert metadata == {}


def test_slack_message_sanitization():
    from rasa.core.channels.slack import SlackInput

    test_uid = 17213535
    target_message_1 = "You can sit here if you want"
    target_message_2 = "Hey, you can sit here if you want !"
    target_message_3 = "Hey, you can sit here if you want!"
    target_message_4 = "convert garbled url to vicdb-f.net"
    target_message_5 = "convert multiple garbled url to vicdb-f.net. Also eemdb-p.net"

    uid_token = f"<@{test_uid}>"
    raw_messages = [
        test.format(uid=uid_token)
        for test in [
            "You can sit here {uid} if you want{uid}",
            "{uid} You can sit here if you want{uid} ",
            "{uid}You can sit here if you want {uid}",
            # those last cases may be disputable
            # as we're virtually altering the entered text,
            # but this seem to be the correct course of action
            # (to be decided)
            "You can sit here{uid}if you want",
            "Hey {uid}, you can sit here if you want{uid}!",
            "Hey{uid} , you can sit here if you want {uid}!",
            "convert garbled url to <http://vicdb-f.net|vicdb-f.net>",
            "convert multiple garbled url to <http://vicdb-f.net|vicdb-f.net>. Also <http://eemdb-p.net|eemdb-p.net>",
        ]
    ]

    target_messages = [
        target_message_1,
        target_message_1,
        target_message_1,
        target_message_1,
        target_message_2,
        target_message_3,
        target_message_4,
        target_message_5,
    ]

    sanitized_messages = [
        SlackInput._sanitize_user_message(message, [test_uid])
        for message in raw_messages
    ]

    # no message that is wrongly sanitized please
    assert (
        len(
            [
                sanitized
                for sanitized, target in zip(sanitized_messages, target_messages)
                if sanitized != target
            ]
        )
        == 0
    )


def test_slack_init_one_parameter():
    from rasa.core.channels.slack import SlackInput

    ch = SlackInput("xoxb-test")
    assert ch.slack_token == "xoxb-test"
    assert ch.slack_channel is None


def test_slack_init_two_parameters():
    from rasa.core.channels.slack import SlackInput

    ch = SlackInput("xoxb-test", "test")
    assert ch.slack_token == "xoxb-test"
    assert ch.slack_channel == "test"


def test_slack_init_three_parameters():
    from rasa.core.channels.slack import SlackInput

    ch = SlackInput("xoxb-test", "test", use_threads=True)
    assert ch.slack_token == "xoxb-test"
    assert ch.slack_channel == "test"
    assert ch.use_threads is True


def test_is_slack_message_none():
    from rasa.core.channels.slack import SlackInput

    payload = {}
    slack_message = json.loads(json.dumps(payload))
    assert SlackInput._is_user_message(slack_message) is None


def test_is_slack_message_true():
    from rasa.core.channels.slack import SlackInput

    event = {
        "type": "message",
        "channel": "C2147483705",
        "user": "U2147483697",
        "text": "Hello world",
        "ts": "1355517523",
    }
    payload = json.dumps({"event": event})
    slack_message = json.loads(payload)
    assert SlackInput._is_user_message(slack_message) is True


def test_is_slack_message_false():
    from rasa.core.channels.slack import SlackInput

    event = {
        "type": "message",
        "channel": "C2147483705",
        "user": "U2147483697",
        "text": "Hello world",
        "ts": "1355517523",
        "bot_id": "1355517523",
    }
    payload = json.dumps({"event": event})
    slack_message = json.loads(payload)
    assert SlackInput._is_user_message(slack_message) is False


def test_slackbot_init_one_parameter():
    from rasa.core.channels.slack import SlackBot

    ch = SlackBot("DummyToken")
    assert ch.client.token == "DummyToken"
    assert ch.slack_channel is None


def test_slackbot_init_two_parameter():
    from rasa.core.channels.slack import SlackBot

    bot = SlackBot("DummyToken", "General")
    assert bot.client.token == "DummyToken"
    assert bot.slack_channel == "General"


def test_slackbot_init_three_parameter():
    from rasa.core.channels.slack import SlackBot

    bot = SlackBot("DummyToken", "General", thread_id="DummyThread")
    assert bot.client.token == "DummyToken"
    assert bot.slack_channel == "General"
    assert bot.thread_id == "DummyThread"


# Use monkeypatch for sending attachments, images and plain text.
@pytest.mark.filterwarnings("ignore:unclosed.*:ResourceWarning")
@pytest.mark.asyncio
async def test_slackbot_send_attachment_only():
    from rasa.core.channels.slack import SlackBot

    with aioresponses() as mocked:
        mocked.post(
            "https://www.slack.com/api/chat.postMessage",
            payload={"ok": True, "purpose": "Testing bots"},
        )

        bot = SlackBot("DummyToken", "General")
        attachment = SLACK_TEST_ATTACHMENT

        await bot.send_attachment("ID", attachment)

        r = latest_request(mocked, "POST", "https://www.slack.com/api/chat.postMessage")

        assert r

        request_params = json_of_latest_request(r)

        assert request_params == {
            "channel": "General",
            "as_user": True,
            "attachments": [attachment],
        }


@pytest.mark.filterwarnings("ignore:unclosed.*:ResourceWarning")
@pytest.mark.asyncio
async def test_slackbot_send_attachment_only_threaded():
    from rasa.core.channels.slack import SlackBot

    with aioresponses() as mocked:
        mocked.post(
            "https://www.slack.com/api/chat.postMessage",
            payload={"ok": True, "purpose": "Testing bots"},
        )

        bot = SlackBot("DummyToken", "General", thread_id="DummyThread")
        attachment = SLACK_TEST_ATTACHMENT

        await bot.send_attachment("ID", attachment)

        r = latest_request(mocked, "POST", "https://www.slack.com/api/chat.postMessage")

        assert r

        request_params = json_of_latest_request(r)

        assert request_params == {
            "channel": "General",
            "as_user": True,
            "attachments": [attachment],
            "thread_ts": "DummyThread",
        }


@pytest.mark.filterwarnings("ignore:unclosed.*:ResourceWarning")
@pytest.mark.asyncio
async def test_slackbot_send_attachment_with_text():
    from rasa.core.channels.slack import SlackBot

    with aioresponses() as mocked:
        mocked.post(
            "https://www.slack.com/api/chat.postMessage",
            payload={"ok": True, "purpose": "Testing bots"},
        )

        bot = SlackBot("DummyToken", "General")
        attachment = SLACK_TEST_ATTACHMENT
        attachment["text"] = "Here is the summary:"

        await bot.send_attachment("ID", attachment)

        r = latest_request(mocked, "POST", "https://www.slack.com/api/chat.postMessage")

        assert r

        request_params = json_of_latest_request(r)

        assert request_params == {
            "channel": "General",
            "as_user": True,
            "attachments": [attachment],
        }


@pytest.mark.filterwarnings("ignore:unclosed.*:ResourceWarning")
@pytest.mark.asyncio
async def test_slackbot_send_attachment_with_text_threaded():
    from rasa.core.channels.slack import SlackBot

    with aioresponses() as mocked:
        mocked.post(
            "https://www.slack.com/api/chat.postMessage",
            payload={"ok": True, "purpose": "Testing bots"},
        )

        bot = SlackBot("DummyToken", "General", thread_id="DummyThread")
        attachment = SLACK_TEST_ATTACHMENT
        attachment["text"] = "Here is the summary:"

        await bot.send_attachment("ID", attachment)

        r = latest_request(mocked, "POST", "https://www.slack.com/api/chat.postMessage")

        assert r

        request_params = json_of_latest_request(r)

        assert request_params == {
            "channel": "General",
            "as_user": True,
            "attachments": [attachment],
            "thread_ts": "DummyThread",
        }


@pytest.mark.filterwarnings("ignore:unclosed.*:ResourceWarning")
@pytest.mark.asyncio
async def test_slackbot_send_image_url():
    from rasa.core.channels.slack import SlackBot

    with aioresponses() as mocked:
        mocked.post(
            "https://www.slack.com/api/chat.postMessage",
            payload={"ok": True, "purpose": "Testing bots"},
        )

        bot = SlackBot("DummyToken", "General")
        url = "http://www.rasa.net"
        await bot.send_image_url("ID", url)

        r = latest_request(mocked, "POST", "https://www.slack.com/api/chat.postMessage")

        assert r

        request_params = json_of_latest_request(r)

        assert request_params["as_user"] is True
        assert request_params["channel"] == "General"
        assert len(request_params["blocks"]) == 1
        assert request_params["blocks"][0].get("type") == "image"
        assert request_params["blocks"][0].get("alt_text") == "http://www.rasa.net"
        assert request_params["blocks"][0].get("image_url") == "http://www.rasa.net"


@pytest.mark.filterwarnings("ignore:unclosed.*:ResourceWarning")
@pytest.mark.asyncio
async def test_slackbot_send_image_url_threaded():
    from rasa.core.channels.slack import SlackBot

    with aioresponses() as mocked:
        mocked.post(
            "https://www.slack.com/api/chat.postMessage",
            payload={"ok": True, "purpose": "Testing bots"},
        )

        bot = SlackBot("DummyToken", "General", thread_id="DummyThread")
        url = "http://www.rasa.net"
        await bot.send_image_url("ID", url)

        r = latest_request(mocked, "POST", "https://www.slack.com/api/chat.postMessage")

        assert r

        request_params = json_of_latest_request(r)

        assert request_params["as_user"] is True
        assert request_params["channel"] == "General"
        assert request_params["thread_ts"] == "DummyThread"
        assert len(request_params["blocks"]) == 1
        assert request_params["blocks"][0].get("type") == "image"
        assert request_params["blocks"][0].get("alt_text") == "http://www.rasa.net"
        assert request_params["blocks"][0].get("image_url") == "http://www.rasa.net"


@pytest.mark.filterwarnings("ignore:unclosed.*:ResourceWarning")
@pytest.mark.asyncio
async def test_slackbot_send_text():
    from rasa.core.channels.slack import SlackBot

    with aioresponses() as mocked:
        mocked.post(
            "https://www.slack.com/api/chat.postMessage",
            payload={"ok": True, "purpose": "Testing bots"},
        )

        bot = SlackBot("DummyToken", "General")
        await bot.send_text_message("ID", "my message")

        r = latest_request(mocked, "POST", "https://www.slack.com/api/chat.postMessage")

        assert r

        request_params = json_of_latest_request(r)

        assert request_params == {
            "as_user": True,
            "channel": "General",
            "text": "my message",
            "type": "mrkdwn",
        }


@pytest.mark.filterwarnings("ignore:unclosed.*:ResourceWarning")
@pytest.mark.asyncio
async def test_slackbot_send_text_threaded():
    from rasa.core.channels.slack import SlackBot

    with aioresponses() as mocked:
        mocked.post(
            "https://www.slack.com/api/chat.postMessage",
            payload={"ok": True, "purpose": "Testing bots"},
        )

        bot = SlackBot("DummyToken", "General", thread_id="DummyThread")
        await bot.send_text_message("ID", "my message")

        r = latest_request(mocked, "POST", "https://www.slack.com/api/chat.postMessage")

        assert r

        request_params = json_of_latest_request(r)

        assert request_params == {
            "as_user": True,
            "channel": "General",
            "text": "my message",
            "type": "mrkdwn",
            "thread_ts": "DummyThread",
        }


@pytest.mark.filterwarnings("ignore:unclosed.*:ResourceWarning")
@pytest.mark.asyncio
async def test_slackbot_send_text_with_buttons():
    from rasa.core.channels.slack import SlackBot

    with aioresponses() as mocked:
        mocked.post(
            "https://www.slack.com/api/chat.postMessage",
            payload={"ok": True, "purpose": "Testing bots"},
        )

        bot = SlackBot("DummyToken", "General")
        buttons = [{"title": "title", "payload": "payload"}]

        await bot.send_text_with_buttons("ID", "my message", buttons)

        r = latest_request(mocked, "POST", "https://www.slack.com/api/chat.postMessage")

        assert r

        request_params = json_of_latest_request(r)

        text_block = {
            "type": "section",
            "text": {"type": "plain_text", "text": "my message"},
        }
        button_block = {
            "type": "actions",
            "elements": [
                {
                    "type": "button",
                    "text": {"type": "plain_text", "text": "title"},
                    "value": "payload",
                }
            ],
        }
        assert request_params == {
            "as_user": True,
            "channel": "General",
            "text": "my message",
            "blocks": [text_block, button_block],
        }


@pytest.mark.filterwarnings("ignore:unclosed.*:ResourceWarning")
@pytest.mark.asyncio
async def test_slackbot_send_text_with_buttons_threaded():
    from rasa.core.channels.slack import SlackBot

    with aioresponses() as mocked:
        mocked.post(
            "https://www.slack.com/api/chat.postMessage",
            payload={"ok": True, "purpose": "Testing bots"},
        )

        bot = SlackBot("DummyToken", "General", thread_id="DummyThread")
        buttons = [{"title": "title", "payload": "payload"}]

        await bot.send_text_with_buttons("ID", "my message", buttons)

        r = latest_request(mocked, "POST", "https://www.slack.com/api/chat.postMessage")

        assert r

        request_params = json_of_latest_request(r)

        text_block = {
            "type": "section",
            "text": {"type": "plain_text", "text": "my message"},
        }
        button_block = {
            "type": "actions",
            "elements": [
                {
                    "type": "button",
                    "text": {"type": "plain_text", "text": "title"},
                    "value": "payload",
                }
            ],
        }
        assert request_params == {
            "as_user": True,
            "channel": "General",
            "text": "my message",
            "blocks": [text_block, button_block],
            "thread_ts": "DummyThread",
        }


@pytest.mark.filterwarnings("ignore:unclosed.*:ResourceWarning")
@pytest.mark.asyncio
async def test_slackbot_send_custom_json():
    from rasa.core.channels.slack import SlackBot

    with aioresponses() as mocked:
        mocked.post(
            "https://www.slack.com/api/chat.postMessage",
            payload={"ok": True, "purpose": "Testing bots"},
        )

        bot = SlackBot("DummyToken", "General")
        await bot.send_custom_json("ID", {"test_key": "test_value"})

        r = latest_request(mocked, "POST", "https://www.slack.com/api/chat.postMessage")

        assert r

        request_params = json_of_latest_request(r)

        assert request_params == {
            "as_user": True,
            "channel": "General",
            "test_key": "test_value",
        }


@pytest.mark.filterwarnings("ignore:unclosed.*:ResourceWarning")
@pytest.mark.asyncio
async def test_slackbot_send_custom_json_threaded():
    from rasa.core.channels.slack import SlackBot

    with aioresponses() as mocked:
        mocked.post(
            "https://www.slack.com/api/chat.postMessage",
            payload={"ok": True, "purpose": "Testing bots"},
        )

        bot = SlackBot("DummyToken", "General", thread_id="DummyThread")
        await bot.send_custom_json("ID", {"test_key": "test_value"})

        r = latest_request(mocked, "POST", "https://www.slack.com/api/chat.postMessage")

        assert r

        request_params = json_of_latest_request(r)

        assert request_params == {
            "as_user": True,
            "channel": "General",
            "thread_ts": "DummyThread",
            "test_key": "test_value",
        }


=======
>>>>>>> 20cb194c
@pytest.mark.filterwarnings("ignore:unclosed.*:ResourceWarning")
def test_channel_inheritance():
    from rasa.core.channels import RestInput
    from rasa.core.channels.rasa_chat import RasaChatInput

    rasa_input = RasaChatInput("https://example.com")

    s = rasa.core.run.configure_app([RestInput(), rasa_input], port=5004)

    routes_list = utils.list_routes(s)
    assert routes_list["custom_webhook_RasaChatInput.health"].startswith(
        "/webhooks/rasa"
    )
    assert routes_list["custom_webhook_RasaChatInput.receive"].startswith(
        "/webhooks/rasa/webhook"
    )


def test_int_sender_id_in_user_message():
    from rasa.core.channels.channel import UserMessage

    # noinspection PyTypeChecker
    message = UserMessage("A text", sender_id=1234567890)

    assert message.sender_id == "1234567890"


def test_int_message_id_in_user_message():
    from rasa.core.channels.channel import UserMessage

    # noinspection PyTypeChecker
    message = UserMessage("B text", message_id=987654321)

    assert message.message_id == "987654321"


async def test_send_elements_without_buttons():
    from rasa.core.channels.channel import OutputChannel

    async def test_message(sender, message):
        assert sender == "user"
        assert message == "a : b"

    channel = OutputChannel()
    channel.send_text_message = test_message
    await channel.send_elements("user", [{"title": "a", "subtitle": "b"}])


def test_newsline_strip():
    from rasa.core.channels.channel import UserMessage

    message = UserMessage("\n/restart\n")

    assert message.text == "/restart"


def test_register_channel_without_route():
    """Check we properly connect the input channel blueprint if route is None"""
    from rasa.core.channels import RestInput
    import rasa.core

    input_channel = RestInput()

    app = Sanic(__name__)
    rasa.core.channels.channel.register([input_channel], app, route=None)

    routes_list = utils.list_routes(app)
    assert routes_list["custom_webhook_RestInput.receive"].startswith("/webhook")


def test_channel_registration_with_absolute_url_prefix_overwrites_route():
    from rasa.core.channels import RestInput
    import rasa.core

    input_channel = RestInput()
    test_route = "/absolute_route"
    input_channel.url_prefix = lambda: test_route

    app = Sanic(__name__)
    ignored_base_route = "/should_be_ignored"
    rasa.core.channels.channel.register(
        [input_channel], app, route="/should_be_ignored"
    )

    # Assure that an absolute url returned by `url_prefix` overwrites route parameter
    # given in `register`.
    routes_list = utils.list_routes(app)
    assert routes_list["custom_webhook_RestInput.health"].startswith(test_route)
    assert ignored_base_route not in routes_list.get("custom_webhook_RestInput.health")


@pytest.mark.parametrize(
    "test_input, expected",
    [
        ({}, "rest"),
        ({"input_channel": None}, "rest"),
        ({"input_channel": "custom"}, "custom"),
    ],
)
def test_extract_input_channel(test_input, expected):
    from rasa.core.channels import RestInput

    input_channel = RestInput()

    fake_request = MagicMock()
    fake_request.json = test_input

    assert input_channel._extract_input_channel(fake_request) == expected


async def test_rasa_chat_input():
    from rasa.core.channels import RasaChatInput

    rasa_x_api_url = "https://rasa-x.com:5002"
    rasa_chat_input = RasaChatInput(rasa_x_api_url)
    public_key = "random_key123"
    jwt_algorithm = "RS256"
    with aioresponses() as mocked:
        mocked.get(
            rasa_x_api_url + "/version",
            payload={"keys": [{"key": public_key, "alg": jwt_algorithm}]},
            repeat=True,
            status=200,
        )
        await rasa_chat_input._fetch_public_key()
        assert rasa_chat_input.jwt_key == public_key
        assert rasa_chat_input.jwt_algorithm == jwt_algorithm


@pytest.mark.parametrize(
    "jwt, message",
    [
        ({JWT_USERNAME_KEY: "abc"}, {CONVERSATION_ID_KEY: "abc"}),
        (
            {
                JWT_USERNAME_KEY: "abc",
                "scopes": ["a", "b", INTERACTIVE_LEARNING_PERMISSION],
            },
            {CONVERSATION_ID_KEY: "test"},
        ),
    ],
)
def test_has_user_permission_to_send_messages_to_conversation(jwt: Dict, message: Dict):
    assert RasaChatInput._has_user_permission_to_send_messages_to_conversation(
        jwt, message
    )


@pytest.mark.parametrize(
    "jwt, message",
    [
        ({JWT_USERNAME_KEY: "abc"}, {CONVERSATION_ID_KEY: "xyz"}),
        (
            {JWT_USERNAME_KEY: "abc", "scopes": ["a", "b"]},
            {CONVERSATION_ID_KEY: "test"},
        ),
    ],
)
def test_has_user_permission_to_send_messages_to_conversation_without_permission(
    jwt: Dict, message: Dict
):
    assert not RasaChatInput._has_user_permission_to_send_messages_to_conversation(
        jwt, message
    )


def test_set_console_stream_reading_timeout(monkeypatch: MonkeyPatch):
    expected = 100
    monkeypatch.setenv(console.STREAM_READING_TIMEOUT_ENV, str(100))

    assert console._get_stream_reading_timeout() == ClientTimeout(expected)<|MERGE_RESOLUTION|>--- conflicted
+++ resolved
@@ -461,734 +461,6 @@
     assert ch.add_attachments_to_metadata(payload, metadata) == updated_metadata
 
 
-<<<<<<< HEAD
-def test_slack_metadata():
-    from rasa.core.channels.slack import SlackInput
-
-    user = "user1"
-    channel = "channel1"
-    authed_users = ["XXXXXXX", "YYYYYYY", "ZZZZZZZ"]
-    ts = "1579802617.000800"
-    header = {"content-type": "application/json"}
-    direct_message_event = {
-        "authed_users": authed_users,
-        "event": {
-            "client_msg_id": "XXXXXX-XXXX-XXXX-XXXX-XXXXXXXXXXXX",
-            "type": "message",
-            "text": "hello world",
-            "user": user,
-            "ts": ts,
-            "team": "XXXXXXXXX",
-            "blocks": [
-                {
-                    "type": "rich_text",
-                    "block_id": "XXXXX",
-                    "elements": [
-                        {
-                            "type": "rich_text_section",
-                            "elements": [{"type": "text", "text": "hi"}],
-                        }
-                    ],
-                }
-            ],
-            "channel": channel,
-            "event_ts": "1579802617.000800",
-            "channel_type": "im",
-        },
-    }
-
-    input_channel = SlackInput(
-        slack_token="YOUR_SLACK_TOKEN", slack_channel="YOUR_SLACK_CHANNEL"
-    )
-
-    r = Mock()
-    r.json = direct_message_event
-    r.headers = header
-    metadata = input_channel.get_metadata(request=r)
-    assert metadata["out_channel"] == channel
-    assert metadata["users"] == authed_users
-    assert metadata["thread_id"] == ts
-
-
-def test_slack_form_metadata():
-    from rasa.core.channels.slack import SlackInput
-
-    user = "user1"
-    channel = "channel1"
-    authed_user = "XXXXXXX"
-    ts = "1579802617.000800"
-    header = {"content-type": "application/x-www-form-urlencoded"}
-    payload = {
-        "type": "block_actions",
-        "user": {"id": authed_user, "username": user, "name": "name"},
-        "channel": {"id": channel},
-        "message": {
-            "type": "message",
-            "text": "text",
-            "user": authed_user,
-            "ts": ts,
-            "blocks": [
-                {
-                    "type": "actions",
-                    "block_id": "XXXXX",
-                    "elements": [
-                        {
-                            "type": "button",
-                            "action_id": "XXXXX",
-                            "text": {"type": "plain_text", "text": "text"},
-                            "value": "value",
-                        }
-                    ],
-                }
-            ],
-        },
-    }
-    form_event = {"payload": [json.dumps(payload)]}
-
-    input_channel = SlackInput(
-        slack_token="YOUR_SLACK_TOKEN", slack_channel="YOUR_SLACK_CHANNEL"
-    )
-
-    r = Mock()
-    r.form = form_event
-    r.headers = header
-    metadata = input_channel.get_metadata(request=r)
-    assert metadata["out_channel"] == channel
-    assert metadata["users"][0] == authed_user
-    assert metadata["thread_id"] == ts
-
-
-def test_slack_metadata_missing_keys():
-    from rasa.core.channels.slack import SlackInput
-    from sanic.request import Request
-
-    channel = "channel1"
-    ts = "1579802617.000800"
-    header = {"content-type": "application/json"}
-    direct_message_event = {
-        "event": {
-            "client_msg_id": "XXXXXX-XXXX-XXXX-XXXX-XXXXXXXXXXXX",
-            "type": "message",
-            "text": "hello world",
-            "ts": ts,
-            "team": "XXXXXXXXX",
-            "blocks": [
-                {
-                    "type": "rich_text",
-                    "block_id": "XXXXX",
-                    "elements": [
-                        {
-                            "type": "rich_text_section",
-                            "elements": [{"type": "text", "text": "hi"}],
-                        }
-                    ],
-                }
-            ],
-            "channel": channel,
-            "event_ts": "1579802617.000800",
-            "channel_type": "im",
-        }
-    }
-
-    input_channel = SlackInput(
-        slack_token="YOUR_SLACK_TOKEN", slack_channel="YOUR_SLACK_CHANNEL"
-    )
-
-    r = Mock()
-    r.json = direct_message_event
-    r.headers = header
-    metadata = input_channel.get_metadata(request=r)
-    assert metadata["users"] == []
-    assert metadata["out_channel"] == channel
-    assert metadata["thread_id"] == ts
-
-
-def test_slack_form_metadata_missing_keys():
-    from rasa.core.channels.slack import SlackInput
-
-    channel = "channel1"
-    ts = "1579802617.000800"
-    header = {"content-type": "application/x-www-form-urlencoded"}
-    payload = {
-        "type": "block_actions",
-        "channel": {"id": channel},
-        "message": {
-            "type": "message",
-            "text": "text",
-            "ts": ts,
-            "blocks": [
-                {
-                    "type": "actions",
-                    "block_id": "XXXXX",
-                    "elements": [
-                        {
-                            "type": "button",
-                            "action_id": "XXXXX",
-                            "text": {"type": "plain_text", "text": "text"},
-                            "value": "value",
-                        }
-                    ],
-                }
-            ],
-        },
-    }
-    form_event = {"payload": [json.dumps(payload)]}
-
-    input_channel = SlackInput(
-        slack_token="YOUR_SLACK_TOKEN", slack_channel="YOUR_SLACK_CHANNEL"
-    )
-
-    r = Mock()
-    r.form = form_event
-    r.headers = header
-    metadata = input_channel.get_metadata(request=r)
-    assert metadata["users"] == []
-    assert metadata["out_channel"] == channel
-    assert metadata["thread_id"] == ts
-
-
-def test_slack_no_metadata():
-    from rasa.core.channels.slack import SlackInput
-
-    input_channel = SlackInput(
-        slack_token="YOUR_SLACK_TOKEN", slack_channel="YOUR_SLACK_CHANNEL"
-    )
-
-    r = Mock()
-    metadata = input_channel.get_metadata(request=r)
-    assert metadata == {}
-
-
-def test_slack_message_sanitization():
-    from rasa.core.channels.slack import SlackInput
-
-    test_uid = 17213535
-    target_message_1 = "You can sit here if you want"
-    target_message_2 = "Hey, you can sit here if you want !"
-    target_message_3 = "Hey, you can sit here if you want!"
-    target_message_4 = "convert garbled url to vicdb-f.net"
-    target_message_5 = "convert multiple garbled url to vicdb-f.net. Also eemdb-p.net"
-
-    uid_token = f"<@{test_uid}>"
-    raw_messages = [
-        test.format(uid=uid_token)
-        for test in [
-            "You can sit here {uid} if you want{uid}",
-            "{uid} You can sit here if you want{uid} ",
-            "{uid}You can sit here if you want {uid}",
-            # those last cases may be disputable
-            # as we're virtually altering the entered text,
-            # but this seem to be the correct course of action
-            # (to be decided)
-            "You can sit here{uid}if you want",
-            "Hey {uid}, you can sit here if you want{uid}!",
-            "Hey{uid} , you can sit here if you want {uid}!",
-            "convert garbled url to <http://vicdb-f.net|vicdb-f.net>",
-            "convert multiple garbled url to <http://vicdb-f.net|vicdb-f.net>. Also <http://eemdb-p.net|eemdb-p.net>",
-        ]
-    ]
-
-    target_messages = [
-        target_message_1,
-        target_message_1,
-        target_message_1,
-        target_message_1,
-        target_message_2,
-        target_message_3,
-        target_message_4,
-        target_message_5,
-    ]
-
-    sanitized_messages = [
-        SlackInput._sanitize_user_message(message, [test_uid])
-        for message in raw_messages
-    ]
-
-    # no message that is wrongly sanitized please
-    assert (
-        len(
-            [
-                sanitized
-                for sanitized, target in zip(sanitized_messages, target_messages)
-                if sanitized != target
-            ]
-        )
-        == 0
-    )
-
-
-def test_slack_init_one_parameter():
-    from rasa.core.channels.slack import SlackInput
-
-    ch = SlackInput("xoxb-test")
-    assert ch.slack_token == "xoxb-test"
-    assert ch.slack_channel is None
-
-
-def test_slack_init_two_parameters():
-    from rasa.core.channels.slack import SlackInput
-
-    ch = SlackInput("xoxb-test", "test")
-    assert ch.slack_token == "xoxb-test"
-    assert ch.slack_channel == "test"
-
-
-def test_slack_init_three_parameters():
-    from rasa.core.channels.slack import SlackInput
-
-    ch = SlackInput("xoxb-test", "test", use_threads=True)
-    assert ch.slack_token == "xoxb-test"
-    assert ch.slack_channel == "test"
-    assert ch.use_threads is True
-
-
-def test_is_slack_message_none():
-    from rasa.core.channels.slack import SlackInput
-
-    payload = {}
-    slack_message = json.loads(json.dumps(payload))
-    assert SlackInput._is_user_message(slack_message) is None
-
-
-def test_is_slack_message_true():
-    from rasa.core.channels.slack import SlackInput
-
-    event = {
-        "type": "message",
-        "channel": "C2147483705",
-        "user": "U2147483697",
-        "text": "Hello world",
-        "ts": "1355517523",
-    }
-    payload = json.dumps({"event": event})
-    slack_message = json.loads(payload)
-    assert SlackInput._is_user_message(slack_message) is True
-
-
-def test_is_slack_message_false():
-    from rasa.core.channels.slack import SlackInput
-
-    event = {
-        "type": "message",
-        "channel": "C2147483705",
-        "user": "U2147483697",
-        "text": "Hello world",
-        "ts": "1355517523",
-        "bot_id": "1355517523",
-    }
-    payload = json.dumps({"event": event})
-    slack_message = json.loads(payload)
-    assert SlackInput._is_user_message(slack_message) is False
-
-
-def test_slackbot_init_one_parameter():
-    from rasa.core.channels.slack import SlackBot
-
-    ch = SlackBot("DummyToken")
-    assert ch.client.token == "DummyToken"
-    assert ch.slack_channel is None
-
-
-def test_slackbot_init_two_parameter():
-    from rasa.core.channels.slack import SlackBot
-
-    bot = SlackBot("DummyToken", "General")
-    assert bot.client.token == "DummyToken"
-    assert bot.slack_channel == "General"
-
-
-def test_slackbot_init_three_parameter():
-    from rasa.core.channels.slack import SlackBot
-
-    bot = SlackBot("DummyToken", "General", thread_id="DummyThread")
-    assert bot.client.token == "DummyToken"
-    assert bot.slack_channel == "General"
-    assert bot.thread_id == "DummyThread"
-
-
-# Use monkeypatch for sending attachments, images and plain text.
-@pytest.mark.filterwarnings("ignore:unclosed.*:ResourceWarning")
-@pytest.mark.asyncio
-async def test_slackbot_send_attachment_only():
-    from rasa.core.channels.slack import SlackBot
-
-    with aioresponses() as mocked:
-        mocked.post(
-            "https://www.slack.com/api/chat.postMessage",
-            payload={"ok": True, "purpose": "Testing bots"},
-        )
-
-        bot = SlackBot("DummyToken", "General")
-        attachment = SLACK_TEST_ATTACHMENT
-
-        await bot.send_attachment("ID", attachment)
-
-        r = latest_request(mocked, "POST", "https://www.slack.com/api/chat.postMessage")
-
-        assert r
-
-        request_params = json_of_latest_request(r)
-
-        assert request_params == {
-            "channel": "General",
-            "as_user": True,
-            "attachments": [attachment],
-        }
-
-
-@pytest.mark.filterwarnings("ignore:unclosed.*:ResourceWarning")
-@pytest.mark.asyncio
-async def test_slackbot_send_attachment_only_threaded():
-    from rasa.core.channels.slack import SlackBot
-
-    with aioresponses() as mocked:
-        mocked.post(
-            "https://www.slack.com/api/chat.postMessage",
-            payload={"ok": True, "purpose": "Testing bots"},
-        )
-
-        bot = SlackBot("DummyToken", "General", thread_id="DummyThread")
-        attachment = SLACK_TEST_ATTACHMENT
-
-        await bot.send_attachment("ID", attachment)
-
-        r = latest_request(mocked, "POST", "https://www.slack.com/api/chat.postMessage")
-
-        assert r
-
-        request_params = json_of_latest_request(r)
-
-        assert request_params == {
-            "channel": "General",
-            "as_user": True,
-            "attachments": [attachment],
-            "thread_ts": "DummyThread",
-        }
-
-
-@pytest.mark.filterwarnings("ignore:unclosed.*:ResourceWarning")
-@pytest.mark.asyncio
-async def test_slackbot_send_attachment_with_text():
-    from rasa.core.channels.slack import SlackBot
-
-    with aioresponses() as mocked:
-        mocked.post(
-            "https://www.slack.com/api/chat.postMessage",
-            payload={"ok": True, "purpose": "Testing bots"},
-        )
-
-        bot = SlackBot("DummyToken", "General")
-        attachment = SLACK_TEST_ATTACHMENT
-        attachment["text"] = "Here is the summary:"
-
-        await bot.send_attachment("ID", attachment)
-
-        r = latest_request(mocked, "POST", "https://www.slack.com/api/chat.postMessage")
-
-        assert r
-
-        request_params = json_of_latest_request(r)
-
-        assert request_params == {
-            "channel": "General",
-            "as_user": True,
-            "attachments": [attachment],
-        }
-
-
-@pytest.mark.filterwarnings("ignore:unclosed.*:ResourceWarning")
-@pytest.mark.asyncio
-async def test_slackbot_send_attachment_with_text_threaded():
-    from rasa.core.channels.slack import SlackBot
-
-    with aioresponses() as mocked:
-        mocked.post(
-            "https://www.slack.com/api/chat.postMessage",
-            payload={"ok": True, "purpose": "Testing bots"},
-        )
-
-        bot = SlackBot("DummyToken", "General", thread_id="DummyThread")
-        attachment = SLACK_TEST_ATTACHMENT
-        attachment["text"] = "Here is the summary:"
-
-        await bot.send_attachment("ID", attachment)
-
-        r = latest_request(mocked, "POST", "https://www.slack.com/api/chat.postMessage")
-
-        assert r
-
-        request_params = json_of_latest_request(r)
-
-        assert request_params == {
-            "channel": "General",
-            "as_user": True,
-            "attachments": [attachment],
-            "thread_ts": "DummyThread",
-        }
-
-
-@pytest.mark.filterwarnings("ignore:unclosed.*:ResourceWarning")
-@pytest.mark.asyncio
-async def test_slackbot_send_image_url():
-    from rasa.core.channels.slack import SlackBot
-
-    with aioresponses() as mocked:
-        mocked.post(
-            "https://www.slack.com/api/chat.postMessage",
-            payload={"ok": True, "purpose": "Testing bots"},
-        )
-
-        bot = SlackBot("DummyToken", "General")
-        url = "http://www.rasa.net"
-        await bot.send_image_url("ID", url)
-
-        r = latest_request(mocked, "POST", "https://www.slack.com/api/chat.postMessage")
-
-        assert r
-
-        request_params = json_of_latest_request(r)
-
-        assert request_params["as_user"] is True
-        assert request_params["channel"] == "General"
-        assert len(request_params["blocks"]) == 1
-        assert request_params["blocks"][0].get("type") == "image"
-        assert request_params["blocks"][0].get("alt_text") == "http://www.rasa.net"
-        assert request_params["blocks"][0].get("image_url") == "http://www.rasa.net"
-
-
-@pytest.mark.filterwarnings("ignore:unclosed.*:ResourceWarning")
-@pytest.mark.asyncio
-async def test_slackbot_send_image_url_threaded():
-    from rasa.core.channels.slack import SlackBot
-
-    with aioresponses() as mocked:
-        mocked.post(
-            "https://www.slack.com/api/chat.postMessage",
-            payload={"ok": True, "purpose": "Testing bots"},
-        )
-
-        bot = SlackBot("DummyToken", "General", thread_id="DummyThread")
-        url = "http://www.rasa.net"
-        await bot.send_image_url("ID", url)
-
-        r = latest_request(mocked, "POST", "https://www.slack.com/api/chat.postMessage")
-
-        assert r
-
-        request_params = json_of_latest_request(r)
-
-        assert request_params["as_user"] is True
-        assert request_params["channel"] == "General"
-        assert request_params["thread_ts"] == "DummyThread"
-        assert len(request_params["blocks"]) == 1
-        assert request_params["blocks"][0].get("type") == "image"
-        assert request_params["blocks"][0].get("alt_text") == "http://www.rasa.net"
-        assert request_params["blocks"][0].get("image_url") == "http://www.rasa.net"
-
-
-@pytest.mark.filterwarnings("ignore:unclosed.*:ResourceWarning")
-@pytest.mark.asyncio
-async def test_slackbot_send_text():
-    from rasa.core.channels.slack import SlackBot
-
-    with aioresponses() as mocked:
-        mocked.post(
-            "https://www.slack.com/api/chat.postMessage",
-            payload={"ok": True, "purpose": "Testing bots"},
-        )
-
-        bot = SlackBot("DummyToken", "General")
-        await bot.send_text_message("ID", "my message")
-
-        r = latest_request(mocked, "POST", "https://www.slack.com/api/chat.postMessage")
-
-        assert r
-
-        request_params = json_of_latest_request(r)
-
-        assert request_params == {
-            "as_user": True,
-            "channel": "General",
-            "text": "my message",
-            "type": "mrkdwn",
-        }
-
-
-@pytest.mark.filterwarnings("ignore:unclosed.*:ResourceWarning")
-@pytest.mark.asyncio
-async def test_slackbot_send_text_threaded():
-    from rasa.core.channels.slack import SlackBot
-
-    with aioresponses() as mocked:
-        mocked.post(
-            "https://www.slack.com/api/chat.postMessage",
-            payload={"ok": True, "purpose": "Testing bots"},
-        )
-
-        bot = SlackBot("DummyToken", "General", thread_id="DummyThread")
-        await bot.send_text_message("ID", "my message")
-
-        r = latest_request(mocked, "POST", "https://www.slack.com/api/chat.postMessage")
-
-        assert r
-
-        request_params = json_of_latest_request(r)
-
-        assert request_params == {
-            "as_user": True,
-            "channel": "General",
-            "text": "my message",
-            "type": "mrkdwn",
-            "thread_ts": "DummyThread",
-        }
-
-
-@pytest.mark.filterwarnings("ignore:unclosed.*:ResourceWarning")
-@pytest.mark.asyncio
-async def test_slackbot_send_text_with_buttons():
-    from rasa.core.channels.slack import SlackBot
-
-    with aioresponses() as mocked:
-        mocked.post(
-            "https://www.slack.com/api/chat.postMessage",
-            payload={"ok": True, "purpose": "Testing bots"},
-        )
-
-        bot = SlackBot("DummyToken", "General")
-        buttons = [{"title": "title", "payload": "payload"}]
-
-        await bot.send_text_with_buttons("ID", "my message", buttons)
-
-        r = latest_request(mocked, "POST", "https://www.slack.com/api/chat.postMessage")
-
-        assert r
-
-        request_params = json_of_latest_request(r)
-
-        text_block = {
-            "type": "section",
-            "text": {"type": "plain_text", "text": "my message"},
-        }
-        button_block = {
-            "type": "actions",
-            "elements": [
-                {
-                    "type": "button",
-                    "text": {"type": "plain_text", "text": "title"},
-                    "value": "payload",
-                }
-            ],
-        }
-        assert request_params == {
-            "as_user": True,
-            "channel": "General",
-            "text": "my message",
-            "blocks": [text_block, button_block],
-        }
-
-
-@pytest.mark.filterwarnings("ignore:unclosed.*:ResourceWarning")
-@pytest.mark.asyncio
-async def test_slackbot_send_text_with_buttons_threaded():
-    from rasa.core.channels.slack import SlackBot
-
-    with aioresponses() as mocked:
-        mocked.post(
-            "https://www.slack.com/api/chat.postMessage",
-            payload={"ok": True, "purpose": "Testing bots"},
-        )
-
-        bot = SlackBot("DummyToken", "General", thread_id="DummyThread")
-        buttons = [{"title": "title", "payload": "payload"}]
-
-        await bot.send_text_with_buttons("ID", "my message", buttons)
-
-        r = latest_request(mocked, "POST", "https://www.slack.com/api/chat.postMessage")
-
-        assert r
-
-        request_params = json_of_latest_request(r)
-
-        text_block = {
-            "type": "section",
-            "text": {"type": "plain_text", "text": "my message"},
-        }
-        button_block = {
-            "type": "actions",
-            "elements": [
-                {
-                    "type": "button",
-                    "text": {"type": "plain_text", "text": "title"},
-                    "value": "payload",
-                }
-            ],
-        }
-        assert request_params == {
-            "as_user": True,
-            "channel": "General",
-            "text": "my message",
-            "blocks": [text_block, button_block],
-            "thread_ts": "DummyThread",
-        }
-
-
-@pytest.mark.filterwarnings("ignore:unclosed.*:ResourceWarning")
-@pytest.mark.asyncio
-async def test_slackbot_send_custom_json():
-    from rasa.core.channels.slack import SlackBot
-
-    with aioresponses() as mocked:
-        mocked.post(
-            "https://www.slack.com/api/chat.postMessage",
-            payload={"ok": True, "purpose": "Testing bots"},
-        )
-
-        bot = SlackBot("DummyToken", "General")
-        await bot.send_custom_json("ID", {"test_key": "test_value"})
-
-        r = latest_request(mocked, "POST", "https://www.slack.com/api/chat.postMessage")
-
-        assert r
-
-        request_params = json_of_latest_request(r)
-
-        assert request_params == {
-            "as_user": True,
-            "channel": "General",
-            "test_key": "test_value",
-        }
-
-
-@pytest.mark.filterwarnings("ignore:unclosed.*:ResourceWarning")
-@pytest.mark.asyncio
-async def test_slackbot_send_custom_json_threaded():
-    from rasa.core.channels.slack import SlackBot
-
-    with aioresponses() as mocked:
-        mocked.post(
-            "https://www.slack.com/api/chat.postMessage",
-            payload={"ok": True, "purpose": "Testing bots"},
-        )
-
-        bot = SlackBot("DummyToken", "General", thread_id="DummyThread")
-        await bot.send_custom_json("ID", {"test_key": "test_value"})
-
-        r = latest_request(mocked, "POST", "https://www.slack.com/api/chat.postMessage")
-
-        assert r
-
-        request_params = json_of_latest_request(r)
-
-        assert request_params == {
-            "as_user": True,
-            "channel": "General",
-            "thread_ts": "DummyThread",
-            "test_key": "test_value",
-        }
-
-
-=======
->>>>>>> 20cb194c
 @pytest.mark.filterwarnings("ignore:unclosed.*:ResourceWarning")
 def test_channel_inheritance():
     from rasa.core.channels import RestInput
