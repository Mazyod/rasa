--- conflicted
+++ resolved
@@ -2,10 +2,7 @@
 import logging
 import os
 import tempfile
-<<<<<<< HEAD
 from typing import List, Text, Dict, Any
-=======
->>>>>>> 8faae673
 
 import fakeredis
 import pytest
