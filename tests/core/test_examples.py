import json
from typing import Text, Optional, Dict, Any

import pytest
from aioresponses import aioresponses

from rasa.core.agent import Agent
from rasa.utils.endpoints import ClientResponseError


async def test_moodbot_example(unpacked_trained_moodbot_path: Text):
    agent = Agent.load(unpacked_trained_moodbot_path)

    responses = await agent.handle_text("/greet")
    assert responses[0]["text"] == "Hey! How are you?"

    responses.extend(await agent.handle_text("/mood_unhappy"))
    assert responses[-1]["text"] in {"Did that help you?"}

    # (there is a 'I am on it' message in the middle we are not checking)
    assert len(responses) == 4


@pytest.mark.timeout(300)
async def test_formbot_example(form_bot_agent: Agent):
    def response_for_slot(slot: Text) -> Dict[Text, Any]:
        if slot:
            form = "restaurant_form"
            response = f"utter_ask_{slot}"
        else:
            form = None
<<<<<<< HEAD
            response = "utter_submit"
        response = {
=======
            template = "utter_submit"

        return {
>>>>>>> 4833877c
            "events": [
                {"event": "form", "name": form, "timestamp": None},
                {
                    "event": "slot",
                    "timestamp": None,
                    "name": "requested_slot",
                    "value": slot,
                },
            ],
            "responses": [{"response": response}],
        }

    async def mock_form_happy_path(
        input_text: Text, output_text: Text, slot: Optional[Text] = None
    ) -> None:
        with aioresponses() as mocked:
            mocked.post(
                "https://example.com/webhooks/actions",
                payload=response_for_slot(slot),
                repeat=True,
            )
            responses = await form_bot_agent.handle_text(input_text)
            assert responses[0]["text"] == output_text

    async def mock_form_unhappy_path(
        input_text: Text, output_text: Text, slot: Optional[Text]
    ) -> None:
        response_error = {
            "error": f"Failed to extract slot {slot} with action restaurant_form",
            "action_name": "restaurant_form",
        }
        with aioresponses() as mocked:
            # Request which rejects form execution
            mocked.post(
                "https://example.com/webhooks/actions",
                repeat=False,
                exception=ClientResponseError(400, "", json.dumps(response_error)),
            )
            # Request after returning from unhappy path which sets next requested slot
            mocked.post(
                "https://example.com/webhooks/actions",
                payload=response_for_slot(slot),
                repeat=True,
            )
            responses = await form_bot_agent.handle_text(input_text)
            assert responses[0]["text"] == output_text

    await mock_form_happy_path("/request_restaurant", "What cuisine?", slot="cuisine")
    await mock_form_unhappy_path("/chitchat", "chitchat", slot="cuisine")
    await mock_form_happy_path(
        '/inform{"cuisine": "mexican"}', "How many people?", slot="num_people"
    )
    await mock_form_happy_path(
        '/inform{"number": "2"}', "Do you want to sit outside?", slot="outdoor_seating"
    )
    await mock_form_happy_path(
        "/affirm", "Please provide additional preferences", slot="preferences"
    )

    responses = await form_bot_agent.handle_text("/restart")
    assert responses[0]["text"] == "restarted"

    responses = await form_bot_agent.handle_text("/greet")
    assert (
        responses[0]["text"]
        == "Hello! I am restaurant search assistant! How can I help?"
    )

    await mock_form_happy_path("/request_restaurant", "What cuisine?", slot="cuisine")
    await mock_form_happy_path(
        '/inform{"cuisine": "mexican"}', "How many people?", slot="num_people"
    )
    await mock_form_happy_path(
        '/inform{"number": "2"}', "Do you want to sit outside?", slot="outdoor_seating"
    )
    await mock_form_unhappy_path(
        "/stop", "Do you want to continue?", slot="outdoor_seating"
    )
    await mock_form_happy_path(
        "/affirm", "Do you want to sit outside?", slot="outdoor_seating"
    )
    await mock_form_happy_path(
        "/affirm", "Please provide additional preferences", slot="preferences"
    )
    await mock_form_happy_path(
        "/deny", "Please give your feedback on your experience so far", slot="feedback"
    )
    await mock_form_happy_path('/inform{"feedback": "great"}', "All done!")

    responses = await form_bot_agent.handle_text("/thankyou")
    assert responses[0]["text"] == "You are welcome :)"<|MERGE_RESOLUTION|>--- conflicted
+++ resolved
@@ -29,14 +29,9 @@
             response = f"utter_ask_{slot}"
         else:
             form = None
-<<<<<<< HEAD
             response = "utter_submit"
-        response = {
-=======
-            template = "utter_submit"
 
         return {
->>>>>>> 4833877c
             "events": [
                 {"event": "form", "name": form, "timestamp": None},
                 {
