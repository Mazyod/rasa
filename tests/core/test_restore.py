--- conflicted
+++ resolved
@@ -8,12 +8,7 @@
 import pytest
 
 
-<<<<<<< HEAD
-@pytest.mark.timeout(300)  # these can take a longer time than the default timeout
-=======
 @pytest.mark.timeout(600)
-@pytest.mark.trains_model
->>>>>>> ccad4707
 async def test_restoring_tracker(trained_moodbot_path: Text, recwarn):
     tracker_dump = "data/test_trackers/tracker_moodbot.json"
 
