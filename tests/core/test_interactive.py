import asyncio
import json
from collections import deque
from pathlib import Path
from typing import Any, Dict, List, Text

import pytest
import uuid

from _pytest.monkeypatch import MonkeyPatch
from aioresponses import aioresponses
from mock import Mock

import rasa.utils.io
from rasa.core.actions import action
from rasa.core.actions.action import ACTION_LISTEN_NAME
from rasa.core.channels import UserMessage
from rasa.core.domain import Domain
from rasa.core.events import BotUttered, ActionExecuted
from rasa.core.trackers import DialogueStateTracker
from rasa.core.training import interactive
from rasa.importers.rasa import TrainingDataImporter
from rasa.nlu.training_data import Message
from rasa.nlu.training_data.loading import RASA, MARKDOWN
<<<<<<< HEAD
from rasa.nlu.constants import TEXT, RESPONSE_IDENTIFIER_DELIMITER
=======
from rasa.nlu.constants import TEXT
from rasa.core.constants import INTENT_MESSAGE_PREFIX
>>>>>>> bb60ad22
from rasa.utils.endpoints import EndpointConfig
from tests import utilities
from tests.core.conftest import DEFAULT_DOMAIN_PATH_WITH_SLOTS


@pytest.fixture
def mock_endpoint() -> EndpointConfig:
    return EndpointConfig("https://example.com")


@pytest.fixture
def mock_file_importer(
    default_stack_config: Text, default_nlu_data: Text, default_stories_file: Text
):
    domain_path = DEFAULT_DOMAIN_PATH_WITH_SLOTS
    return TrainingDataImporter.load_from_config(
        default_stack_config, domain_path, [default_nlu_data, default_stories_file]
    )


async def test_send_message(mock_endpoint):
    sender_id = uuid.uuid4().hex

    url = f"{mock_endpoint.url}/conversations/{sender_id}/messages"
    with aioresponses() as mocked:
        mocked.post(url, payload={})

        await interactive.send_message(mock_endpoint, sender_id, "Hello")

        r = utilities.latest_request(mocked, "post", url)

        assert r

        expected = {"sender": "user", "text": "Hello", "parse_data": None}

        assert utilities.json_of_latest_request(r) == expected


async def test_request_prediction(mock_endpoint):
    sender_id = uuid.uuid4().hex

    url = f"{mock_endpoint.url}/conversations/{sender_id}/predict"

    with aioresponses() as mocked:
        mocked.post(url, payload={})

        await interactive.request_prediction(mock_endpoint, sender_id)

        assert utilities.latest_request(mocked, "post", url) is not None


def test_bot_output_format():
    message = {
        "event": "bot",
        "text": "Hello!",
        "data": {
            "image": "http://example.com/myimage.png",
            "attachment": "My Attachment",
            "buttons": [
                {"title": "yes", "payload": "/yes"},
                {"title": "no", "payload": "/no", "extra": "extra"},
            ],
            "elements": [
                {
                    "title": "element1",
                    "buttons": [{"title": "button1", "payload": "/button1"}],
                },
                {
                    "title": "element2",
                    "buttons": [{"title": "button2", "payload": "/button2"}],
                },
            ],
            "quick_replies": [
                {
                    "title": "quick_reply1",
                    "buttons": [{"title": "button3", "payload": "/button3"}],
                },
                {
                    "title": "quick_reply2",
                    "buttons": [{"title": "button4", "payload": "/button4"}],
                },
            ],
        },
    }
    from rasa.core.events import Event

    bot_event = Event.from_parameters(message)

    assert isinstance(bot_event, BotUttered)

    formatted = interactive.format_bot_output(bot_event)
    assert formatted == (
        "Hello!\n"
        "Image: http://example.com/myimage.png\n"
        "Attachment: My Attachment\n"
        "Buttons:\n"
        "1: yes (/yes)\n"
        '2: no (/no) - {"extra": "extra"}\n'
        "Type out your own message...\n"
        "Elements:\n"
        '1: element1 - {"buttons": '
        '[{"payload": "/button1", "title": "button1"}]'
        '}\n2: element2 - {"buttons": '
        '[{"payload": "/button2", "title": "button2"}]'
        "}\nQuick replies:\n"
        '1: quick_reply1 - {"buttons": '
        '[{"payload": "/button3", "title": "button3"}'
        ']}\n2: quick_reply2 - {"buttons": '
        '[{"payload": "/button4", "title": "button4"}'
        "]}"
    )


def test_latest_user_message():
    tracker_dump = "data/test_trackers/tracker_moodbot.json"
    tracker_json = json.loads(rasa.utils.io.read_file(tracker_dump))

    m = interactive.latest_user_message(tracker_json.get("events"))

    assert m is not None
    assert m["event"] == "user"
    assert m["text"] == "/mood_great"


def test_latest_user_message_on_no_events():
    m = interactive.latest_user_message([])

    assert m is None


def test_all_events_before_user_msg():
    tracker_dump = "data/test_trackers/tracker_moodbot.json"
    tracker_json = json.loads(rasa.utils.io.read_file(tracker_dump))
    evts = tracker_json.get("events")

    m = interactive.all_events_before_latest_user_msg(evts)

    assert m is not None
    assert m == evts[:4]


def test_all_events_before_user_msg_on_no_events():
    assert interactive.all_events_before_latest_user_msg([]) == []


async def test_print_history(mock_endpoint):
    tracker_dump = rasa.utils.io.read_file("data/test_trackers/tracker_moodbot.json")

    sender_id = uuid.uuid4().hex

    url = "{}/conversations/{}/tracker?include_events=AFTER_RESTART".format(
        mock_endpoint.url, sender_id
    )
    with aioresponses() as mocked:
        mocked.get(url, body=tracker_dump, headers={"Accept": "application/json"})

        await interactive._print_history(sender_id, mock_endpoint)

        assert utilities.latest_request(mocked, "get", url) is not None


async def test_is_listening_for_messages(mock_endpoint):
    tracker_dump = rasa.utils.io.read_file("data/test_trackers/tracker_moodbot.json")

    sender_id = uuid.uuid4().hex

    url = "{}/conversations/{}/tracker?include_events=APPLIED".format(
        mock_endpoint.url, sender_id
    )
    with aioresponses() as mocked:
        mocked.get(url, body=tracker_dump, headers={"Content-Type": "application/json"})

        is_listening = await interactive.is_listening_for_message(
            sender_id, mock_endpoint
        )

        assert is_listening


def test_splitting_conversation_at_restarts():
    tracker_dump = "data/test_trackers/tracker_moodbot.json"
    evts = json.loads(rasa.utils.io.read_file(tracker_dump)).get("events")
    evts_wo_restarts = evts[:]
    evts.insert(2, {"event": "restart"})
    evts.append({"event": "restart"})

    split = interactive._split_conversation_at_restarts(evts)
    assert len(split) == 2
    assert [e for s in split for e in s] == evts_wo_restarts
    assert len(split[0]) == 2
    assert len(split[0]) == 2


def test_as_md_message():
    parse_data = {
        "text": "Hello there rasa.",
        "entities": [{"start": 12, "end": 16, "entity": "name", "value": "rasa"}],
        "intent": {"name": "greeting", "confidence": 0.9},
    }
    md = interactive._as_md_message(parse_data)
    assert md == "Hello there [rasa](name)."


@pytest.mark.parametrize(
    "parse_original, parse_annotated, expected_entities",
    [
        (
            {
                "text": "Hello there rasa, it's me, paula.",
                "entities": [
                    {
                        "start": 12,
                        "end": 16,
                        "entity": "name1",
                        "value": "rasa",
                        "extractor": "batman",
                    }
                ],
                "intent": {"name": "greeting", "confidence": 0.9},
            },
            {
                "text": "Hello there rasa, it's me, paula.",
                "entities": [
                    {"start": 12, "end": 16, "entity": "name1", "value": "rasa"},
                    {"start": 26, "end": 31, "entity": "name2", "value": "paula"},
                ],
                "intent": {"name": "greeting", "confidence": 0.9},
            },
            [
                {
                    "start": 12,
                    "end": 16,
                    "entity": "name1",
                    "value": "rasa",
                    "extractor": "batman",
                },
                {"start": 26, "end": 31, "entity": "name2", "value": "paula"},
            ],
        ),
        (
            {
                "text": "I am flying from Berlin to London.",
                "entities": [
                    {
                        "start": 17,
                        "end": 23,
                        "entity": "location",
                        "role": "from",
                        "value": "Berlin",
                        "extractor": "DIETClassifier",
                    }
                ],
                "intent": {"name": "inform", "confidence": 0.9},
            },
            {
                "text": "I am flying from Berlin to London.",
                "entities": [
                    {
                        "start": 17,
                        "end": 23,
                        "entity": "location",
                        "value": "Berlin",
                        "role": "from",
                    },
                    {
                        "start": 27,
                        "end": 33,
                        "entity": "location",
                        "value": "London",
                        "role": "to",
                    },
                ],
                "intent": {"name": "inform", "confidence": 0.9},
            },
            [
                {
                    "start": 17,
                    "end": 23,
                    "entity": "location",
                    "value": "Berlin",
                    "role": "from",
                },
                {
                    "start": 27,
                    "end": 33,
                    "entity": "location",
                    "value": "London",
                    "role": "to",
                },
            ],
        ),
        (
            {
                "text": "A large pepperoni and a small mushroom.",
                "entities": [
                    {
                        "start": 2,
                        "end": 7,
                        "entity": "size",
                        "group": "1",
                        "value": "large",
                        "extractor": "DIETClassifier",
                    },
                    {
                        "start": 24,
                        "end": 29,
                        "entity": "size",
                        "value": "small",
                        "extractor": "DIETClassifier",
                    },
                ],
                "intent": {"name": "inform", "confidence": 0.9},
            },
            {
                "text": "A large pepperoni and a small mushroom.",
                "entities": [
                    {
                        "start": 2,
                        "end": 7,
                        "entity": "size",
                        "group": "1",
                        "value": "large",
                    },
                    {
                        "start": 8,
                        "end": 17,
                        "entity": "toppings",
                        "group": "1",
                        "value": "pepperoni",
                    },
                    {
                        "start": 30,
                        "end": 38,
                        "entity": "toppings",
                        "group": "1",
                        "value": "mushroom",
                    },
                    {
                        "start": 24,
                        "end": 29,
                        "entity": "size",
                        "group": "2",
                        "value": "small",
                    },
                ],
                "intent": {"name": "inform", "confidence": 0.9},
            },
            [
                {
                    "start": 2,
                    "end": 7,
                    "entity": "size",
                    "group": "1",
                    "value": "large",
                },
                {
                    "start": 8,
                    "end": 17,
                    "entity": "toppings",
                    "group": "1",
                    "value": "pepperoni",
                },
                {
                    "start": 30,
                    "end": 38,
                    "entity": "toppings",
                    "group": "1",
                    "value": "mushroom",
                },
                {
                    "start": 24,
                    "end": 29,
                    "entity": "size",
                    "group": "2",
                    "value": "small",
                },
            ],
        ),
    ],
)
def test__merge_annotated_and_original_entities(
    parse_original: Dict[Text, Any],
    parse_annotated: Dict[Text, Any],
    expected_entities: List[Dict[Text, Any]],
):
    entities = interactive._merge_annotated_and_original_entities(
        parse_annotated, parse_original
    )
    assert entities == expected_entities


def test_validate_user_message():
    parse_data = {
        "text": "Hello there rasa.",
        "parse_data": {
            "entities": [{"start": 12, "end": 16, "entity": "name", "value": "rasa"}],
            "intent": {"name": "greeting", "confidence": 0.9},
        },
    }
    assert interactive._validate_user_regex(parse_data, ["greeting", "goodbye"])
    assert not interactive._validate_user_regex(parse_data, ["goodbye"])


async def test_undo_latest_msg(mock_endpoint):
    tracker_dump = rasa.utils.io.read_file("data/test_trackers/tracker_moodbot.json")

    sender_id = uuid.uuid4().hex

    url = "{}/conversations/{}/tracker?include_events=ALL".format(
        mock_endpoint.url, sender_id
    )
    append_url = "{}/conversations/{}/tracker/events".format(
        mock_endpoint.url, sender_id
    )
    with aioresponses() as mocked:
        mocked.get(url, body=tracker_dump)
        mocked.post(append_url)

        await interactive._undo_latest(sender_id, mock_endpoint)

        r = utilities.latest_request(mocked, "post", append_url)

        assert r

        # this should be the events the interactive call send to the endpoint
        # these events should have the last utterance omitted
        corrected_event = utilities.json_of_latest_request(r)
        assert corrected_event["event"] == "undo"


def test_utter_custom_message():
    test_event = """
      {
      "data": {
        "attachment": null,
        "buttons": null,
        "elements": [
          {
            "a": "b"
          }
        ]
      },
      "event": "bot",
      "text": null,
      "timestamp": 1542649219.331037
    }
    """
    actual = interactive._chat_history_table([json.loads(test_event)])

    assert json.dumps({"a": "b"}) in actual


async def test_interactive_domain_persistence(
    mock_endpoint: EndpointConfig, tmp_path: Path
):
    # Test method interactive._write_domain_to_file

    tracker_dump = "data/test_trackers/tracker_moodbot.json"
    tracker_json = rasa.utils.io.read_json_file(tracker_dump)

    events = tracker_json.get("events", [])

    domain_path = str(tmp_path / "interactive_domain_save.yml")

    url = f"{mock_endpoint.url}/domain"
    with aioresponses() as mocked:
        mocked.get(url, payload={})

        serialised_domain = await interactive.retrieve_domain(mock_endpoint)
        old_domain = Domain.from_dict(serialised_domain)

        interactive._write_domain_to_file(domain_path, events, old_domain)

    saved_domain = rasa.utils.io.read_config_file(domain_path)

    for default_action in action.default_actions():
        assert default_action.name() not in saved_domain["actions"]


async def test_write_domain_to_file_with_form(tmp_path: Path):
    domain_path = str(tmp_path / "domain.yml")
    form_name = "my_form"
    old_domain = Domain.from_yaml(
        f"""
    actions:
    - utter_greet
    - utter_goodbye
    forms:
    - {form_name}
    intents:
    - greet
    """
    )

    events = [ActionExecuted(form_name), ActionExecuted(ACTION_LISTEN_NAME)]
    events = [e.as_dict() for e in events]

    interactive._write_domain_to_file(domain_path, events, old_domain)

    assert set(Domain.from_path(domain_path).action_names) == set(
        old_domain.action_names
    )


async def test_filter_intents_before_save_nlu_file():
    # Test method interactive._filter_messages
    from random import choice

    greet = {"text": "How are you?", "intent": "greet", "text_features": [0.5]}
    goodbye = {"text": "I am inevitable", "intent": "goodbye", "text_features": [0.5]}
    test_msgs = [Message(data=greet), Message(data=goodbye)]

    domain_file = DEFAULT_DOMAIN_PATH_WITH_SLOTS
    domain = Domain.load(domain_file)
    intents = domain.intents

    msgs = test_msgs.copy()
    if intents:
        another_greet = greet.copy()
<<<<<<< HEAD
        another_greet[TEXT] = RESPONSE_IDENTIFIER_DELIMITER + choice(intents)
=======
        another_greet[TEXT] = INTENT_MESSAGE_PREFIX + choice(intents)
>>>>>>> bb60ad22
        msgs.append(Message(data=another_greet))

    assert test_msgs == interactive._filter_messages(msgs)


@pytest.mark.parametrize(
    "path, expected_format",
    [("bla.json", RASA), ("other.md", MARKDOWN), ("unknown", MARKDOWN)],
)
def test_get_nlu_target_format(path: Text, expected_format: Text):
    assert interactive._get_nlu_target_format(path) == expected_format


@pytest.mark.parametrize(
    "trackers, expected_trackers",
    [
        (
            [DialogueStateTracker.from_events("one", [])],
            [deque([]), UserMessage.DEFAULT_SENDER_ID],
        ),
        (
            [
                str(i)
                for i in range(
                    interactive.MAX_NUMBER_OF_TRAINING_STORIES_FOR_VISUALIZATION + 1
                )
            ],
            [UserMessage.DEFAULT_SENDER_ID],
        ),
    ],
)
async def test_initial_plotting_call(
    mock_endpoint: EndpointConfig,
    monkeypatch: MonkeyPatch,
    trackers: List[Text],
    expected_trackers: List[Text],
    mock_file_importer: TrainingDataImporter,
):
    get_training_trackers = Mock(return_value=trackers)
    monkeypatch.setattr(
        interactive, "_get_training_trackers", asyncio.coroutine(get_training_trackers)
    )

    monkeypatch.setattr(interactive.utils, "is_limit_reached", lambda _, __: True)

    plot_trackers = Mock()
    monkeypatch.setattr(interactive, "_plot_trackers", asyncio.coroutine(plot_trackers))

    url = f"{mock_endpoint.url}/domain"
    with aioresponses() as mocked:
        mocked.get(url, payload={})

        await interactive.record_messages(mock_endpoint, mock_file_importer)

    get_training_trackers.assert_called_once()
    plot_trackers.assert_called_once_with(
        expected_trackers, interactive.DEFAULT_STORY_GRAPH_FILE, mock_endpoint
    )


async def test_not_getting_trackers_when_skipping_visualization(
    mock_endpoint: EndpointConfig, monkeypatch: MonkeyPatch
):
    get_trackers = Mock()
    monkeypatch.setattr(interactive, "_get_tracker_events_to_plot", get_trackers)

    monkeypatch.setattr(interactive.utils, "is_limit_reached", lambda _, __: True)

    url = f"{mock_endpoint.url}/domain"
    with aioresponses() as mocked:
        mocked.get(url, payload={})

        await interactive.record_messages(
            mock_endpoint, mock_file_importer, skip_visualization=True
        )

    get_trackers.assert_not_called()<|MERGE_RESOLUTION|>--- conflicted
+++ resolved
@@ -22,12 +22,8 @@
 from rasa.importers.rasa import TrainingDataImporter
 from rasa.nlu.training_data import Message
 from rasa.nlu.training_data.loading import RASA, MARKDOWN
-<<<<<<< HEAD
-from rasa.nlu.constants import TEXT, RESPONSE_IDENTIFIER_DELIMITER
-=======
 from rasa.nlu.constants import TEXT
 from rasa.core.constants import INTENT_MESSAGE_PREFIX
->>>>>>> bb60ad22
 from rasa.utils.endpoints import EndpointConfig
 from tests import utilities
 from tests.core.conftest import DEFAULT_DOMAIN_PATH_WITH_SLOTS
@@ -547,11 +543,7 @@
     msgs = test_msgs.copy()
     if intents:
         another_greet = greet.copy()
-<<<<<<< HEAD
-        another_greet[TEXT] = RESPONSE_IDENTIFIER_DELIMITER + choice(intents)
-=======
         another_greet[TEXT] = INTENT_MESSAGE_PREFIX + choice(intents)
->>>>>>> bb60ad22
         msgs.append(Message(data=another_greet))
 
     assert test_msgs == interactive._filter_messages(msgs)
