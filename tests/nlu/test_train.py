--- conflicted
+++ resolved
@@ -49,12 +49,6 @@
                 "SpacyFeaturizer",
                 "SpacyEntityExtractor",
                 "SklearnIntentClassifier",
-<<<<<<< HEAD
-=======
-                "DIETClassifier",
-                "ResponseSelector",
-                "EntitySynonymMapper",
->>>>>>> 349b37de
             ),
         ),
         (
@@ -64,59 +58,19 @@
                 "LanguageModelTokenizer",
                 "LanguageModelFeaturizer",
                 "DIETClassifier",
-<<<<<<< HEAD
-=======
-                "ResponseSelector",
-                "EntitySynonymMapper",
-            ),
-        ),
-        (
-            "en",
-            as_pipeline(
-                "ConveRTTokenizer",
-                "ConveRTFeaturizer",
-                "RegexFeaturizer",
-                "LexicalSyntacticFeaturizer",
-                "CountVectorsFeaturizer",
-                "CRFEntityExtractor",
-                "DucklingHTTPExtractor",
-                "DIETClassifier",
-                "ResponseSelector",
-                "EntitySynonymMapper",
->>>>>>> 349b37de
             ),
         ),
         ("en", as_pipeline("ConveRTTokenizer", "ConveRTFeaturizer", "DIETClassifier")),
         (
             "en",
             as_pipeline(
-                "MitieNLP",
-                "MitieTokenizer",
-                "MitieFeaturizer",
-                "MitieEntityExtractor",
-                "MitieIntentClassifier",
-<<<<<<< HEAD
-=======
-                "DIETClassifier",
-                "ResponseSelector",
-                "EntitySynonymMapper",
->>>>>>> 349b37de
+                "MitieNLP", "MitieTokenizer", "MitieFeaturizer", "MitieIntentClassifier"
             ),
         ),
         (
             "zh",
             as_pipeline(
-                "MitieNLP",
-                "JiebaTokenizer",
-                "MitieFeaturizer",
-                "MitieEntityExtractor",
-                "MitieIntentClassifier",
-<<<<<<< HEAD
-=======
-                "DIETClassifier",
-                "ResponseSelector",
-                "EntitySynonymMapper",
->>>>>>> 349b37de
+                "MitieNLP", "JiebaTokenizer", "MitieFeaturizer", "MitieEntityExtractor"
             ),
         ),
     ]
