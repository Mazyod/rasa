from typing import List, Text, Any

import numpy as np
import pytest
import scipy.sparse
from typing import Text

from nlu.tokenizers.spacy_tokenizer import SpacyTokenizer
from rasa.nlu.config import RasaNLUModelConfig
from rasa.nlu.tokenizers.whitespace_tokenizer import WhitespaceTokenizer
<<<<<<< HEAD
from rasa.nlu.constants import TOKENS_NAMES, TEXT, INTENT, RESPONSE, SPACY_DOCS
=======
from rasa.nlu.constants import (
    TOKENS_NAMES,
    TEXT,
    INTENT,
    RESPONSE,
    ACTION_NAME,
    ACTION_TEXT,
)
>>>>>>> 44855f45
from rasa.nlu.tokenizers.tokenizer import Token
from rasa.nlu.training_data import Message
from rasa.nlu.training_data import TrainingData
from rasa.nlu.featurizers.sparse_featurizer.count_vectors_featurizer import (
    CountVectorsFeaturizer,
)


@pytest.mark.parametrize(
    "sentence, expected, expected_cls",
    [
        ("hello hello hello hello hello", [[1]], [[5]]),
        ("hello goodbye hello", [[0, 1]], [[1, 2]]),
        ("a b c d e f", [[1, 0, 0, 0, 0, 0]], [[1, 1, 1, 1, 1, 1]]),
        ("a 1 2", [[0, 1]], [[2, 1]]),
    ],
)
def test_count_vector_featurizer(sentence, expected, expected_cls):
    ftr = CountVectorsFeaturizer()

    train_message = Message(data={TEXT: sentence})
    test_message = Message(data={TEXT: sentence})

    WhitespaceTokenizer().process(train_message)
    WhitespaceTokenizer().process(test_message)

    ftr.train(TrainingData([train_message]))

    ftr.process(test_message)

    seq_vecs, sen_vecs = test_message.get_sparse_features(TEXT, [])
    if seq_vecs:
        seq_vecs = seq_vecs.features
    if sen_vecs:
        sen_vecs = sen_vecs.features

    assert isinstance(seq_vecs, scipy.sparse.coo_matrix)
    assert isinstance(sen_vecs, scipy.sparse.coo_matrix)

    actual_seq_vecs = seq_vecs.toarray()
    actual_sen_vecs = sen_vecs.toarray()

    assert np.all(actual_seq_vecs[0] == expected)
    assert np.all(actual_sen_vecs[-1] == expected_cls)


@pytest.mark.parametrize(
    "sentence, intent, response, intent_features, response_features",
    [("hello", "greet", None, [[1]], None), ("hello", "greet", "hi", [[1]], [[1]])],
)
def test_count_vector_featurizer_response_attribute_featurization(
    sentence, intent, response, intent_features, response_features
):
    ftr = CountVectorsFeaturizer()
    tk = WhitespaceTokenizer()

    train_message = Message(data={TEXT: sentence})
    # this is needed for a valid training example
    train_message.set(INTENT, intent)
    train_message.set(RESPONSE, response)

    # add a second example that has some response, so that the vocabulary for
    # response exists
    second_message = Message(data={TEXT: "hello"})
    second_message.set(RESPONSE, "hi")
    second_message.set(INTENT, "greet")

    data = TrainingData([train_message, second_message])

    tk.train(data)
    ftr.train(data)

    intent_seq_vecs, intent_sen_vecs = train_message.get_sparse_features(INTENT, [])
    if intent_seq_vecs:
        intent_seq_vecs = intent_seq_vecs.features
    if intent_sen_vecs:
        intent_sen_vecs = intent_sen_vecs.features
    response_seq_vecs, response_sen_vecs = train_message.get_sparse_features(
        RESPONSE, []
    )
    if response_seq_vecs:
        response_seq_vecs = response_seq_vecs.features
    if response_sen_vecs:
        response_sen_vecs = response_sen_vecs.features

    if intent_features:
        assert intent_seq_vecs.toarray()[0] == intent_features
        assert intent_sen_vecs is None
    else:
        assert intent_seq_vecs is None
        assert intent_sen_vecs is None

    if response_features:
        assert response_seq_vecs.toarray()[0] == response_features
        assert response_sen_vecs is not None
    else:
        assert response_seq_vecs is None
        assert response_sen_vecs is None


@pytest.mark.parametrize(
    "sentence, intent, response, intent_features, response_features",
    [
        ("hello hello hello hello hello ", "greet", None, [[1]], None),
        ("hello goodbye hello", "greet", None, [[1]], None),
        ("a 1 2", "char", "char char", [[1]], [[1]]),
    ],
)
def test_count_vector_featurizer_attribute_featurization(
    sentence, intent, response, intent_features, response_features
):
    ftr = CountVectorsFeaturizer()
    tk = WhitespaceTokenizer()

    train_message = Message(data={TEXT: sentence})
    # this is needed for a valid training example
    train_message.set(INTENT, intent)
    train_message.set(RESPONSE, response)

    data = TrainingData([train_message])

    tk.train(data)
    ftr.train(data)

    intent_seq_vecs, intent_sen_vecs = train_message.get_sparse_features(INTENT, [])
    if intent_seq_vecs:
        intent_seq_vecs = intent_seq_vecs.features
    if intent_sen_vecs:
        intent_sen_vecs = intent_sen_vecs.features
    response_seq_vecs, response_sen_vecs = train_message.get_sparse_features(
        RESPONSE, []
    )
    if response_seq_vecs:
        response_seq_vecs = response_seq_vecs.features
    if response_sen_vecs:
        response_sen_vecs = response_sen_vecs.features
    if intent_features:
        assert intent_seq_vecs.toarray()[0] == intent_features
        assert intent_sen_vecs is None
    else:
        assert intent_seq_vecs is None
        assert intent_sen_vecs is None

    if response_features:
        assert response_seq_vecs.toarray()[0] == response_features
        assert response_sen_vecs is not None
    else:
        assert response_seq_vecs is None
        assert response_sen_vecs is None


@pytest.mark.parametrize(
    "sentence, intent, response, text_features, intent_features, response_features",
    [
        ("hello hello greet ", "greet", "hello", [[0, 1]], [[1, 0]], [[0, 1]]),
        (
            "I am fine",
            "acknowledge",
            "good",
            [[0, 0, 0, 0, 1]],
            [[1, 0, 0, 0, 0]],
            [[0, 0, 0, 1, 0]],
        ),
    ],
)
def test_count_vector_featurizer_shared_vocab(
    sentence, intent, response, text_features, intent_features, response_features
):
    ftr = CountVectorsFeaturizer({"use_shared_vocab": True})
    tk = WhitespaceTokenizer()

    train_message = Message(data={TEXT: sentence})
    # this is needed for a valid training example
    train_message.set(INTENT, intent)
    train_message.set(RESPONSE, response)

    data = TrainingData([train_message])
    tk.train(data)
    ftr.train(data)

    seq_vec, sen_vec = train_message.get_sparse_features(TEXT, [])
    if seq_vec:
        seq_vec = seq_vec.features
    if sen_vec:
        sen_vec = sen_vec.features
    assert np.all(seq_vec.toarray()[0] == text_features)
    assert sen_vec is not None
    seq_vec, sen_vec = train_message.get_sparse_features(INTENT, [])
    if seq_vec:
        seq_vec = seq_vec.features
    if sen_vec:
        sen_vec = sen_vec.features
    assert np.all(seq_vec.toarray()[0] == intent_features)
    assert sen_vec is None
    seq_vec, sen_vec = train_message.get_sparse_features(RESPONSE, [])
    if seq_vec:
        seq_vec = seq_vec.features
    if sen_vec:
        sen_vec = sen_vec.features
    assert np.all(seq_vec.toarray()[0] == response_features)
    assert sen_vec is not None


@pytest.mark.parametrize(
    "sentence, expected",
    [
        ("hello hello hello hello hello __OOV__", [[0, 1]]),
        ("hello goodbye hello __oov__", [[0, 0, 1]]),
        ("a b c d e f __oov__ __OOV__ __OOV__", [[0, 1, 0, 0, 0, 0, 0]]),
        ("__OOV__ a 1 2 __oov__ __OOV__", [[0, 1, 0]]),
    ],
)
def test_count_vector_featurizer_oov_token(sentence, expected):
    ftr = CountVectorsFeaturizer({"OOV_token": "__oov__"})
    train_message = Message(data={TEXT: sentence})
    WhitespaceTokenizer().process(train_message)

    data = TrainingData([train_message])
    ftr.train(data)

    test_message = Message(data={TEXT: sentence})
    ftr.process(test_message)

    seq_vec, sen_vec = train_message.get_sparse_features(TEXT, [])
    if seq_vec:
        seq_vec = seq_vec.features
    if sen_vec:
        sen_vec = sen_vec.features
    assert np.all(seq_vec.toarray()[0] == expected)
    assert sen_vec is not None


@pytest.mark.parametrize(
    "sentence, expected",
    [
        ("hello hello hello hello hello oov_word0", [[0, 1]]),
        ("hello goodbye hello oov_word0 OOV_word0", [[0, 0, 1]]),
        ("a b c d e f __oov__ OOV_word0 oov_word1", [[0, 1, 0, 0, 0, 0, 0]]),
        ("__OOV__ a 1 2 __oov__ OOV_word1", [[0, 1, 0]]),
    ],
)
def test_count_vector_featurizer_oov_words(sentence, expected):

    ftr = CountVectorsFeaturizer(
        {"OOV_token": "__oov__", "OOV_words": ["oov_word0", "OOV_word1"]}
    )
    train_message = Message(data={TEXT: sentence})
    WhitespaceTokenizer().process(train_message)

    data = TrainingData([train_message])
    ftr.train(data)

    test_message = Message(data={TEXT: sentence})
    ftr.process(test_message)

    seq_vec, sen_vec = train_message.get_sparse_features(TEXT, [])
    if seq_vec:
        seq_vec = seq_vec.features
    if sen_vec:
        sen_vec = sen_vec.features
    assert np.all(seq_vec.toarray()[0] == expected)
    assert sen_vec is not None


@pytest.mark.parametrize(
    "tokens, expected",
    [
        (["hello", "hello", "hello", "hello", "hello"], [[1]]),
        (["你好", "你好", "你好", "你好", "你好"], [[1]]),  # test for unicode chars
        (["hello", "goodbye", "hello"], [[0, 1]]),
        # Note: order has changed in Chinese version of "hello" & "goodbye"
        (["你好", "再见", "你好"], [[1, 0]]),  # test for unicode chars
        (["a", "b", "c", "d", "e", "f"], [[1, 0, 0, 0, 0, 0]]),
        (["a", "1", "2"], [[0, 1]]),
    ],
)
def test_count_vector_featurizer_using_tokens(tokens, expected):

    ftr = CountVectorsFeaturizer()

    # using empty string instead of real text string to make sure
    # count vector only can come from `tokens` feature.
    # using `message.text` can not get correct result

    tokens_feature = [Token(i, 0) for i in tokens]

    train_message = Message(data={TEXT: ""})
    train_message.set(TOKENS_NAMES[TEXT], tokens_feature)

    data = TrainingData([train_message])

    ftr.train(data)

    test_message = Message(data={TEXT: ""})
    test_message.set(TOKENS_NAMES[TEXT], tokens_feature)

    ftr.process(test_message)

    seq_vec, sen_vec = train_message.get_sparse_features(TEXT, [])
    if seq_vec:
        seq_vec = seq_vec.features
    if sen_vec:
        sen_vec = sen_vec.features
    assert np.all(seq_vec.toarray()[0] == expected)
    assert sen_vec is not None


@pytest.mark.parametrize(
    "sentence, expected",
    [
        ("ababab", [[3, 3, 3, 2]]),
        ("ab ab ab", [[0, 0, 1, 1, 1, 0]]),
        ("abc", [[1, 1, 1, 1, 1]]),
    ],
)
def test_count_vector_featurizer_char(sentence, expected):
    ftr = CountVectorsFeaturizer({"min_ngram": 1, "max_ngram": 2, "analyzer": "char"})

    train_message = Message(data={TEXT: sentence})
    WhitespaceTokenizer().process(train_message)

    data = TrainingData([train_message])
    ftr.train(data)

    test_message = Message(data={TEXT: sentence})
    WhitespaceTokenizer().process(test_message)
    ftr.process(test_message)

    seq_vec, sen_vec = train_message.get_sparse_features(TEXT, [])
    if seq_vec:
        seq_vec = seq_vec.features
    if sen_vec:
        sen_vec = sen_vec.features
    assert np.all(seq_vec.toarray()[0] == expected)
    assert sen_vec is not None


def test_count_vector_featurizer_persist_load(tmp_path):

    # set non default values to config
    config = {
        "analyzer": "char",
        "strip_accents": "ascii",
        "stop_words": "stop",
        "min_df": 2,
        "max_df": 3,
        "min_ngram": 2,
        "max_ngram": 3,
        "max_features": 10,
        "lowercase": False,
    }
    train_ftr = CountVectorsFeaturizer(config)

    sentence1 = "ababab 123 13xc лаомтгцу sfjv oö aà"
    sentence2 = "abababalidcn 123123 13xcdc лаомтгцу sfjv oö aà"

    train_message1 = Message(data={TEXT: sentence1})
    train_message2 = Message(data={TEXT: sentence2})
    WhitespaceTokenizer().process(train_message1)
    WhitespaceTokenizer().process(train_message2)

    data = TrainingData([train_message1, train_message2])
    train_ftr.train(data)

    # persist featurizer
    file_dict = train_ftr.persist("ftr", str(tmp_path))
    train_vect_params = {
        attribute: vectorizer.get_params()
        for attribute, vectorizer in train_ftr.vectorizers.items()
    }

    # add trained vocabulary to vectorizer params
    for attribute, attribute_vect_params in train_vect_params.items():
        if hasattr(train_ftr.vectorizers[attribute], "vocabulary_"):
            train_vect_params[attribute].update(
                {"vocabulary": train_ftr.vectorizers[attribute].vocabulary_}
            )

    # load featurizer
    meta = train_ftr.component_config.copy()
    meta.update(file_dict)
    test_ftr = CountVectorsFeaturizer.load(meta, str(tmp_path))
    test_vect_params = {
        attribute: vectorizer.get_params()
        for attribute, vectorizer in test_ftr.vectorizers.items()
    }

    assert train_vect_params == test_vect_params

    # check if vocaculary was loaded correctly
    assert hasattr(test_ftr.vectorizers[TEXT], "vocabulary_")

    test_message1 = Message(data={TEXT: sentence1})
    WhitespaceTokenizer().process(test_message1)
    test_ftr.process(test_message1)
    test_message2 = Message(data={TEXT: sentence2})
    WhitespaceTokenizer().process(test_message2)
    test_ftr.process(test_message2)

    test_seq_vec_1, test_sen_vec_1 = test_message1.get_sparse_features(TEXT, [])
    if test_seq_vec_1:
        test_seq_vec_1 = test_seq_vec_1.features
    if test_sen_vec_1:
        test_sen_vec_1 = test_sen_vec_1.features
    train_seq_vec_1, train_sen_vec_1 = train_message1.get_sparse_features(TEXT, [])
    if train_seq_vec_1:
        train_seq_vec_1 = train_seq_vec_1.features
    if train_sen_vec_1:
        train_sen_vec_1 = train_sen_vec_1.features
    test_seq_vec_2, test_sen_vec_2 = test_message2.get_sparse_features(TEXT, [])
    if test_seq_vec_2:
        test_seq_vec_2 = test_seq_vec_2.features
    if test_sen_vec_2:
        test_sen_vec_2 = test_sen_vec_2.features
    train_seq_vec_2, train_sen_vec_2 = train_message2.get_sparse_features(TEXT, [])
    if train_seq_vec_2:
        train_seq_vec_2 = train_seq_vec_2.features
    if train_sen_vec_2:
        train_sen_vec_2 = train_sen_vec_2.features

    # check that train features and test features after loading are the same
    assert np.all(test_seq_vec_1.toarray() == train_seq_vec_1.toarray())
    assert np.all(test_sen_vec_1.toarray() == train_sen_vec_1.toarray())
    assert np.all(test_seq_vec_2.toarray() == train_seq_vec_2.toarray())
    assert np.all(test_sen_vec_2.toarray() == train_sen_vec_2.toarray())


def test_count_vectors_featurizer_train():

    featurizer = CountVectorsFeaturizer.create({}, RasaNLUModelConfig())

    sentence = "Hey how are you today ?"
    message = Message(data={TEXT: sentence})
    message.set(RESPONSE, sentence)
    message.set(INTENT, "intent")
    WhitespaceTokenizer().train(TrainingData([message]))

    featurizer.train(TrainingData([message]), RasaNLUModelConfig())

    expected = np.array([0, 1, 0, 0, 0])
    expected_cls = np.array([1, 1, 1, 1, 1])

    seq_vec, sen_vec = message.get_sparse_features(TEXT, [])
    if seq_vec:
        seq_vec = seq_vec.features
    if sen_vec:
        sen_vec = sen_vec.features

    assert (5, 5) == seq_vec.shape
    assert (1, 5) == sen_vec.shape
    assert np.all(seq_vec.toarray()[0] == expected)
    assert np.all(sen_vec.toarray()[-1] == expected_cls)

    seq_vec, sen_vec = message.get_sparse_features(RESPONSE, [])
    if seq_vec:
        seq_vec = seq_vec.features
    if sen_vec:
        sen_vec = sen_vec.features

    assert (5, 5) == seq_vec.shape
    assert (1, 5) == sen_vec.shape
    assert np.all(seq_vec.toarray()[0] == expected)
    assert np.all(sen_vec.toarray()[-1] == expected_cls)

    seq_vec, sen_vec = message.get_sparse_features(INTENT, [])
    if seq_vec:
        seq_vec = seq_vec.features
    if sen_vec:
        sen_vec = sen_vec.features

    assert sen_vec is None
    assert (1, 1) == seq_vec.shape
    assert np.all(seq_vec.toarray()[0] == np.array([1]))


@pytest.mark.parametrize(
<<<<<<< HEAD
    "sentence, sequence_features, sentence_features, use_lemma",
    [
        ("go goes went go", [[1, 0, 0]], [[2, 1, 1]], False),
        ("go goes went go", [[1]], [[4]], True),
    ],
)
def test_count_vector_featurizer_use_lemma(
    spacy_nlp: Any,
    sentence: Text,
    sequence_features: List[List[int]],
    sentence_features: List[List[int]],
    use_lemma: bool,
):
    ftr = CountVectorsFeaturizer({"use_lemma": use_lemma})

    train_message = Message(sentence)
    train_message.set(SPACY_DOCS[TEXT], spacy_nlp(sentence))
    test_message = Message(sentence)
    test_message.set(SPACY_DOCS[TEXT], spacy_nlp(sentence))

    SpacyTokenizer().process(train_message)
    SpacyTokenizer().process(test_message)

    ftr.train(TrainingData([train_message]))

    ftr.process(test_message)

    seq_vecs, sen_vecs = test_message.get_sparse_features(TEXT, [])

    assert isinstance(seq_vecs, scipy.sparse.coo_matrix)
    assert isinstance(sen_vecs, scipy.sparse.coo_matrix)

    actual_seq_vecs = seq_vecs.toarray()
    actual_sen_vecs = sen_vecs.toarray()

    assert np.all(actual_seq_vecs[0] == sequence_features)
    assert np.all(actual_sen_vecs[-1] == sentence_features)
=======
    "sentence, action_name, action_text, action_name_features, response_features",
    [
        ("hello", "greet", None, [[1]], None),
        ("hello", "greet", "hi", [[1]], [[1]]),
        ("hello", "", "hi", None, [[1]]),
    ],
)
def test_count_vector_featurizer_action_attribute_featurization(
    sentence: Text,
    action_name: Text,
    action_text: Text,
    action_name_features: np.ndarray,
    response_features: np.ndarray,
):
    ftr = CountVectorsFeaturizer({"token_pattern": r"(?u)\b\w+\b"})
    tk = WhitespaceTokenizer()

    train_message = Message(data={TEXT: sentence})
    # this is needed for a valid training example
    train_message.set(ACTION_NAME, action_name)
    train_message.set(ACTION_TEXT, action_text)

    # add a second example that has some response, so that the vocabulary for
    # response exists
    second_message = Message(data={TEXT: "hello"})
    second_message.set(ACTION_TEXT, "hi")
    second_message.set(ACTION_NAME, "greet")

    data = TrainingData([train_message, second_message])

    tk.train(data)
    ftr.train(data)

    action_name_seq_vecs, action_name_sen_vecs = train_message.get_sparse_features(
        ACTION_NAME, []
    )
    if action_name_seq_vecs:
        action_name_seq_vecs = action_name_seq_vecs.features
    if action_name_sen_vecs:
        action_name_sen_vecs = action_name_sen_vecs.features
    response_seq_vecs, response_sen_vecs = train_message.get_sparse_features(
        ACTION_TEXT, []
    )
    if response_seq_vecs:
        response_seq_vecs = response_seq_vecs.features
    if response_sen_vecs:
        response_sen_vecs = response_sen_vecs.features

    if action_name_features:
        assert action_name_seq_vecs.toarray()[0] == action_name_features
        assert action_name_sen_vecs is None
    else:
        assert action_name_seq_vecs is None
        assert action_name_sen_vecs is None

    if response_features:
        assert response_seq_vecs.toarray()[0] == response_features
        assert response_sen_vecs is not None
    else:
        assert response_seq_vecs is None
        assert response_sen_vecs is None


@pytest.mark.parametrize(
    "sentence, action_name, action_text, action_name_features, response_features",
    [
        ("hello", "greet", None, [[1]], None),
        ("hello", "greet", "hi", [[1]], [[1]]),
        ("hello", "", "hi", [[0]], [[1]]),
    ],
)
def test_count_vector_featurizer_process_by_attribute(
    sentence: Text,
    action_name: Text,
    action_text: Text,
    action_name_features: np.ndarray,
    response_features: np.ndarray,
):
    ftr = CountVectorsFeaturizer({"token_pattern": r"(?u)\b\w+\b"})
    tk = WhitespaceTokenizer()

    # add a second example that has some response, so that the vocabulary for
    # response exists
    train_message = Message(data={TEXT: "hello"})
    train_message.set(ACTION_NAME, "greet")

    train_message1 = Message(data={TEXT: "hello"})
    train_message1.set(ACTION_TEXT, "hi")

    data = TrainingData([train_message, train_message1])

    tk.train(data)
    ftr.train(data)

    test_message = Message(data={TEXT: sentence})
    test_message.set(ACTION_NAME, action_name)
    test_message.set(ACTION_TEXT, action_text)

    for module in [tk, ftr]:
        module.process(test_message)

    action_name_seq_vecs, action_name_sen_vecs = test_message.get_sparse_features(
        ACTION_NAME, []
    )
    if action_name_seq_vecs:
        action_name_seq_vecs = action_name_seq_vecs.features
    if action_name_sen_vecs:
        action_name_sen_vecs = action_name_sen_vecs.features

    assert action_name_seq_vecs.toarray()[0] == action_name_features
    assert action_name_sen_vecs is None
>>>>>>> 44855f45
<|MERGE_RESOLUTION|>--- conflicted
+++ resolved
@@ -1,4 +1,4 @@
-from typing import List, Text, Any
+from typing import List, Any
 
 import numpy as np
 import pytest
@@ -8,9 +8,6 @@
 from nlu.tokenizers.spacy_tokenizer import SpacyTokenizer
 from rasa.nlu.config import RasaNLUModelConfig
 from rasa.nlu.tokenizers.whitespace_tokenizer import WhitespaceTokenizer
-<<<<<<< HEAD
-from rasa.nlu.constants import TOKENS_NAMES, TEXT, INTENT, RESPONSE, SPACY_DOCS
-=======
 from rasa.nlu.constants import (
     TOKENS_NAMES,
     TEXT,
@@ -18,8 +15,8 @@
     RESPONSE,
     ACTION_NAME,
     ACTION_TEXT,
-)
->>>>>>> 44855f45
+    SPACY_DOCS,
+)
 from rasa.nlu.tokenizers.tokenizer import Token
 from rasa.nlu.training_data import Message
 from rasa.nlu.training_data import TrainingData
@@ -496,7 +493,6 @@
 
 
 @pytest.mark.parametrize(
-<<<<<<< HEAD
     "sentence, sequence_features, sentence_features, use_lemma",
     [
         ("go goes went go", [[1, 0, 0]], [[2, 1, 1]], False),
@@ -534,7 +530,9 @@
 
     assert np.all(actual_seq_vecs[0] == sequence_features)
     assert np.all(actual_sen_vecs[-1] == sentence_features)
-=======
+
+
+@pytest.mark.parametrize(
     "sentence, action_name, action_text, action_name_features, response_features",
     [
         ("hello", "greet", None, [[1]], None),
@@ -645,5 +643,4 @@
         action_name_sen_vecs = action_name_sen_vecs.features
 
     assert action_name_seq_vecs.toarray()[0] == action_name_features
-    assert action_name_sen_vecs is None
->>>>>>> 44855f45
+    assert action_name_sen_vecs is None