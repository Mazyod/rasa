from pathlib import Path

from sanic.request import Request
from typing import Text, Iterator, List, Dict, Any

import asyncio

import pytest
from _pytest.tmpdir import TempdirFactory

import rasa.shared.utils.io
import rasa.utils.io
from rasa.shared.nlu.constants import NO_ENTITY_TAG
from rasa.nlu.classifiers.diet_classifier import DIETClassifier
from rasa.nlu.extractors.crf_entity_extractor import CRFEntityExtractor
from rasa.test import compare_nlu_models
from rasa.nlu.extractors.extractor import EntityExtractor
from rasa.nlu.extractors.mitie_entity_extractor import MitieEntityExtractor
from rasa.nlu.extractors.spacy_entity_extractor import SpacyEntityExtractor
from rasa.nlu.model import Interpreter, Trainer
from rasa.nlu.test import (
    is_token_within_entity,
    do_entities_overlap,
    merge_labels,
    remove_empty_intent_examples,
    remove_empty_response_examples,
    get_entity_extractors,
    remove_pretrained_extractors,
    drop_intents_below_freq,
    cross_validate,
    run_evaluation,
    substitute_labels,
    IntentEvaluationResult,
    EntityEvaluationResult,
    ResponseSelectionEvaluationResult,
    evaluate_intents,
    evaluate_entities,
    evaluate_response_selections,
    NO_ENTITY,
    collect_successful_entity_predictions,
    collect_incorrect_entity_predictions,
    merge_confidences,
    _get_entity_confidences,
)
from rasa.nlu.test import does_token_cross_borders
from rasa.nlu.test import align_entity_predictions
from rasa.nlu.test import determine_intersection
from rasa.nlu.test import determine_token_labels
from rasa.nlu.config import RasaNLUModelConfig
from rasa.nlu.tokenizers.tokenizer import Token
import json
import os
import rasa.shared.nlu.training_data.loading
from tests.nlu.conftest import DEFAULT_DATA_PATH
from rasa.nlu.selectors.response_selector import ResponseSelector
from rasa.nlu.test import is_response_selector_present, get_eval_data
from rasa.utils.tensorflow.constants import EPOCHS, ENTITY_RECOGNITION
from rasa.nlu import train
from rasa.importers.importer import TrainingDataImporter

# https://github.com/pytest-dev/pytest-asyncio/issues/68
# this event_loop is used by pytest-asyncio, and redefining it
# is currently the only way of changing the scope of this fixture
from tests.nlu.utilities import write_file_config


@pytest.yield_fixture(scope="session")
def event_loop(request: Request) -> Iterator[asyncio.AbstractEventLoop]:
    loop = asyncio.get_event_loop_policy().new_event_loop()
    yield loop
    loop.close()


@pytest.fixture(scope="session")
def loop():
    loop = asyncio.new_event_loop()
    asyncio.set_event_loop(loop)
    loop = rasa.utils.io.enable_async_loop_debugging(loop)
    yield loop
    loop.close()


# Chinese Example
# "对面食过敏" -> To be allergic to wheat-based food
CH_wrong_segmentation = [
    Token("对面", 0),
    Token("食", 2),
    Token("过敏", 3),  # opposite, food, allergy
]
CH_correct_segmentation = [
    Token("对", 0),
    Token("面食", 1),
    Token("过敏", 3),  # towards, wheat-based food, allergy
]
CH_wrong_entity = {"start": 0, "end": 2, "value": "对面", "entity": "direction"}
CH_correct_entity = {"start": 1, "end": 3, "value": "面食", "entity": "food_type"}

# EN example
# "Hey Robot, I would like to eat pizza near Alexanderplatz tonight"
EN_indices = [0, 4, 9, 11, 13, 19, 24, 27, 31, 37, 42, 57]
EN_tokens = [
    "Hey",
    "Robot",
    ",",
    "I",
    "would",
    "like",
    "to",
    "eat",
    "pizza",
    "near",
    "Alexanderplatz",
    "tonight",
]
EN_tokens = [Token(t, i) for t, i in zip(EN_tokens, EN_indices)]

EN_targets = [
    {"start": 31, "end": 36, "value": "pizza", "entity": "food"},
    {"start": 37, "end": 56, "value": "near Alexanderplatz", "entity": "location"},
    {"start": 57, "end": 64, "value": "tonight", "entity": "datetime"},
]

EN_predicted = [
    {
        "start": 4,
        "end": 9,
        "value": "Robot",
        "entity": "person",
        "extractor": "EntityExtractorA",
    },
    {
        "start": 31,
        "end": 36,
        "value": "pizza",
        "entity": "food",
        "extractor": "EntityExtractorA",
    },
    {
        "start": 42,
        "end": 56,
        "value": "Alexanderplatz",
        "entity": "location",
        "extractor": "EntityExtractorA",
    },
    {
        "start": 42,
        "end": 64,
        "value": "Alexanderplatz tonight",
        "entity": "movie",
        "extractor": "EntityExtractorB",
    },
]

EN_entity_result = EntityEvaluationResult(
    EN_targets, EN_predicted, EN_tokens, " ".join([t.text for t in EN_tokens])
)

EN_entity_result_no_tokens = EntityEvaluationResult(EN_targets, EN_predicted, [], "")


def test_token_entity_intersection():
    # included
    intsec = determine_intersection(CH_correct_segmentation[1], CH_correct_entity)
    assert intsec == len(CH_correct_segmentation[1].text)

    # completely outside
    intsec = determine_intersection(CH_correct_segmentation[2], CH_correct_entity)
    assert intsec == 0

    # border crossing
    intsec = determine_intersection(CH_correct_segmentation[1], CH_wrong_entity)
    assert intsec == 1


def test_token_entity_boundaries():
    # smaller and included
    assert is_token_within_entity(CH_wrong_segmentation[1], CH_correct_entity)
    assert not does_token_cross_borders(CH_wrong_segmentation[1], CH_correct_entity)

    # exact match
    assert is_token_within_entity(CH_correct_segmentation[1], CH_correct_entity)
    assert not does_token_cross_borders(CH_correct_segmentation[1], CH_correct_entity)

    # completely outside
    assert not is_token_within_entity(CH_correct_segmentation[0], CH_correct_entity)
    assert not does_token_cross_borders(CH_correct_segmentation[0], CH_correct_entity)

    # border crossing
    assert not is_token_within_entity(CH_wrong_segmentation[0], CH_correct_entity)
    assert does_token_cross_borders(CH_wrong_segmentation[0], CH_correct_entity)


def test_entity_overlap():
    assert do_entities_overlap([CH_correct_entity, CH_wrong_entity])
    assert not do_entities_overlap(EN_targets)


def test_determine_token_labels_throws_error():
    with pytest.raises(ValueError):
        determine_token_labels(
            CH_correct_segmentation[0],
            [CH_correct_entity, CH_wrong_entity],
            [CRFEntityExtractor.name],
        )


def test_determine_token_labels_no_extractors():
    with pytest.raises(ValueError):
        determine_token_labels(
            CH_correct_segmentation[0], [CH_correct_entity, CH_wrong_entity], None
        )


def test_determine_token_labels_no_extractors_no_overlap():
    label = determine_token_labels(CH_correct_segmentation[0], EN_targets, None)
    assert label == NO_ENTITY_TAG


def test_determine_token_labels_with_extractors():
    label = determine_token_labels(
        CH_correct_segmentation[0],
        [CH_correct_entity, CH_wrong_entity],
        [SpacyEntityExtractor.name, MitieEntityExtractor.name],
    )
    assert label == "direction"


@pytest.mark.parametrize(
    "token, entities, extractors, expected_confidence",
    [
        (
            Token("pizza", 4),
            [
                {
                    "start": 4,
                    "end": 9,
                    "value": "pizza",
                    "entity": "food",
                    "extractor": "EntityExtractorA",
                }
            ],
            ["EntityExtractorA"],
            0.0,
        ),
        (Token("pizza", 4), [], ["EntityExtractorA"], 0.0),
        (
            Token("pizza", 4),
            [
                {
                    "start": 4,
                    "end": 9,
                    "value": "pizza",
                    "entity": "food",
                    "confidence_entity": 0.87,
                    "extractor": "CRFEntityExtractor",
                }
            ],
            ["CRFEntityExtractor"],
            0.87,
        ),
        (
            Token("pizza", 4),
            [
                {
                    "start": 4,
                    "end": 9,
                    "value": "pizza",
                    "entity": "food",
                    "confidence_entity": 0.87,
                    "extractor": "DIETClassifier",
                }
            ],
            ["DIETClassifier"],
            0.87,
        ),
    ],
)
def test_get_entity_confidences(
    token: Token,
    entities: List[Dict[Text, Any]],
    extractors: List[Text],
    expected_confidence: float,
):
    confidence = _get_entity_confidences(token, entities, extractors)

    assert confidence == expected_confidence


def test_label_merging():
    import numpy as np

    aligned_predictions = [
        {
            "target_labels": ["O", "O"],
            "extractor_labels": {"EntityExtractorA": ["O", "O"]},
        },
        {
            "target_labels": ["LOC", "O", "O"],
            "extractor_labels": {"EntityExtractorA": ["O", "O", "O"]},
        },
    ]

    assert np.all(merge_labels(aligned_predictions) == ["O", "O", "LOC", "O", "O"])
    assert np.all(
        merge_labels(aligned_predictions, "EntityExtractorA")
        == ["O", "O", "O", "O", "O"]
    )


def test_confidence_merging():
    import numpy as np

    aligned_predictions = [
        {
            "target_labels": ["O", "O"],
            "extractor_labels": {"EntityExtractorA": ["O", "O"]},
            "confidences": {"EntityExtractorA": [0.0, 0.0]},
        },
        {
            "target_labels": ["LOC", "O", "O"],
            "extractor_labels": {"EntityExtractorA": ["O", "O", "O"]},
            "confidences": {"EntityExtractorA": [0.98, 0.0, 0.0]},
        },
    ]

    assert np.all(
        merge_confidences(aligned_predictions, "EntityExtractorA")
        == [0.0, 0.0, 0.98, 0.0, 0.0]
    )


def test_drop_intents_below_freq():
    td = rasa.shared.nlu.training_data.loading.load_data(
        "data/examples/rasa/demo-rasa.json"
    )
    clean_td = drop_intents_below_freq(td, 0)
    assert clean_td.intents == {
        "affirm",
        "goodbye",
        "greet",
        "restaurant_search",
        "chitchat",
    }

    clean_td = drop_intents_below_freq(td, 10)
    assert clean_td.intents == {"affirm", "restaurant_search"}


def test_run_evaluation(unpacked_trained_moodbot_path):
    result = run_evaluation(
        DEFAULT_DATA_PATH,
        os.path.join(unpacked_trained_moodbot_path, "nlu"),
        errors=False,
        successes=False,
        disable_plotting=True,
    )

    assert result.get("intent_evaluation")


<<<<<<< HEAD
async def test_eval_data(component_builder, tmpdir, project):
    _config = RasaNLUModelConfig(
        {
            "pipeline": [
                {"name": "WhitespaceTokenizer"},
                {"name": "CountVectorsFeaturizer"},
                {"name": "DIETClassifier", "epochs": 2},
                {"name": "ResponseSelector", "epochs": 2},
            ],
            "language": "en",
        }
    )

    config_path = os.path.join(project, "config.yml")
    data_importer = TrainingDataImporter.load_nlu_importer_from_config(
        config_path,
        training_data_paths=[
            "data/examples/rasa/demo-rasa.md",
            "data/examples/rasa/demo-rasa-responses.md",
        ],
    )

    (_, _, persisted_path) = await train(
        _config,
        path=tmpdir.strpath,
        data=data_importer,
        component_builder=component_builder,
        persist_nlu_training_data=True,
    )

    interpreter = Interpreter.load(persisted_path, component_builder)

    data = await data_importer.get_nlu_data()
    intent_results, response_selection_results, entity_results, = get_eval_data(
        interpreter, data
    )

    assert len(intent_results) == 46
    assert len(response_selection_results) == 46
    assert len(entity_results) == 46


=======
@pytest.mark.timeout(240)  # these can take a longer time than the default timeout
>>>>>>> 71840bd2
def test_run_cv_evaluation(pretrained_embeddings_spacy_config):
    td = rasa.shared.nlu.training_data.loading.load_data(
        "data/examples/rasa/demo-rasa.json"
    )

    n_folds = 2
    intent_results, entity_results, response_selection_results = cross_validate(
        td,
        n_folds,
        pretrained_embeddings_spacy_config,
        successes=False,
        errors=False,
        disable_plotting=True,
    )

    assert len(intent_results.train["Accuracy"]) == n_folds
    assert len(intent_results.train["Precision"]) == n_folds
    assert len(intent_results.train["F1-score"]) == n_folds
    assert len(intent_results.test["Accuracy"]) == n_folds
    assert len(intent_results.test["Precision"]) == n_folds
    assert len(intent_results.test["F1-score"]) == n_folds
    assert len(entity_results.train["CRFEntityExtractor"]["Accuracy"]) == n_folds
    assert len(entity_results.train["CRFEntityExtractor"]["Precision"]) == n_folds
    assert len(entity_results.train["CRFEntityExtractor"]["F1-score"]) == n_folds
    assert len(entity_results.test["CRFEntityExtractor"]["Accuracy"]) == n_folds
    assert len(entity_results.test["CRFEntityExtractor"]["Precision"]) == n_folds
    assert len(entity_results.test["CRFEntityExtractor"]["F1-score"]) == n_folds


def test_run_cv_evaluation_with_response_selector():
    training_data_obj = rasa.shared.nlu.training_data.loading.load_data(
        "data/examples/rasa/demo-rasa.md"
    )
    training_data_responses_obj = rasa.shared.nlu.training_data.loading.load_data(
        "data/examples/rasa/demo-rasa-responses.md"
    )
    training_data_obj = training_data_obj.merge(training_data_responses_obj)

    nlu_config = RasaNLUModelConfig(
        {
            "language": "en",
            "pipeline": [
                {"name": "WhitespaceTokenizer"},
                {"name": "CountVectorsFeaturizer"},
                {"name": "DIETClassifier", EPOCHS: 2},
                {"name": "ResponseSelector", EPOCHS: 2},
            ],
        }
    )

    n_folds = 2
    intent_results, entity_results, response_selection_results = cross_validate(
        training_data_obj,
        n_folds,
        nlu_config,
        successes=False,
        errors=False,
        disable_plotting=True,
    )

    assert len(intent_results.train["Accuracy"]) == n_folds
    assert len(intent_results.train["Precision"]) == n_folds
    assert len(intent_results.train["F1-score"]) == n_folds
    assert len(intent_results.test["Accuracy"]) == n_folds
    assert len(intent_results.test["Precision"]) == n_folds
    assert len(intent_results.test["F1-score"]) == n_folds
    assert len(response_selection_results.train["Accuracy"]) == n_folds
    assert len(response_selection_results.train["Precision"]) == n_folds
    assert len(response_selection_results.train["F1-score"]) == n_folds
    assert len(response_selection_results.test["Accuracy"]) == n_folds
    assert len(response_selection_results.test["Precision"]) == n_folds
    assert len(response_selection_results.test["F1-score"]) == n_folds
    assert len(entity_results.train["DIETClassifier"]["Accuracy"]) == n_folds
    assert len(entity_results.train["DIETClassifier"]["Precision"]) == n_folds
    assert len(entity_results.train["DIETClassifier"]["F1-score"]) == n_folds
    assert len(entity_results.test["DIETClassifier"]["Accuracy"]) == n_folds
    assert len(entity_results.test["DIETClassifier"]["Precision"]) == n_folds
    assert len(entity_results.test["DIETClassifier"]["F1-score"]) == n_folds


def test_response_selector_present():
    response_selector_component = ResponseSelector()

    interpreter_with_response_selector = Interpreter(
        [response_selector_component], context=None
    )
    interpreter_without_response_selector = Interpreter([], context=None)

    assert is_response_selector_present(interpreter_with_response_selector)
    assert not is_response_selector_present(interpreter_without_response_selector)


def test_intent_evaluation_report(tmp_path: Path):
    path = tmp_path / "evaluation"
    path.mkdir()
    report_folder = str(path / "reports")
    report_filename = os.path.join(report_folder, "intent_report.json")

    rasa.shared.utils.io.create_directory(report_folder)

    intent_results = [
        IntentEvaluationResult("", "restaurant_search", "I am hungry", 0.12345),
        IntentEvaluationResult("greet", "greet", "hello", 0.98765),
    ]

    result = evaluate_intents(
        intent_results,
        report_folder,
        successes=True,
        errors=True,
        disable_plotting=False,
    )

    report = json.loads(rasa.shared.utils.io.read_file(report_filename))

    greet_results = {
        "precision": 1.0,
        "recall": 1.0,
        "f1-score": 1.0,
        "support": 1,
        "confused_with": {},
    }

    prediction = {
        "text": "hello",
        "intent": "greet",
        "predicted": "greet",
        "confidence": 0.98765,
    }

    assert len(report.keys()) == 4
    assert report["greet"] == greet_results
    assert result["predictions"][0] == prediction

    assert os.path.exists(os.path.join(report_folder, "intent_confusion_matrix.png"))
    assert os.path.exists(os.path.join(report_folder, "intent_histogram.png"))
    assert not os.path.exists(os.path.join(report_folder, "intent_errors.json"))
    assert os.path.exists(os.path.join(report_folder, "intent_successes.json"))


def test_intent_evaluation_report_large(tmp_path: Path):
    path = tmp_path / "evaluation"
    path.mkdir()
    report_folder = path / "reports"
    report_filename = report_folder / "intent_report.json"

    rasa.shared.utils.io.create_directory(str(report_folder))

    def correct(label: Text) -> IntentEvaluationResult:
        return IntentEvaluationResult(label, label, "", 1.0)

    def incorrect(label: Text, _label: Text) -> IntentEvaluationResult:
        return IntentEvaluationResult(label, _label, "", 1.0)

    a_results = [correct("A")] * 10
    b_results = [correct("B")] * 7 + [incorrect("B", "C")] * 3
    c_results = [correct("C")] * 3 + [incorrect("C", "D")] + [incorrect("C", "E")]
    d_results = [correct("D")] * 29 + [incorrect("D", "B")] * 3
    e_results = [incorrect("E", "C")] * 5 + [incorrect("E", "")] * 5

    intent_results = a_results + b_results + c_results + d_results + e_results

    evaluate_intents(
        intent_results,
        str(report_folder),
        successes=False,
        errors=False,
        disable_plotting=True,
    )

    report = json.loads(rasa.shared.utils.io.read_file(str(report_filename)))

    a_results = {
        "precision": 1.0,
        "recall": 1.0,
        "f1-score": 1.0,
        "support": 10,
        "confused_with": {},
    }

    e_results = {
        "precision": 0.0,
        "recall": 0.0,
        "f1-score": 0.0,
        "support": 10,
        "confused_with": {"C": 5, "": 5},
    }

    c_confused_with = {"D": 1, "E": 1}

    assert len(report.keys()) == 8
    assert report["A"] == a_results
    assert report["E"] == e_results
    assert report["C"]["confused_with"] == c_confused_with


def test_response_evaluation_report(tmp_path: Path):
    path = tmp_path / "evaluation"
    path.mkdir()
    report_folder = str(path / "reports")
    report_filename = os.path.join(report_folder, "response_selection_report.json")

    rasa.shared.utils.io.create_directory(report_folder)

    response_results = [
        ResponseSelectionEvaluationResult(
            "chitchat/ask_weather",
            "chitchat/ask_weather",
            "What's the weather",
            0.65432,
        ),
        ResponseSelectionEvaluationResult(
            "chitchat/ask_name", "chitchat/ask_name", "What's your name?", 0.98765
        ),
    ]

    result = evaluate_response_selections(
        response_results,
        report_folder,
        successes=True,
        errors=True,
        disable_plotting=False,
    )

    report = json.loads(rasa.shared.utils.io.read_file(report_filename))

    name_query_results = {
        "precision": 1.0,
        "recall": 1.0,
        "f1-score": 1.0,
        "support": 1,
        "confused_with": {},
    }

    prediction = {
        "text": "What's your name?",
        "intent_response_key_target": "chitchat/ask_name",
        "intent_response_key_prediction": "chitchat/ask_name",
        "confidence": 0.98765,
    }

    assert len(report.keys()) == 5
    assert report["chitchat/ask_name"] == name_query_results
    assert result["predictions"][1] == prediction

    assert os.path.exists(
        os.path.join(report_folder, "response_selection_confusion_matrix.png")
    )
    assert os.path.exists(
        os.path.join(report_folder, "response_selection_histogram.png")
    )
    assert not os.path.exists(
        os.path.join(report_folder, "response_selection_errors.json")
    )
    assert os.path.exists(
        os.path.join(report_folder, "response_selection_successes.json")
    )


@pytest.mark.parametrize(
    "components, expected_extractors",
    [
        ([DIETClassifier({ENTITY_RECOGNITION: False})], set()),
        ([DIETClassifier({ENTITY_RECOGNITION: True})], {"DIETClassifier"}),
        ([CRFEntityExtractor()], {"CRFEntityExtractor"}),
        (
            [SpacyEntityExtractor(), CRFEntityExtractor()],
            {"SpacyEntityExtractor", "CRFEntityExtractor"},
        ),
        ([ResponseSelector()], set()),
    ],
)
def test_get_entity_extractors(components, expected_extractors):
    mock_interpreter = Interpreter(components, None)
    extractors = get_entity_extractors(mock_interpreter)

    assert extractors == expected_extractors


def test_entity_evaluation_report(tmp_path):
    class EntityExtractorA(EntityExtractor):

        provides = ["entities"]

        def __init__(self, component_config=None) -> None:

            super().__init__(component_config)

    class EntityExtractorB(EntityExtractor):

        provides = ["entities"]

        def __init__(self, component_config=None) -> None:

            super().__init__(component_config)

    path = tmp_path / "evaluation"
    path.mkdir()
    report_folder = str(path / "reports")

    report_filename_a = os.path.join(report_folder, "EntityExtractorA_report.json")
    report_filename_b = os.path.join(report_folder, "EntityExtractorB_report.json")

    rasa.shared.utils.io.create_directory(report_folder)
    mock_interpreter = Interpreter(
        [
            EntityExtractorA({"provides": ["entities"]}),
            EntityExtractorB({"provides": ["entities"]}),
        ],
        None,
    )
    extractors = get_entity_extractors(mock_interpreter)
    result = evaluate_entities(
        [EN_entity_result],
        extractors,
        report_folder,
        errors=True,
        successes=True,
        disable_plotting=False,
    )

    report_a = json.loads(rasa.shared.utils.io.read_file(report_filename_a))
    report_b = json.loads(rasa.shared.utils.io.read_file(report_filename_b))

    assert len(report_a) == 6
    assert report_a["datetime"]["support"] == 1.0
    assert report_b["macro avg"]["recall"] == 0.0
    assert report_a["macro avg"]["recall"] == 0.5
    assert result["EntityExtractorA"]["accuracy"] == 0.75

    assert os.path.exists(
        os.path.join(report_folder, "EntityExtractorA_confusion_matrix.png")
    )
    assert os.path.exists(os.path.join(report_folder, "EntityExtractorA_errors.json"))
    assert os.path.exists(
        os.path.join(report_folder, "EntityExtractorA_successes.json")
    )
    assert not os.path.exists(
        os.path.join(report_folder, "EntityExtractorA_histogram.png")
    )


def test_empty_intent_removal():
    intent_results = [
        IntentEvaluationResult("", "restaurant_search", "I am hungry", 0.12345),
        IntentEvaluationResult("greet", "greet", "hello", 0.98765),
    ]
    intent_results = remove_empty_intent_examples(intent_results)

    assert len(intent_results) == 1
    assert intent_results[0].intent_target == "greet"
    assert intent_results[0].intent_prediction == "greet"
    assert intent_results[0].confidence == 0.98765
    assert intent_results[0].message == "hello"


def test_empty_response_removal():
    response_results = [
        ResponseSelectionEvaluationResult(None, None, "What's the weather", 0.65432),
        ResponseSelectionEvaluationResult(
            "chitchat/ask_name", "chitchat/ask_name", "What's your name?", 0.98765
        ),
    ]
    response_results = remove_empty_response_examples(response_results)

    assert len(response_results) == 1
    assert response_results[0].intent_response_key_target == "chitchat/ask_name"
    assert response_results[0].intent_response_key_prediction == "chitchat/ask_name"
    assert response_results[0].confidence == 0.98765
    assert response_results[0].message == "What's your name?"


def test_evaluate_entities_cv_empty_tokens():
    mock_extractors = ["EntityExtractorA", "EntityExtractorB"]
    result = align_entity_predictions(EN_entity_result_no_tokens, mock_extractors)

    assert result == {
        "target_labels": [],
        "extractor_labels": {"EntityExtractorA": [], "EntityExtractorB": []},
        "confidences": {"EntityExtractorA": [], "EntityExtractorB": []},
    }, "Wrong entity prediction alignment"


def test_evaluate_entities_cv():
    mock_extractors = ["EntityExtractorA", "EntityExtractorB"]
    result = align_entity_predictions(EN_entity_result, mock_extractors)

    assert result == {
        "target_labels": [
            "O",
            "O",
            "O",
            "O",
            "O",
            "O",
            "O",
            "O",
            "food",
            "location",
            "location",
            "datetime",
        ],
        "extractor_labels": {
            "EntityExtractorA": [
                "O",
                "person",
                "O",
                "O",
                "O",
                "O",
                "O",
                "O",
                "food",
                "O",
                "location",
                "O",
            ],
            "EntityExtractorB": [
                "O",
                "O",
                "O",
                "O",
                "O",
                "O",
                "O",
                "O",
                "O",
                "O",
                "movie",
                "movie",
            ],
        },
        "confidences": {
            "EntityExtractorA": [
                0.0,
                0.0,
                0.0,
                0.0,
                0.0,
                0.0,
                0.0,
                0.0,
                0.0,
                0.0,
                0.0,
                0.0,
            ],
            "EntityExtractorB": [
                0.0,
                0.0,
                0.0,
                0.0,
                0.0,
                0.0,
                0.0,
                0.0,
                0.0,
                0.0,
                0.0,
                0.0,
            ],
        },
    }, "Wrong entity prediction alignment"


def test_remove_pretrained_extractors(component_builder):
    _config = RasaNLUModelConfig(
        {
            "pipeline": [
                {"name": "SpacyNLP"},
                {"name": "SpacyEntityExtractor"},
                {"name": "DucklingHTTPExtractor"},
            ]
        }
    )
    trainer = Trainer(_config, component_builder)

    target_components_names = ["SpacyNLP"]
    filtered_pipeline = remove_pretrained_extractors(trainer.pipeline)
    filtered_components_names = [c.name for c in filtered_pipeline]
    assert filtered_components_names == target_components_names


def test_label_replacement():
    original_labels = ["O", "location"]
    target_labels = ["no_entity", "location"]
    assert substitute_labels(original_labels, "O", "no_entity") == target_labels


def test_nlu_comparison(tmp_path: Path):
    config = {
        "language": "en",
        "pipeline": [
            {"name": "WhitespaceTokenizer"},
            {"name": "KeywordIntentClassifier"},
            {"name": "RegexEntityExtractor"},
        ],
    }
    # the configs need to be at a different path, otherwise the results are
    # combined on the same dictionary key and cannot be plotted properly
    configs = [write_file_config(config).name, write_file_config(config).name]

    output = str(tmp_path)
    compare_nlu_models(
        configs, DEFAULT_DATA_PATH, output, runs=2, exclusion_percentages=[50, 80]
    )

    assert set(os.listdir(output)) == {
        "run_1",
        "run_2",
        "results.json",
        "nlu_model_comparison_graph.pdf",
    }

    run_1_path = os.path.join(output, "run_1")
    assert set(os.listdir(run_1_path)) == {"50%_exclusion", "80%_exclusion", "test.md"}

    exclude_50_path = os.path.join(run_1_path, "50%_exclusion")
    modelnames = [os.path.splitext(os.path.basename(config))[0] for config in configs]

    modeloutputs = set(
        ["train"]
        + [f"{m}_report" for m in modelnames]
        + [f"{m}.tar.gz" for m in modelnames]
    )
    assert set(os.listdir(exclude_50_path)) == modeloutputs


@pytest.mark.parametrize(
    "entity_results,targets,predictions,successes,errors",
    [
        (
            [
                EntityEvaluationResult(
                    entity_targets=[
                        {
                            "start": 17,
                            "end": 24,
                            "value": "Italian",
                            "entity": "cuisine",
                        }
                    ],
                    entity_predictions=[
                        {
                            "start": 17,
                            "end": 24,
                            "value": "Italian",
                            "entity": "cuisine",
                        }
                    ],
                    tokens=[
                        "I",
                        "want",
                        "to",
                        "book",
                        "an",
                        "Italian",
                        "restaurant",
                        ".",
                    ],
                    message="I want to book an Italian restaurant.",
                ),
                EntityEvaluationResult(
                    entity_targets=[
                        {
                            "start": 8,
                            "end": 15,
                            "value": "Mexican",
                            "entity": "cuisine",
                        },
                        {
                            "start": 31,
                            "end": 32,
                            "value": "4",
                            "entity": "number_people",
                        },
                    ],
                    entity_predictions=[],
                    tokens=[
                        "Book",
                        "an",
                        "Mexican",
                        "restaurant",
                        "for",
                        "4",
                        "people",
                        ".",
                    ],
                    message="Book an Mexican restaurant for 4 people.",
                ),
            ],
            [
                NO_ENTITY,
                NO_ENTITY,
                NO_ENTITY,
                NO_ENTITY,
                NO_ENTITY,
                "cuisine",
                NO_ENTITY,
                NO_ENTITY,
                NO_ENTITY,
                NO_ENTITY,
                "cuisine",
                NO_ENTITY,
                NO_ENTITY,
                "number_people",
                NO_ENTITY,
                NO_ENTITY,
            ],
            [
                NO_ENTITY,
                NO_ENTITY,
                NO_ENTITY,
                NO_ENTITY,
                NO_ENTITY,
                "cuisine",
                NO_ENTITY,
                NO_ENTITY,
                NO_ENTITY,
                NO_ENTITY,
                NO_ENTITY,
                NO_ENTITY,
                NO_ENTITY,
                NO_ENTITY,
                NO_ENTITY,
                NO_ENTITY,
            ],
            [
                {
                    "text": "I want to book an Italian restaurant.",
                    "entities": [
                        {
                            "start": 17,
                            "end": 24,
                            "value": "Italian",
                            "entity": "cuisine",
                        }
                    ],
                    "predicted_entities": [
                        {
                            "start": 17,
                            "end": 24,
                            "value": "Italian",
                            "entity": "cuisine",
                        }
                    ],
                }
            ],
            [
                {
                    "text": "Book an Mexican restaurant for 4 people.",
                    "entities": [
                        {
                            "start": 8,
                            "end": 15,
                            "value": "Mexican",
                            "entity": "cuisine",
                        },
                        {
                            "start": 31,
                            "end": 32,
                            "value": "4",
                            "entity": "number_people",
                        },
                    ],
                    "predicted_entities": [],
                }
            ],
        )
    ],
)
def test_collect_entity_predictions(
    entity_results, targets, predictions, successes, errors
):
    actual = collect_successful_entity_predictions(entity_results, targets, predictions)

    assert len(successes) == len(actual)
    assert successes == actual

    actual = collect_incorrect_entity_predictions(entity_results, targets, predictions)

    assert len(errors) == len(actual)
    assert errors == actual<|MERGE_RESOLUTION|>--- conflicted
+++ resolved
@@ -358,7 +358,6 @@
     assert result.get("intent_evaluation")
 
 
-<<<<<<< HEAD
 async def test_eval_data(component_builder, tmpdir, project):
     _config = RasaNLUModelConfig(
         {
@@ -401,9 +400,7 @@
     assert len(entity_results) == 46
 
 
-=======
 @pytest.mark.timeout(240)  # these can take a longer time than the default timeout
->>>>>>> 71840bd2
 def test_run_cv_evaluation(pretrained_embeddings_spacy_config):
     td = rasa.shared.nlu.training_data.loading.load_data(
         "data/examples/rasa/demo-rasa.json"
