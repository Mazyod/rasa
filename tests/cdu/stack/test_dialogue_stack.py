--- conflicted
+++ resolved
@@ -19,14 +19,9 @@
                 "type": "pattern_collect_information",
                 "collect": "foo",
                 "frame_id": "some-other-id",
-<<<<<<< HEAD
                 "step_id": "START",
                 "flow_id": "pattern_collect_information",
-=======
-                "step_id": "__start__",
-                "flow_id": "pattern_ask_collect_information",
                 "utter": "utter_ask_foo",
->>>>>>> ed71677a
             },
         ]
     )
@@ -37,11 +32,7 @@
         flow_id="foo", step_id="first_step", frame_id="some-frame-id"
     )
     assert stack.frames[1] == CollectInformationPatternFlowStackFrame(
-<<<<<<< HEAD
-        collect="foo", frame_id="some-other-id"
-=======
-        collect_information="foo", frame_id="some-other-id", utter="utter_ask_foo"
->>>>>>> ed71677a
+        collect="foo", frame_id="some-other-id", utter="utter_ask_foo"
     )
 
 
@@ -57,13 +48,9 @@
                 flow_id="foo", step_id="first_step", frame_id="some-frame-id"
             ),
             CollectInformationPatternFlowStackFrame(
-<<<<<<< HEAD
-                collect="foo", frame_id="some-other-id"
-=======
-                collect_information="foo",
+                collect="foo",
                 frame_id="some-other-id",
                 utter="utter_ask_foo",
->>>>>>> ed71677a
             ),
         ]
     )
@@ -80,15 +67,10 @@
             "type": "pattern_collect_information",
             "collect": "foo",
             "frame_id": "some-other-id",
-<<<<<<< HEAD
             "step_id": "START",
             "flow_id": "pattern_collect_information",
-=======
-            "step_id": "__start__",
-            "flow_id": "pattern_ask_collect_information",
             "rejections": None,
             "utter": "utter_ask_foo",
->>>>>>> ed71677a
         },
     ]
 
@@ -211,11 +193,7 @@
         flow_id="foo", step_id="first_step", frame_id="some-frame-id"
     )
     pattern_frame = CollectInformationPatternFlowStackFrame(
-<<<<<<< HEAD
-        collect="foo", frame_id="some-other-id"
-=======
-        collect_information="foo", frame_id="some-other-id", utter="utter_ask_foo"
->>>>>>> ed71677a
+        collect="foo", frame_id="some-other-id", utter="utter_ask_foo"
     )
 
     stack = DialogueStack(frames=[])
@@ -227,13 +205,9 @@
         "frame_type": "regular",
         "step_id": "first_step",
         "type": "flow",
-<<<<<<< HEAD
         "collect": "foo",
-=======
-        "collect_information": "foo",
         "utter": "utter_ask_foo",
         "rejections": None,
->>>>>>> ed71677a
     }
 
 
