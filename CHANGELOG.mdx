--- conflicted
+++ resolved
@@ -16,15 +16,7 @@
 
 <!-- TOWNCRIER -->
 
-<<<<<<< HEAD
-## [3.1.7] - 2022-08-30                         
-### Miscellaneous internal changes
-- [#11522](https://github.com/rasahq/rasa/issues/11522)
-
-
-## [3.1.6] - 2022-07-20                         
-=======
-## [3.3.0] - 2022-10-24                         
+## [3.3.0] - 2022-10-24
 ### Improvements
 - [#11561](https://github.com/rasahq/rasa/issues/11561): Added option `--offset-timestamps-by-seconds` to offset the timestamp of events when using `rasa export`
 - [#11578](https://github.com/rasahq/rasa/issues/11578): Rasa supports native installations on Apple Silicon (M1 / M2). Please
@@ -49,14 +41,13 @@
 - [#11548](https://github.com/rasahq/rasa/issues/11548)
 
 
-## [3.2.10] - 2022-09-29                          
->>>>>>> 1a42bde9
+## [3.2.10] - 2022-09-29
 ### Bugfixes
 - [#11588](https://github.com/rasahq/rasa/issues/11588): Fixes scenarios in which a slot with `from_trigger_intent` mapping that specifies an `active_loop` condition was being filled despite that `active_loop` not being activated.
   In addition, fixes scenario in which a slot with `from_trigger_intent` mapping without a specified `active_loop` mapping condition is only filled if the form gets activated.
   Removes unnecessary validation warning that a slot with `from_trigger_intent` and a mapping condition should be included in the form's required_slots.
-- [#ato-161](https://github.com/rasahq/rasa/issues/ato-161): Fixed a bug where `DIETClassier` crashed during training 
-  when both masked language modelling and evaluation 
+- [#ato-161](https://github.com/rasahq/rasa/issues/ato-161): Fixed a bug where `DIETClassier` crashed during training
+  when both masked language modelling and evaluation
   during training were used.
 
 ### Improved Documentation
@@ -66,18 +57,18 @@
 - [#11552](https://github.com/rasahq/rasa/issues/11552)
 
 
-## [3.2.9] - 2022-09-09                          
+## [3.2.9] - 2022-09-09
 
 Yanked.
 
 
-## [3.2.8] - 2022-09-08                         
+## [3.2.8] - 2022-09-08
 ### Bugfixes
 - [#11540](https://github.com/rasahq/rasa/issues/11540): Fix bug where `KeywordIntentClassifier` overrides preceding intent classifiers' predictions
   although the `KeyWordIntentClassifier` was not matching any keywords.
 
 
-## [3.2.7] - 2022-08-31                         
+## [3.2.7] - 2022-08-31
 ### Improvements
 - [#11448](https://github.com/rasahq/rasa/issues/11448): Improve `rasa data validate` command so that it uses custom importers when they are defined in config file.
 
@@ -85,7 +76,7 @@
 - [#11311](https://github.com/rasahq/rasa/issues/11311): Re-instates the REST channel metadata feature.  Metadata can be provided on the `metadata` key.
 
 
-## [3.2.6] - 2022-08-12                         
+## [3.2.6] - 2022-08-12
 ### Bugfixes
 - [#11433](https://github.com/rasahq/rasa/issues/11433): This fix makes sure that when a Domain object is loaded from multiple files where one file specifies a custom session config and the rest do not, the default session configuration does not override the custom session config.
 
@@ -93,7 +84,7 @@
 - [#11426](https://github.com/rasahq/rasa/issues/11426), [#11434](https://github.com/rasahq/rasa/issues/11434)
 
 
-## [3.2.5] - 2022-08-05                         
+## [3.2.5] - 2022-08-05
 ### Bugfixes
 - [#11294](https://github.com/rasahq/rasa/issues/11294): Fix `KeyError` which resulted when `action_two_stage_fallback` got executed in a project whose domain contained slot mappings.
 - [#11390](https://github.com/rasahq/rasa/issues/11390): Fixes regression in which slot mappings were prioritized according to reverse order as they were listed in the domain, instead of in order from first to last, as was implicitly expected in `2.x`.
@@ -101,14 +92,13 @@
 - [#11394](https://github.com/rasahq/rasa/issues/11394): Enables the dispatching of bot messages returned as events by slot validation actions.
 
 
-## [3.2.4] - 2022-07-21                         
+## [3.2.4] - 2022-07-21
 ### Bugfixes
 - [#11061](https://github.com/rasahq/rasa/issues/11061): Added session_config key as valid domain key during domain loading from directory containing a separate domain file with session configuration.
 - [#11362](https://github.com/rasahq/rasa/issues/11362): Run default action `action_extract_slots` after a custom action returns a `UserUttered` event to fill any applicable slots.
 - [#11368](https://github.com/rasahq/rasa/issues/11368): Handle the case when an `EndpointConfig` object is given as parameter to the `AwaitableTrackerStore.create()` method.
 
-
-## [3.2.3] - 2022-07-18                         
+## [3.2.3] - 2022-07-18
 ### Bugfixes
 - [#11305](https://github.com/rasahq/rasa/issues/11305): - Fixed error in creating response when slack sends retry messages. Assigning `None` to `response.text` caused `TypeError: Bad body type. Expected str, got NoneType`.
   - Fixed Slack triggering timeout after 3 seconds if the action execution is too slow. Running `on_new_message` as an asyncio background task instead of a blocking await fixes this by immediately returning a response with code 200.
@@ -119,7 +109,7 @@
   one. This caused the augmented memoization policy to lose these slot values when truncating the tracker.
 
 
-## [3.2.2] - 2022-07-05                         
+## [3.2.2] - 2022-07-05
 ### Improved Documentation
 - [#11207](https://github.com/rasahq/rasa/issues/11207): Update documentation for customizable classes such as tracker stores, event brokers and lock stores.
 
@@ -127,12 +117,12 @@
 - [#11296](https://github.com/rasahq/rasa/issues/11296)
 
 
-## [3.2.1] - 2022-06-17                         
+## [3.2.1] - 2022-06-17
 ### Bugfixes
 - [#10430](https://github.com/rasahq/rasa/issues/10430): Fix failed check in `rasa data validate` that verifies forms in rules or stories are consistent with the domain when the rule or story contains a default action as `active_loop` step.
 
 
-## [3.2.0] - 2022-06-14                         
+## [3.2.0] - 2022-06-14
 ### Deprecations and Removals
 - [#10989](https://github.com/rasahq/rasa/issues/10989): [NLU training data](nlu-training-data.mdx) in JSON format is deprecated and will be
   removed in Rasa Open Source 4.0.
@@ -166,6 +156,34 @@
 
 ### Miscellaneous internal changes
 - [#11088](https://github.com/rasahq/rasa/issues/11088), [#11123](https://github.com/rasahq/rasa/issues/11123), [#9093](https://github.com/rasahq/rasa/issues/9093), [#9099](https://github.com/rasahq/rasa/issues/9099)
+
+## [3.1.7] - 2022-08-30
+### Miscellaneous internal changes
+- [#11522](https://github.com/rasahq/rasa/issues/11522)
+
+
+## [3.1.6] - 2022-07-20
+### Bugfixes
+- [#11362](https://github.com/rasahq/rasa/issues/11362): Run default action `action_extract_slots` after a custom action returns a `UserUttered` event to fill any applicable slots.
+
+
+## [3.1.5] - 2022-07-15
+### Bugfixes
+- [#11333](https://github.com/rasahq/rasa/issues/11333): `SlotSet` events will be emitted when the value set by the current user turn is the same as the existing value.
+
+  Previously, `ActionExtractSlots` would not emit any `SlotSet` events if the new value was the same as the existing
+  one. This caused the augmented memoization policy to lose these slot values when truncating the tracker.
+
+
+## [3.1.4] - 2022-06-21                          No significant changes.
+Upgrade dependent libraries with security vulnerabilities (Pillow, TensorFlow, ujson).
+
+## [3.1.3] - 2022-06-17                         
+### Bugfixes
+- [#11129](https://github.com/rasahq/rasa/issues/11129): The azure botframework channel now validates the incoming JSON Web Tokens (including signature).
+
+  Previously, JWTs were not validated at all.
+- [#11197](https://github.com/rasahq/rasa/issues/11197): Backports fix for failed check in `rasa data validate` that verifies forms in rules or stories are consistent with the domain when the rule or story contains a default action as `active_loop` step.
 
 
 ## [3.1.2] - 2022-06-08                         
