---
id: changelog
sidebar_label: Rasa Open Source Change Log
title: Rasa Open Source Change Log
---

All notable changes to this project will be documented in this file.
This project adheres to [Semantic Versioning](https://semver.org/) starting with version 1.0.

<!-- You should **NOT** be adding new change log entries to this file, this
file is managed by ``towncrier``.

You **may** edit previous change logs to fix problems like typo corrections or such.
You can find more information on how to add a new change log entry at
https://github.com/RasaHQ/rasa/tree/main/changelog/ . -->

<!-- TOWNCRIER -->

<<<<<<< HEAD
## [3.4.14] - 2023-06-08
                        
Rasa 3.4.14 (2023-06-08)                         
=======
## [3.5.11] - 2023-06-08
                        
Rasa 3.5.11 (2023-06-08)                         
>>>>>>> 524a6d67
### Bugfixes
- [#12467](https://github.com/rasahq/rasa/issues/12467): Fix running custom form validation to update required slots at form activation when prefilled slots consist only of slots
  that are not requested by the form.


<<<<<<< HEAD
## [3.4.13] - 2023-05-19
                        
Rasa 3.4.13 (2023-05-19)                          
=======
## [3.5.10] - 2023-05-23

Rasa 3.5.10 (2023-05-23)
### Improved Documentation
- [#12437](https://github.com/rasahq/rasa/issues/12437): Added documentation for spaces alpha


## [3.5.9] - 2023-05-19

Rasa 3.5.9 (2023-05-19)
>>>>>>> 524a6d67

No significant changes.


<<<<<<< HEAD
## [3.4.12] - 2023-05-12
                        
Rasa 3.4.12 (2023-05-12)                         
=======
## [3.5.8] - 2023-05-12

Rasa 3.5.8 (2023-05-12)
>>>>>>> 524a6d67
### Bugfixes
- [#12361](https://github.com/rasahq/rasa/issues/12361): Explicitly handled `BufferError exception - Local: Queue full` in Kafka producer.


<<<<<<< HEAD
## [3.4.11] - 2023-05-09
                        
Rasa 3.4.11 (2023-05-09)                         
### Bugfixes
- [#12325](https://github.com/rasahq/rasa/issues/12325): Fix parsing of RabbitMQ URL provided in `endpoints.yml` file to include vhost path and query parameters.
  Re-allows inclusion of credentials in the URL as a regression fix (this was supported in 2.x).
- [#12364](https://github.com/rasahq/rasa/issues/12364): `SlotSet` events will be emitted when the value set by the custom action is the same as the existing value of the slot. This was fixed for `AugmentedMemoizationPolicy` to work properly with truncated trackers.
=======
## [3.5.7] - 2023-05-09

Rasa 3.5.7 (2023-05-09)
### Bugfixes
- [#12314](https://github.com/rasahq/rasa/issues/12314): `SlotSet` events will be emitted when the value set by the custom action is the same as the existing value of the slot. This was fixed for `AugmentedMemoizationPolicy` to work properly with truncated trackers.
>>>>>>> 524a6d67

  To restore the previous behaviour, the custom action can return a SlotSet only if the slot value has changed. For example,

  ```
  class CustomAction(Action):
      def name(self) -> Text:
          return "custom_action"

      def run(self, dispatcher: CollectingDispatcher,
              tracker: Tracker,
              domain: Dict[Text, Any]) -> List[Dict[Text, Any]]:
          # current value of the slot
          slot_value = tracker.get_slot('my_slot')

          # value of the entity
          # this is parsed from the user utterance
          entity_value = next(tracker.get_latest_entity_values("entity_name"), None)

          if slot_value != entity_value:
            return[SlotSet("my_slot", entity_value)]
  ```

<<<<<<< HEAD
=======

## [3.5.6] - 2023-04-28

Rasa 3.5.6 (2023-04-28)
### Bugfixes
- [#12280](https://github.com/rasahq/rasa/issues/12280): Addresses Regular Expression Denial of Service vulnerability in slack connector (https://owasp.org/www-community/attacks/Regular_expression_Denial_of_Service_-_ReDoS)
- [#12325](https://github.com/rasahq/rasa/issues/12325): Fix parsing of RabbitMQ URL provided in `endpoints.yml` file to include vhost path and query parameters.
  Re-allows inclusion of credentials in the URL as a regression fix (this was supported in 2.x).


## [3.5.5] - 2023-04-20

Rasa 3.5.5 (2023-04-20)
### Bugfixes
- [#12268](https://github.com/rasahq/rasa/issues/12268): Allow slot mapping parameter `intent` to accept a list of intent names (as strings), in addition to accepting an intent name as a single string.
- [#12271](https://github.com/rasahq/rasa/issues/12271): Fix `BlockingIOError` when running `rasa shell` on utterances with more than 5KB of text.
- [#12286](https://github.com/rasahq/rasa/issues/12286): Use `ruamel.yaml` round-trip loader in order to preserve all comments after appending `assistant_id` to `config.yml`.
- [#12295](https://github.com/rasahq/rasa/issues/12295): Fix `AttributeError: 'NoneType' object has no attribute 'send_response'` caused by retrieving tracker via `GET /conversations/{conversation_id}/tracker` endpoint when `action_session_start` is customized in a custom action.
  This was addressed by passing an instance of `CollectingOutputChannel` to the method retrieving the tracker from the `MessageProcessor`.

### Improved Documentation
- [#12272](https://github.com/rasahq/rasa/issues/12272): Updated AWS model loading documentation to indicate what should `AWS_ENDPOINT_URL` environment variable be set to.
  Added integration test for AWS model loading.
- [#12279](https://github.com/rasahq/rasa/issues/12279): Updated Rasa Pro Services documentation to add `KAFKA_SSL_CA_LOCATION` environment variable. Allows connections over SSL to Kafka
- [#12290](https://github.com/rasahq/rasa/issues/12290): Added note to CLI documentation to address encoding and color issues on certain Windows terminals

>>>>>>> 524a6d67
### Miscellaneous internal changes
- [#12267](https://github.com/rasahq/rasa/issues/12267)


<<<<<<< HEAD
## [3.4.10] - 2023-04-17
                        
Rasa 3.4.10 (2023-04-17)                         
### Miscellaneous internal changes
- [#12255](https://github.com/rasahq/rasa/issues/12255)


## [3.4.9] - 2023-04-05                         
=======
## [3.5.4] - 2023-04-05

Rasa 3.5.4 (2023-04-05)
### Bugfixes
- [#12226](https://github.com/rasahq/rasa/issues/12226): Fix issue with failures while publishing events to RabbitMQ after a RabbitMQ restart.
  The fix consists of pinning `aio-pika` dependency to `8.2.3`, since this issue was introduced in `aio-pika` v`8.2.4`.
- [#12232](https://github.com/rasahq/rasa/issues/12232): Patch redis Race Conditiion vulnerability.

### Miscellaneous internal changes
- [#12230](https://github.com/rasahq/rasa/issues/12230), [#12238](https://github.com/rasahq/rasa/issues/12238)


## [3.5.3] - 2023-03-30

Rasa 3.5.3 (2023-03-30)
### Improved Documentation
- [#12209](https://github.com/rasahq/rasa/issues/12209): Add new Rasa Pro page in docs, together with minimal content changes.


## [3.5.2] - 2023-03-30

Rasa 3.5.2 (2023-03-30)
### Improvements
- [#12144](https://github.com/rasahq/rasa/issues/12144): Add a self-reference of the synonym in the EntitySynonymMapper to handle entities extracted in a casing different to synonym case. (For example if a synonym `austria` is added, entities extracted with any alternate casing of the synonym will also be mapped to `austria`). It addresses ATO-616

### Bugfixes
- [#12189](https://github.com/rasahq/rasa/issues/12189): Make custom actions inheriting from rasa-sdk `FormValidationAction` parent class an exception of the `selective_domain` rule and always send them domain.
- [#12193](https://github.com/rasahq/rasa/issues/12193): Fix 2 issues detected with the HTTP API:
  - The `GET /conversations/{conversation_id}/tracker` endpoint was not returning the tracker with all sessions when `include_events` query parameter was set to `ALL`.
  The fix constituted in using `TrackerStore.retrieve_full_tracker` method instead of `TrackerStore.retrieve` method in the function handling the `GET /conversations/{conversation_id}/tracker` endpoint.
  Implemented or updated this method across all tracker store subclasses.
  - The `GET /conversations/{conversation_id}/story` endpoint was not returning all the stories for all sessions when `all_sessions` query parameter was set to `true`.
  The fix constituted in using all events of the tracker to be converted in stories instead of only the `applied_events`.

### Improved Documentation
- [#12110](https://github.com/rasahq/rasa/issues/12110): Add documentation for secrets managers.


## [3.5.1] - 2023-03-24

Rasa 3.5.1 (2023-03-24)
### Bugfixes
- [#12174](https://github.com/rasahq/rasa/issues/12174): Fixes training `DIETCLassifier` on the GPU.

  A deterministic GPU implementation of SparseTensorDenseMatmulOp is not currently available

### Improved Documentation
- [#12127](https://github.com/rasahq/rasa/issues/12127): Updated `Test your assistant` section to describe the new end-to-end testing feature.
  Also updated CLI and telemetry reference docs.
- [#12169](https://github.com/rasahq/rasa/issues/12169): Update Compatibility Matrix.


## [3.5.0] - 2023-03-21

Rasa 3.5.0 (2023-03-21)
### Features
- [#12053](https://github.com/rasahq/rasa/issues/12053): Add a new required key (`assistant_id`) to `config.yml` to uniquely identify assistants in deployment.
  The assistant identifier is extracted from the model metadata and added to the metadata of all dialogue events.
  Re-training will be required to include the assistant id in the event metadata.

  If the assistant identifier is missing from the `config.yml` or the default identifier value is not replaced, a random
  identifier is generated during each training.

  An assistant running without an identifier will issue a warning that dialogue events without identifier metadata will be
  streamed to the event broker.

### Improvements
- [#11998](https://github.com/rasahq/rasa/issues/11998): Add capability to send compressed body in HTTP request to action server.
  Use COMPRESS_ACTION_SERVER_REQUEST=True to turn the feature on.

### Bugfixes
- [#12136](https://github.com/rasahq/rasa/issues/12136): Address potentially missing events with Pika consumer due to weak references on asynchronous tasks,
  as specifcied in [Python official documentation](https://docs.python.org/3/library/asyncio-task.html#asyncio.create_task).
- [#12155](https://github.com/rasahq/rasa/issues/12155): Sets a global seed for numpy, TensorFlow, keras, Python and CuDNN, to ensure consistent random number generation.

### Improved Documentation
- [#11893](https://github.com/rasahq/rasa/issues/11893): Clarify in the docs, how rules are designed and how to use this behaviour to abort a rule

### Miscellaneous internal changes
- [#11924](https://github.com/rasahq/rasa/issues/11924), [#11926](https://github.com/rasahq/rasa/issues/11926), [#12006](https://github.com/rasahq/rasa/issues/12006), [#12022](https://github.com/rasahq/rasa/issues/12022), [#12092](https://github.com/rasahq/rasa/issues/12092), [#12135](https://github.com/rasahq/rasa/issues/12135), [#12137](https://github.com/rasahq/rasa/issues/12137), [#12140](https://github.com/rasahq/rasa/issues/12140), [#12154](https://github.com/rasahq/rasa/issues/12154)


## [3.4.9] - 2023-04-05
>>>>>>> 524a6d67
### Miscellaneous internal changes
- [#12234](https://github.com/rasahq/rasa/issues/12234)


## [3.4.8] - 2023-04-03

Rasa 3.4.8 (2023-04-03)
### Bugfixes
- [#12186](https://github.com/rasahq/rasa/issues/12186): Fix issue with failures while publishing events to RabbitMQ after a RabbitMQ restart.
  The fix consists of pinning `aio-pika` dependency to `8.2.3`, since this issue was introduced in `aio-pika` v`8.2.4`.


## [3.4.7] - 2023-03-30

Rasa 3.4.7 (2023-03-30)
### Improvements
- [#12144](https://github.com/rasahq/rasa/issues/12144): Add a self-reference of the synonym in the EntitySynonymMapper to handle entities extracted in a casing different to synonym case. (For example if a synonym `austria` is added, entities extracted with any alternate casing of the synonym will also be mapped to `austria`). It addresses ATO-616

### Bugfixes
- [#12139](https://github.com/rasahq/rasa/issues/12139): Fix 2 issues detected with the HTTP API:
  - The `GET /conversations/{conversation_id}/tracker` endpoint was not returning the tracker with all sessions when `include_events` query parameter was set to `ALL`.
  The fix constituted in using `TrackerStore.retrieve_full_tracker` method instead of `TrackerStore.retrieve` method in the function handling the `GET /conversations/{conversation_id}/tracker` endpoint.
  Implemented or updated this method across all tracker store subclasses.
  - The `GET /conversations/{conversation_id}/story` endpoint was not returning all the stories for all sessions when `all_sessions` query parameter was set to `true`.
  The fix constituted in using all events of the tracker to be converted in stories instead of only the `applied_events`.
- [#12189](https://github.com/rasahq/rasa/issues/12189): Make custom actions inheriting from rasa-sdk `FormValidationAction` parent class an exception of the `selective_domain` rule and always send them domain.


## [3.4.6] - 2023-03-16

Rasa 3.4.6 (2023-03-16)
### Bugfixes
- [#12098](https://github.com/rasahq/rasa/issues/12098): Fixes CountVectorFeaturizer to train when min_df != 1.


## [3.4.5] - 2023-03-09

Rasa 3.4.5 (2023-03-09)
### Bugfixes
- [#12059](https://github.com/rasahq/rasa/issues/12059): Check unresolved slots before initiating model training.
- [#12096](https://github.com/rasahq/rasa/issues/12096): Fixes the bug when a slot (with `from_intent` mapping which contains no input for `intent` parameter) will no longer fill for any intent that is not under the `not_intent` parameter.
- [#12099](https://github.com/rasahq/rasa/issues/12099): Fix validation metrics calculation when batch_size is dynamic.

### Improved Documentation
- [#12062](https://github.com/rasahq/rasa/issues/12062): Add a link to an existing docs section on how to test the audio channel on `localhost`.


## [3.4.4] - 2023-02-17

Rasa 3.4.4 (2023-02-17)
### Improvements
- [#11997](https://github.com/rasahq/rasa/issues/11997): Add capability to send compressed body in HTTP request to action server.
  Use COMPRESS_ACTION_SERVER_REQUEST=True to turn the feature on.

### Bugfixes
- [#12052](https://github.com/rasahq/rasa/issues/12052): Fix the error which resulted during merging multiple domain files where at least one of them contains custom actions that explicitly need `send_domain` set as True in the domain.


## [3.4.3] - 2023-02-14

Rasa 3.4.3 (2023-02-14)
### Improvements
- [#12001](https://github.com/rasahq/rasa/issues/12001): Add support for custom RulePolicy.
- [#12013](https://github.com/rasahq/rasa/issues/12013): Add capability to select which custom actions should receive domain when they are invoked.

### Bugfixes
- [#11942](https://github.com/rasahq/rasa/issues/11942): Fix calling the form validation action twice for the same user message triggering a form.
- [#12033](https://github.com/rasahq/rasa/issues/12033): Fix conditional response does not check other conditions if first condition matches.

### Improved Documentation
- [#11976](https://github.com/rasahq/rasa/issues/11976): Add section in tracker store docs to document the fallback tracker store mechanism.


## [3.4.2] - 2023-01-27

Rasa 3.4.2 (2023-01-27)
### Bugfixes
- [#11926](https://github.com/rasahq/rasa/issues/11926): Decision to publish docs should not consider next major and minor alpha release versions.
- [#11968](https://github.com/rasahq/rasa/issues/11968): Exit training/running Rasa model when SpaCy runtime version is not compatible with the specified SpaCy model version.
- [#11971](https://github.com/rasahq/rasa/issues/11971): The new custom logging feature was not working due to small syntax issue in the argparse level.

  Previously, the file name passed using the argument --logging-config-file was never retrieved so it never creates the new custom config file with the desired formatting.

### Miscellaneous internal changes
- [#11924](https://github.com/rasahq/rasa/issues/11924)


## [3.4.1] - 2023-01-19

Rasa 3.4.1 (2023-01-19)
### Bugfixes
- [#11923](https://github.com/rasahq/rasa/issues/11923): Changed categorical slot comparison to be case insensitive.
- [#11929](https://github.com/rasahq/rasa/issues/11929): Exit training when transformer_size is not divisible by the number_of_attention_heads parameter and update the transformer documentations.

### Improved Documentation
- [#11899](https://github.com/rasahq/rasa/issues/11899): Update compatibility matrix between Rasa-plus and Rasa Pro services.


## [3.4.0] - 2022-12-14

Rasa 3.4.0 (2022-12-14)
### Features
- [#11087](https://github.com/rasahq/rasa/issues/11087): Add metadata to Websocket channel. Messages can now include a `metadata` object which will be included as metadata to Rasa.  The metadata can be supplied on a user configurable key with the `metadata_key` setting in the `socketio` section of the `credentials.yml`.

### Improvements
- [#11517](https://github.com/rasahq/rasa/issues/11517): Added `./docker/Dockerfile_pretrained_embeddings_spacy_it` to include Spacy's Italian pre-trained model `it_core_news_md`.
- [#11765](https://github.com/rasahq/rasa/issues/11765): Replace `kafka-python` dependency with `confluent-kafka` async Producer API.
- [#11773](https://github.com/rasahq/rasa/issues/11773): Add support for Python 3.10 version.
- [#2546](https://github.com/rasahq/rasa/issues/2546): Added CLI option `--logging-config-file` to enable configuration of custom logs formatting.

### Bugfixes
- [#11869](https://github.com/rasahq/rasa/issues/11869): Implements a new CLI option `--jwt-private-key` required to have complete support for asymmetric algorithms as specified
  originally in the docs.


### Improved Documentation
- [#11766](https://github.com/rasahq/rasa/issues/11766): Clarify in the documentation how to write testing stories if a user presses a button with payload.
- [#11801](https://github.com/rasahq/rasa/issues/11801): Clarify prioritisation of used slot asking option in forms in documentation.

### Miscellaneous internal changes
- [#11742](https://github.com/rasahq/rasa/issues/11742), [#11800](https://github.com/rasahq/rasa/issues/11800), [#11817](https://github.com/rasahq/rasa/issues/11817), [#11877](https://github.com/rasahq/rasa/issues/11877)

## [3.3.8] - 2023-04-06
### Miscellaneous internal changes
- [#12235](https://github.com/rasahq/rasa/issues/12235)


## [3.3.7] - 2023-03-31
### Improvements
- [#12144](https://github.com/rasahq/rasa/issues/12144): Add a self-reference of the synonym in the EntitySynonymMapper to handle entities extracted in a casing different to synonym case. (For example if a synonym `austria` is added, entities extracted with any alternate casing of the synonym will also be mapped to `austria`). It addresses ATO-616

### Bugfixes
- [#12187](https://github.com/rasahq/rasa/issues/12187): Fix issue with failures while publishing events to RabbitMQ after a RabbitMQ restart.
  The fix consists of pinning `aio-pika` dependency to `8.2.3`, since this issue was introduced in `aio-pika` v`8.2.4`.
- [#12192](https://github.com/rasahq/rasa/issues/12192): Fix 2 issues detected with the HTTP API:
  - The `GET /conversations/{conversation_id}/tracker` endpoint was not returning the tracker with all sessions when `include_events` query parameter was set to `ALL`.
  The fix constituted in using `TrackerStore.retrieve_full_tracker` method instead of `TrackerStore.retrieve` method in the function handling the `GET /conversations/{conversation_id}/tracker` endpoint.
  Implemented or updated this method across all tracker store subclasses.
  - The `GET /conversations/{conversation_id}/story` endpoint was not returning all the stories for all sessions when `all_sessions` query parameter was set to `true`.
  The fix constituted in using all events of the tracker to be converted in stories instead of only the `applied_events`.

## [3.3.6] - 2023-03-09

Rasa 3.3.6 (2023-03-09)
### Bugfixes
- [#12103](https://github.com/rasahq/rasa/issues/12103): Fixes the bug when a slot (with `from_intent` mapping which contains no input for `intent` parameter) will no longer fill for any intent that is not under the `not_intent` parameter.
- [#12117](https://github.com/rasahq/rasa/issues/12117): Fix validation metrics calculation when batch_size is dynamic.


## [3.3.5] - 2023-02-21

No significant changes.


## [3.3.4] - 2023-02-14

Rasa 3.3.4 (2023-02-14)
### Improvements
- [#11996](https://github.com/rasahq/rasa/issues/11996): Add capability to send compressed body in HTTP request to action server.
Use COMPRESS_ACTION_SERVER_REQUEST=True to turn the feature on.
- [#12001](https://github.com/rasahq/rasa/issues/12001): Add support for custom RulePolicy.

## [3.3.3] - 2022-12-01

### Bugfixes
- [#11792](https://github.com/rasahq/rasa/issues/11792): Bypass Windows path length restrictions upon saving and reading a model archive in `rasa.engine.storage.LocalModelStorage`.

### Improvements
- [#11819](https://github.com/rasahq/rasa/issues/11819): Updated tensorflow to 2.8.4.

## [3.3.2] - 2022-11-30
### Improvements
- [#11762](https://github.com/rasahq/rasa/issues/11762): Added support for camembert french bert model

### Bugfixes
- [#11818](https://github.com/rasahq/rasa/issues/11818): Fixes `RuntimeWarning: coroutine 'Bot.set_webhook' was never awaited` issue encountered when starting the rasa server,
  which caused the Telegram bot to be unresponsive.

### Improved Documentation
- [#11768](https://github.com/rasahq/rasa/issues/11768): The documentation was updated for Buttons using messages that start with '/'.
  Previously, it wrongly stated that messages with '/' bypass NLU, which is not the case.
- [#11799](https://github.com/rasahq/rasa/issues/11799): Add documentation for Rasa Pro Services upgrades.


## [3.3.1] - 2022-11-09
### Improved Documentation
- [#11721](https://github.com/rasahq/rasa/issues/11721): Add docs on how to set up additional data lakes for Rasa Pro analytics pipeline.
- [#11724](https://github.com/rasahq/rasa/issues/11724): Update migration guide and form docs with prescriptive recommendation on how to implement dynamic forms with custom slot mappings.

### Improvements
- [#11732](https://github.com/rasahq/rasa/issues/11732): Updated numpy and scikit learn version to fix vulnerabilities of those dependencies

## [3.3.0] - 2022-10-24
### Improvements
- [#11561](https://github.com/rasahq/rasa/issues/11561): Added option `--offset-timestamps-by-seconds` to offset the timestamp of events when using `rasa export`
- [#11578](https://github.com/rasahq/rasa/issues/11578): Rasa supports native installations on Apple Silicon (M1 / M2). Please
  follow the installation instructions and take a look at the limitations.
- [#11596](https://github.com/rasahq/rasa/issues/11596): Caching `Message` and `Features` fingerprints unless they are altered, saving up to 2/3 of fingerprinting time in our tests.
- [#11598](https://github.com/rasahq/rasa/issues/11598): Added package versions of component  dependencies as an additional part of fingerprinting calculation. Upgrading an dependency will thus lead to a retraining of the component in the future. Also, by changing fingerprint calculation, the next training after this change will be a complete retraining.
- [#11623](https://github.com/rasahq/rasa/issues/11623): Export events continuously rather than loading all events in memory first when
  using `rasa export`. Events will be streamed right from the start rather
  than loading all events first and pushing them to the broker afterwards.
- [#11568](https://github.com/rasahq/rasa/issues/11568): Adds new dependency pluggy, with which it was possible to implement new plugin functionality.
  This plugin manager enables the extension and/or enhancement of the Rasa command line interface with functionality made available in the rasa-plus package.

### Bugfixes
- [#11575](https://github.com/rasahq/rasa/issues/11575): Fix `BlockingIOError` when running `rasa interactive`, after the upgrade of `prompt-toolkit` dependency.
- [#11395](https://github.com/rasahq/rasa/issues/11395): Fixes a bug that lead to initial slot values being incorporated into all rules by default, thus breaking most rules when the slot value changed from its initial value
- [#11429](https://github.com/rasahq/rasa/issues/11429): Made logistic regression classifier output a proper intent ranking and made ranking length configurable

### Deprecations and Removals
- [#11190](https://github.com/rasahq/rasa/issues/11190): Remove code related to Rasa X local mode as it is deprecated and scheduled for removal.

### Miscellaneous internal changes
- [#11548](https://github.com/rasahq/rasa/issues/11548)


## [3.2.13] - 2023-03-09

Rasa 3.2.13 (2023-03-09)
### Bugfixes
- [#12099](https://github.com/rasahq/rasa/issues/12099): Fix validation metrics calculation when batch_size is dynamic.
- [#12102](https://github.com/rasahq/rasa/issues/12102): Fixes the bug when a slot (with `from_intent` mapping which contains no input for `intent` parameter) will no longer fill for any intent that is not under the `not_intent` parameter.


## [3.2.12] - 2023-02-21
### Features
- [#11087](https://github.com/rasahq/rasa/issues/11087): Add metadata to Websocket channel. Messages can now include a `metadata` object which will be included as metadata to Rasa.  The metadata can be supplied on a user configurable key with the `metadata_key` setting in the `socketio` section of the `credentials.yml`.

### Improvements
- [#11995](https://github.com/rasahq/rasa/issues/11995): Add capability to send compressed body in HTTP request to action server.
Use COMPRESS_ACTION_SERVER_REQUEST=True to turn the feature on.

### Bugfixes
- [#11926](https://github.com/rasahq/rasa/issues/11926): Decision to publish docs should not consider next major and minor alpha release versions.


## [3.2.11] - 2022-12-05
### Improvements
- [#11596](https://github.com/rasahq/rasa/issues/11596): Caching `Message` and `Features` fingerprints unless they are altered, saving up to 2/3 of fingerprinting time in our tests.

### Bugfixes
- [#11829](https://github.com/rasahq/rasa/issues/11829): Implements a new CLI option `--jwt-private-key` required to have complete support for asymmetric algorithms as specified
  originally in the docs.


## [3.2.10] - 2022-09-29
### Bugfixes
- [#11588](https://github.com/rasahq/rasa/issues/11588): Fixes scenarios in which a slot with `from_trigger_intent` mapping that specifies an `active_loop` condition was being filled despite that `active_loop` not being activated.
  In addition, fixes scenario in which a slot with `from_trigger_intent` mapping without a specified `active_loop` mapping condition is only filled if the form gets activated.
  Removes unnecessary validation warning that a slot with `from_trigger_intent` and a mapping condition should be included in the form's required_slots.
- [#ato-161](https://github.com/rasahq/rasa/issues/ato-161): Fixed a bug where `DIETClassier` crashed during training
  when both masked language modelling and evaluation
  during training were used.

### Improved Documentation
- [#11571](https://github.com/rasahq/rasa/issues/11571): Rasa SDK documentation lives now in Rasa Open Source documentation under the _Rasa SDK_ category.

### Miscellaneous internal changes
- [#11552](https://github.com/rasahq/rasa/issues/11552)


## [3.2.9] - 2022-09-09

Yanked.


## [3.2.8] - 2022-09-08
### Bugfixes
- [#11540](https://github.com/rasahq/rasa/issues/11540): Fix bug where `KeywordIntentClassifier` overrides preceding intent classifiers' predictions
  although the `KeyWordIntentClassifier` was not matching any keywords.


## [3.2.7] - 2022-08-31
### Improvements
- [#11448](https://github.com/rasahq/rasa/issues/11448): Improve `rasa data validate` command so that it uses custom importers when they are defined in config file.

### Bugfixes
- [#11311](https://github.com/rasahq/rasa/issues/11311): Re-instates the REST channel metadata feature.  Metadata can be provided on the `metadata` key.


## [3.2.6] - 2022-08-12
### Bugfixes
- [#11433](https://github.com/rasahq/rasa/issues/11433): This fix makes sure that when a Domain object is loaded from multiple files where one file specifies a custom session config and the rest do not, the default session configuration does not override the custom session config.

### Miscellaneous internal changes
- [#11426](https://github.com/rasahq/rasa/issues/11426), [#11434](https://github.com/rasahq/rasa/issues/11434)


## [3.2.5] - 2022-08-05
### Bugfixes
- [#11294](https://github.com/rasahq/rasa/issues/11294): Fix `KeyError` which resulted when `action_two_stage_fallback` got executed in a project whose domain contained slot mappings.
- [#11390](https://github.com/rasahq/rasa/issues/11390): Fixes regression in which slot mappings were prioritized according to reverse order as they were listed in the domain, instead of in order from first to last, as was implicitly expected in `2.x`.
  Clarifies this implicit priority order in the docs.
- [#11394](https://github.com/rasahq/rasa/issues/11394): Enables the dispatching of bot messages returned as events by slot validation actions.


## [3.2.4] - 2022-07-21
### Bugfixes
- [#11061](https://github.com/rasahq/rasa/issues/11061): Added session_config key as valid domain key during domain loading from directory containing a separate domain file with session configuration.
- [#11362](https://github.com/rasahq/rasa/issues/11362): Run default action `action_extract_slots` after a custom action returns a `UserUttered` event to fill any applicable slots.
- [#11368](https://github.com/rasahq/rasa/issues/11368): Handle the case when an `EndpointConfig` object is given as parameter to the `AwaitableTrackerStore.create()` method.


## [3.2.3] - 2022-07-18
### Bugfixes
- [#11305](https://github.com/rasahq/rasa/issues/11305): - Fixed error in creating response when slack sends retry messages. Assigning `None` to `response.text` caused `TypeError: Bad body type. Expected str, got NoneType`.
  - Fixed Slack triggering timeout after 3 seconds if the action execution is too slow. Running `on_new_message` as an asyncio background task instead of a blocking await fixes this by immediately returning a response with code 200.
- [#11326](https://github.com/rasahq/rasa/issues/11326): Revert change in #10295 that removed running the form validation action on activation of the form before the loop is active.
- [#11333](https://github.com/rasahq/rasa/issues/11333): `SlotSet` events will be emitted when the value set by the current user turn is the same as the existing value.

  Previously, `ActionExtractSlots` would not emit any `SlotSet` events if the new value was the same as the existing
  one. This caused the augmented memoization policy to lose these slot values when truncating the tracker.


## [3.2.2] - 2022-07-05
### Improved Documentation
- [#11207](https://github.com/rasahq/rasa/issues/11207): Update documentation for customizable classes such as tracker stores, event brokers and lock stores.

### Miscellaneous internal changes
- [#11296](https://github.com/rasahq/rasa/issues/11296)


## [3.2.1] - 2022-06-17
### Bugfixes
- [#10430](https://github.com/rasahq/rasa/issues/10430): Fix failed check in `rasa data validate` that verifies forms in rules or stories are consistent with the domain when the rule or story contains a default action as `active_loop` step.


## [3.2.0] - 2022-06-14
### Deprecations and Removals
- [#10989](https://github.com/rasahq/rasa/issues/10989): [NLU training data](nlu-training-data.mdx) in JSON format is deprecated and will be
  removed in Rasa Open Source 4.0.
  Please use `rasa data convert nlu -f yaml --data <path to NLU data>` to convert your
  NLU JSON data to YAML format before support for NLU JSON data is removed.

### Improvements
- [#10696](https://github.com/rasahq/rasa/issues/10696): Make `TrackerStore` interface methods asynchronous and supply an `AwaitableTrackerstore` wrapper for custom tracker stores which do not implement the methods as asynchronous.
- [#10897](https://github.com/rasahq/rasa/issues/10897): Added flag `use_gpu` to `TEDPolicy` and `UnexpecTEDIntentPolicy` that can be used to enable training on CPU even when a GPU is available.
- [#11102](https://github.com/rasahq/rasa/issues/11102): Add `--endpoints` command line parameter to `rasa train` parser.

### Bugfixes
- [#11129](https://github.com/rasahq/rasa/issues/11129): The azure botframework channel now validates the incoming JSON Web Tokens (including signature).

  Previously, JWTs were not validated at all.
- [#9386](https://github.com/rasahq/rasa/issues/9386): `rasa shell` now outputs custom json unicode characters instead of `\uxxxx` codes

### Improved Documentation
- [#11130](https://github.com/rasahq/rasa/issues/11130): Clarify aspects of the API spec
  GET /status endpoint: Correct response schema for model_id - a string, not an object.

  GET /conversations/{conversation_id}/tracker: Describe each of the enum options for include_events query parameter

  POST & PUT /conversations/{conversation_id}/tracker/eventss: Events schema added for each event type

  GET /conversations/{conversation_id}/story: Clarified the all_sessions query parameter and default behaviour.

  POST /model/test/intents : Remove JSON payload option since it is not supported

  POST /model/parse: Explain what emulation_mode is and how it affects response results

### Miscellaneous internal changes
- [#11088](https://github.com/rasahq/rasa/issues/11088), [#11123](https://github.com/rasahq/rasa/issues/11123), [#9093](https://github.com/rasahq/rasa/issues/9093), [#9099](https://github.com/rasahq/rasa/issues/9099)

## [3.1.7] - 2022-08-30
### Miscellaneous internal changes
- [#11522](https://github.com/rasahq/rasa/issues/11522)


## [3.1.6] - 2022-07-20
### Bugfixes
- [#11362](https://github.com/rasahq/rasa/issues/11362): Run default action `action_extract_slots` after a custom action returns a `UserUttered` event to fill any applicable slots.


## [3.1.5] - 2022-07-15
### Bugfixes
- [#11333](https://github.com/rasahq/rasa/issues/11333): `SlotSet` events will be emitted when the value set by the current user turn is the same as the existing value.

  Previously, `ActionExtractSlots` would not emit any `SlotSet` events if the new value was the same as the existing
  one. This caused the augmented memoization policy to lose these slot values when truncating the tracker.


## [3.1.4] - 2022-06-21                          No significant changes.
Upgrade dependent libraries with security vulnerabilities (Pillow, TensorFlow, ujson).

## [3.1.3] - 2022-06-17
### Bugfixes
- [#11129](https://github.com/rasahq/rasa/issues/11129): The azure botframework channel now validates the incoming JSON Web Tokens (including signature).

  Previously, JWTs were not validated at all.
- [#11197](https://github.com/rasahq/rasa/issues/11197): Backports fix for failed check in `rasa data validate` that verifies forms in rules or stories are consistent with the domain when the rule or story contains a default action as `active_loop` step.


## [3.1.2] - 2022-06-08
### Miscellaneous internal changes
- [#11156](https://github.com/rasahq/rasa/issues/11156), [#11173](https://github.com/rasahq/rasa/issues/11173)


## [3.1.1] - 2022-06-03
### Bugfixes
- [#10480](https://github.com/rasahq/rasa/issues/10480): Remove warning for Rasa X localmode not being supported when the `--production` flag is present.
- [#10908](https://github.com/rasahq/rasa/issues/10908): Pin requirement for `scipy<1.8.0` since `scipy>=1.8.0` is not backward compatible with `scipy<1.8.0` and additionally requires Python>=3.8, while Rasa supports Python 3.7 as well.
- [#11149](https://github.com/rasahq/rasa/issues/11149): Fix the extraction of values for slots with mapping conditions from trigger intents that activate a form, which was possible in `2.x`.


## [3.1.0] - 2022-03-25
### Features
- [#10203](https://github.com/rasahq/rasa/issues/10203): Add configuration options (via env variables) for library logging.
- [#10473](https://github.com/rasahq/rasa/issues/10473): Support other recipe types.

  This pull request also adds support for graph recipes, see details at
  https://rasa.com/docs/rasa/model-configuration and check Graph Recipe page.

  Graph recipe is a raw format for specifying executed graph directly. This is
  useful if you need a more powerful way to specify your model creation.
- [#10545](https://github.com/rasahq/rasa/issues/10545): Added optional `ssl_keyfile`, `ssl_certfile`, and `ssl_ca_certs` parameters to the Redis tracker store.
- [#10650](https://github.com/rasahq/rasa/issues/10650): Added `LogisticRegressionClassifier` to the NLU classifiers.

  This model is lightweight and might help in early prototyping. The training times typically decrease substantially, but the accuracy might be a bit lower too.
- [#8762](https://github.com/rasahq/rasa/issues/8762): Added support for Python 3.9.

### Improvements
- [#10378](https://github.com/rasahq/rasa/issues/10378): Bump TensorFlow version to 2.7.

  :::caution
  We can't guarantee the exact same output and hence model performance if your
  configuration uses `LanguageModelFeaturizer`. This applies to the case where the
  model is re-trained with the new rasa open source version without changing the
  configuration, random seeds, and data as well as to the case where a model trained with
  a previous version of rasa open source is loaded with this new version for inference.

  We suggest training a new model if you are upgrading to this version of Rasa Open Source.
- [#10444](https://github.com/rasahq/rasa/issues/10444): Make `rasa data validate` check for duplicated intents, forms, responses
  and slots when using domains split between multiple files.
- [#10899](https://github.com/rasahq/rasa/issues/10899): Add an `influence_conversation` flag to entites to provide a shorthand for ignoring an entity for all intents.
- [#9789](https://github.com/rasahq/rasa/issues/9789): Add `--request-timeout` command line argument to `rasa shell`, allowing users to configure the time a request can take before it's terminated.

### Bugfixes
- [#10376](https://github.com/rasahq/rasa/issues/10376): Validate regular expressions in nlu training data configuration.
- [#10409](https://github.com/rasahq/rasa/issues/10409): Unset the default values for `num_threads` and `finetuning_epoch_fraction` to `None` in order
  to fix cases when CLI defaults override the data from config.
- [#10447](https://github.com/rasahq/rasa/issues/10447): Update `rasa data validate` to not fail when `active_loop` is `null`
- [#10570](https://github.com/rasahq/rasa/issues/10570): Fixes Domain loading when domain config uses multiple yml files.

  Previously not all configures attributes were necessarily known when merging Domains, and in the case of `entities` were not being properly assigned to `intents`.
- [#10606](https://github.com/rasahq/rasa/issues/10606): Fix `max_history` truncation in `AugmentedMemoizationPolicy` to preserve the most recent `UserUttered` event.
  Previously, `AugmentedMemoizationPolicy` failed to predict next action after long sequences of actions (longer than `max_history`) because the policy did not have access to the most recent user message.
- [#10634](https://github.com/rasahq/rasa/issues/10634): Add `RASA_ENVIRONMENT` header in Kafka only if the environmental variable is set.
- [#10767](https://github.com/rasahq/rasa/issues/10767): Merge domain entities as lists of dicts, not lists of lists to support entity roles and groups across multiple domains.
- [#9351](https://github.com/rasahq/rasa/issues/9351): Add an option to specify `--domain` for `rasa test nlu` CLI command.

### Improved Documentation
- [#10553](https://github.com/rasahq/rasa/issues/10553): Fixed an over-indent in the Tokenizers section of the Components page of the docs.

### Miscellaneous internal changes
- [#10143](https://github.com/rasahq/rasa/issues/10143), [#10507](https://github.com/rasahq/rasa/issues/10507), [#10568](https://github.com/rasahq/rasa/issues/10568), [#10601](https://github.com/rasahq/rasa/issues/10601), [#10658](https://github.com/rasahq/rasa/issues/10658), [#10746](https://github.com/rasahq/rasa/issues/10746), [#10807](https://github.com/rasahq/rasa/issues/10807), [#9094](https://github.com/rasahq/rasa/issues/9094), [#9096](https://github.com/rasahq/rasa/issues/9096), [#9097](https://github.com/rasahq/rasa/issues/9097), [#9098](https://github.com/rasahq/rasa/issues/9098)


## [3.0.10] - 2022-03-15## [3.0.10] - 2022-03-15
### Bugfixes
- [#10675](https://github.com/rasahq/rasa/issues/10675): Fix broken conversion from Rasa JSON NLU data to Rasa YAML NLU data.


## [3.0.9] - 2022-03-11
### Bugfixes
- [#10412](https://github.com/rasahq/rasa/issues/10412): Fix Socket IO connection issues by upgrading sanic to v21.12.

  The bug is caused by [an invalid function signature](https://github.com/sanic-org/sanic/issues/2272) and is fixed in [v21.12](https://sanic.readthedocs.io/en/v21.12.1/sanic/changelog.html#version-21-12-0).

  This update brings some deprecations in `sanic`:

  - Sanic and Blueprint may no longer have arbitrary properties attached to them
      - Fixed this by moving user defined properties to the `instance.ctx` object
  - Sanic and Blueprint forced to have compliant names
      - Fixed this by using string literal names instead of the module's name via _\_name\_\_
  - `sanic.exceptions.abort` is Deprecated
      - Fixed by replacing it with `sanic.exceptions.SanicException`
  - `sanic.response.StreamingHTTPResponse` is deprecated
      - Fixed by replacing it with sanic.response.ResponseStream
- [#10447](https://github.com/rasahq/rasa/issues/10447): Update `rasa data validate` to not fail when `active_loop` is `null`

### Improved Documentation
- [#10798](https://github.com/rasahq/rasa/issues/10798): Updated the `model_confidence` parameter in `TEDPolicy` and `DIETClassifier`. The `linear_norm` is removed
  as it is no longer supported.
- [#10940](https://github.com/rasahq/rasa/issues/10940): Added an additional step to `Receiving Messages` section in slack.mdx documentation. After a slack update this
  additional step is needed to allow direct messages to the bot.
- [#10957](https://github.com/rasahq/rasa/issues/10957): Backport the updated deployment docs to 3.0.x.


## [3.0.8] - 2022-02-11
### Improvements
- [#10394](https://github.com/rasahq/rasa/issues/10394): Allow single tokens in rasa end-to-end test files to be annotated with multiple entities.

  Some entity extractors (s.a. `RegexEntityExtractor`) can generate multiple entities from a single expression. Before this change, `rasa test` would fail in this case, because test stories could not be annotated correctly.
  New annotation option is
  ```YAML
  stories:
    - story: Some story
      steps:
        - user: |
            cancel my [iphone][{"entity":"iphone", "value":"iphone"},{"entity":"smartphone", "value":"true"}{"entity":"mobile_service", "value":"true"}]
          intent: cancel_contract
  ```

### Bugfixes
- [#10865](https://github.com/rasahq/rasa/issues/10865): Fixed a bug where the `POST /conversations/<conversation_id>/tracker/events` endpoint repeated
  session start events when appending events to a new tracker.


## [3.0.7] - 2022-02-09
### Bugfixes
- [#10516](https://github.com/rasahq/rasa/issues/10516): Checkpoint weights were never loaded before. Implements overwriting checkpoint weights to the final model weights after training of `DIETClassifier`, `ResponseSelector` and `TEDPolicy`.
- [#10782](https://github.com/rasahq/rasa/issues/10782): Allow arbitrary keys under each slot in the domain to allow for custom slot types.
- [#10840](https://github.com/rasahq/rasa/issues/10840): Fix issue with missing running event loop in `MainThread` when starting Rasa Open
  Source for Rasa X with JWT secrets.


## [3.0.6] - 2022-01-28
### Deprecations and Removals
- [#10590](https://github.com/rasahq/rasa/issues/10590): Removed CompositionView.

### Bugfixes
- [#10504](https://github.com/rasahq/rasa/issues/10504): Fixes a bug which was caused by `DIETClassifier` (`ResponseSelector`, `SklearnIntentClassifier` and `CRFEntityExtractor` have the same issue) trying to process message which didn't have required features. Implements removing unfeaturized messages for the above-mentioned components before training and prediction.
- [#10540](https://github.com/rasahq/rasa/issues/10540): Enable slots with `from_entity` mapping that are not part of a form's required slots to be set during active loop.
- [#10673](https://github.com/rasahq/rasa/issues/10673): Catch `ValueError` for any port values that cannot be cast to integer and re-raise as `RasaException` during the initialisation of `SQLTrackerStore`.
- [#10728](https://github.com/rasahq/rasa/issues/10728): Use `tf.function` for model prediction to improve inference speed.
- [#10761](https://github.com/rasahq/rasa/issues/10761): Tie prompt-toolkit to ^2.0 to fix `rasa-shell`.

### Improved Documentation
- [#10536](https://github.com/rasahq/rasa/issues/10536): Update dynamic form behaviour docs section with an example on how to override `required_slots` in case of removal of a form required slot.


## [3.0.5] - 2022-01-19
### Bugfixes
- [#10519](https://github.com/rasahq/rasa/issues/10519): Corrects `transformer_size` parameter value (`None` by default) with a default size during loading in case `ResponseSelector` contains transformer layers.

### Miscellaneous internal changes
- [#10385](https://github.com/rasahq/rasa/issues/10385), [#592](https://github.com/rasahq/rasa/issues/592)


## [3.0.4] - 2021-12-22


### Miscellaneous internal changes
- [#10572](https://github.com/rasahq/rasa/issues/10572)


## [3.0.3] - 2021-12-16
### Bugfixes
- [#10448](https://github.com/rasahq/rasa/issues/10448): Copy lookup tables to train and test folds in cross validation. Before, the generated folds did not have a copy of
  the lookup tables from the original NLU data, so that `RegexEntityExtractor` could not recognize any entities during
  the evaluation.
- [#7645](https://github.com/rasahq/rasa/issues/7645): Do not print warning when subintent actions have response.

### Miscellaneous internal changes
- [#9945](https://github.com/rasahq/rasa/issues/9945)


## [3.0.2] - 2021-12-09
### Bugfixes
- [#10374](https://github.com/rasahq/rasa/issues/10374): Update SQLAlchemy version to a compatible one in case other dependencies force
  a lower version.
- [#10391](https://github.com/rasahq/rasa/issues/10391): Fix overriding of default config with custom config containing nested dictionaries. Before,
   the keys of a nested dictionary in the default config that were not specified in the
  custom config got lost.
- [#10401](https://github.com/rasahq/rasa/issues/10401): Add `UserWarning` to alert users trying to run `rasa x` CLI command with rasa version 3.0 or higher that rasa-x currently doesn't support rasa 3.x.

### Improved Documentation
- [#10291](https://github.com/rasahq/rasa/issues/10291): Added note to the slot mappings section of the migration guide to recommend checking dynamic form behavior on migrated assistants.


## [3.0.1] - 2021-12-02
### Bugfixes
- [#10235](https://github.com/rasahq/rasa/issues/10235): Fix previous slots getting filled after a restart. Previously events were
  searched from oldest to newest which meant we would find first occurrence of a
  message and use slots from thereafter. Now we use the last utterance or the
  restart event.

### Miscellaneous internal changes
- [#10405](https://github.com/rasahq/rasa/issues/10405)


## [3.0.0] - 2021-11-23
### Deprecations and Removals
- [#6487](https://github.com/rasahq/rasa/issues/6487): Remove backwards compatibility code with Rasa Open Source 1.x, Rasa Enterprise 0.35, and other outdated
  backwards compatibility code in `rasa.cli.x`, `rasa.core.utils`, `rasa.model_testing`, `rasa.model_training`
  and `rasa.shared.core.events`.
- [#8569](https://github.com/rasahq/rasa/issues/8569): Removed Python 3.6 support as [it reaches its end of life in December 2021](https://www.python.org/dev/peps/pep-0494/#lifespan).
- [#8862](https://github.com/rasahq/rasa/issues/8862): Follow through on removing deprecation warnings for synchronous `EventBroker` methods.
- [#8864](https://github.com/rasahq/rasa/issues/8864): Follow through on deprecation warnings for policies and policy ensembles.
- [#8867](https://github.com/rasahq/rasa/issues/8867): Follow through on deprecation warnings for `rasa.shared.data`.
- [#8868](https://github.com/rasahq/rasa/issues/8868): Follow through on deprecation warnings for the `Domain`. Most importantly this will
  enforce the schema of the [`forms` section](forms.mdx) in the domain file.
  This further includes the removal of the `UnfeaturizedSlot` type.
- [#8869](https://github.com/rasahq/rasa/issues/8869): Remove deprecated `change_form_to` and `set_form_validation` methods from `DialogueStateTracker`.
- [#8870](https://github.com/rasahq/rasa/issues/8870): Remove the support of Markdown training data format. This includes:
  - reading and writing of story files in Markdown format
  - reading and writing of NLU data in Markdown format
  - reading and writing of retrieval intent data in Markdown format
  - all the Markdown examples and tests that use Markdown
- [#8871](https://github.com/rasahq/rasa/issues/8871): Removed automatic renaming of deprecated action
  `action_deactivate_form` to `action_deactivate_loop`.
  `action_deactivate_form` will just be treated like other
  non-existing actions from now on.
- [#8872](https://github.com/rasahq/rasa/issues/8872): Remove deprecated `sorted_intent_examples` method from `TrainingData`.
- [#8873](https://github.com/rasahq/rasa/issues/8873): Raising `RasaException` instead of deprecation warning when using
  `class_from_module_path` for loading types other than classes.
- [#8874](https://github.com/rasahq/rasa/issues/8874): Specifying the `retrieve_events_from_previous_conversation_sessions` kwarg for the any `TrackerStore` was deprecated and has now been removed.
  Please use the `retrieve_full_tracker()` method instead.

  Deserialization of pickled trackers was deprecated and has now been removed.
  Rasa will perform any future save operations of trackers using json serialisation.

  Removed catch for missing (deprecated) `session_date` when saving trackers in `DynamoTrackerStore`.
- [#8879](https://github.com/rasahq/rasa/issues/8879): Removed the deprecated dialogue policy state featurizers: `BinarySingleStateFeature` and `LabelTokenizerSingleStateFeaturizer`.

  Removed the deprecated method `encode_all_actions` of `SingleStateFeaturizer`. Use `encode_all_labels` instead.
- [#8880](https://github.com/rasahq/rasa/issues/8880): Follow through with removing deprecated policies: `FormPolicy`, `MappingPolicy`, `FallbackPolicy`, `TwoStageFallbackPolicy`, and `SklearnPolicy`.

  Remove warning about default value of `max_history` in MemoizationPolicy. The default value is now `None`.
- [#8881](https://github.com/rasahq/rasa/issues/8881): Follow through on deprecation warnings and remove code, tests, and docs for `ConveRTTokenizer`, `LanguageModelTokenizer` and `HFTransformersNLP`.
- [#8883](https://github.com/rasahq/rasa/issues/8883): `rasa.shared.nlu.training_data.message.Message` method `get_combined_intent_response_key` has been removed. `get_full_intent` should now be used in its place.
- [#8974](https://github.com/rasahq/rasa/issues/8974): Intent IDs sent with events (to kafka and elsewhere) have been removed, intent
  names can be used instead (or if numerical values are needed for backwards
  compatibility, one can also hash the names to get previous ID values, ie.
  `hash(intent_name)` is the old ID values). Intent IDs have been removed because
  they were providing no extra value and integers that large were problematic for
  some event broker implementations.
- [#9236](https://github.com/rasahq/rasa/issues/9236): Remove `loop` argument from `train` method in `rasa`.
  This argument became redundant when Python 3.6 support was dropped as `asyncio.run` became available in Python 3.7.
- [#9390](https://github.com/rasahq/rasa/issues/9390): Remove `template_variables` and `e2e` arguments from `get_stories` method of `TrainingDataImporter`.
  This argument was used in Markdown data format and became redundant once Markdown was removed.
- [#9399](https://github.com/rasahq/rasa/issues/9399): `weight_sparsity` has been removed. Developers should replace it with `connection_density` in the following way: `connection_density` = 1-`weight_sparsity`.

  `softmax` is not available as a `loss_type` anymore.

  The `linear_norm` option has been removed as possible value for `model_confidence`. Please, use `softmax` instead.

  `minibatch` has been removed as a value for `tensorboard_log_level`, use `batch` instead.

  Removed deprecation warnings related to the removed component config values.
- [#9404](https://github.com/rasahq/rasa/issues/9404): Follow through on removing deprecation warnings raised in these modules:

  - `rasa/server.py`

  - `rasa/core/agent.py`

  - `rasa/core/actions/action.py`

  - `rasa/core/channels/mattermost.py`

  - `rasa/core/nlg/generator.py`

  - `rasa/nlu/registry.py`
- [#9432](https://github.com/rasahq/rasa/issues/9432): Remove deprecation warnings associated with the `"number_additional_patterns"` parameter of
  `rasa.nlu.featurizers.sparse_featurizer.regex_featurizer.RegexFeaturizer`.
  This parameter is no longer needed for incremental training.

  Remove deprecation warnings associated with the `"additional_vocabulary_size"` parameter of
  `rasa.nlu.featurizers.sparse_featurizer.count_vectors_featurizer.CountVectorsFeaturizer`.
  This parameter is no longer needed for incremental training.

  Remove deprecated functions `training_states_actions_and_entities` and
  `training_states_and_actions` from `rasa.core.featurizers.tracker_featurizers.TrackerFeaturizer`.
  Use `training_states_labels_and_entities` and `training_states_and_labels` instead.
- [#9455](https://github.com/rasahq/rasa/issues/9455): Follow through on deprecation warning for `NGramFeaturizer`
- [#9598](https://github.com/rasahq/rasa/issues/9598): The CLI commands `rasa data convert config` and `rasa data convert responses` which
  converted from the Rasa Open Source 1 to the Rasa Open Source 2 formats were removed.
  Please use a Rasa Open Source 2 installation to convert your training data before
  moving to Rasa Open Source 3.
- [#9766](https://github.com/rasahq/rasa/issues/9766): `rasa.core.agent.Agent.visualize` was removed. Please use `rasa visualize` or
  `rasa.core.visualize.visualize` instead.
- [#9972](https://github.com/rasahq/rasa/issues/9972): Removed slot auto-fill functionality, making the key invalid to use in the domain file.
  The `auto_fill` parameter was also removed from the constructor of the `Slot` class.
  In order to continue filling slots with entities of the same name, you now have to define a `from_entity` mapping in the `slots` section of the domain.
  To learn more about how to migrate your 2.0 assistant, please read the migration guide.

### Features
- [#10150](https://github.com/rasahq/rasa/issues/10150): Training data version upgraded from `2.0` to `3.0` due to breaking changes to format in Rasa Open Source 3.0
- [#10170](https://github.com/rasahq/rasa/issues/10170): A new experimental feature called `Markers` has been added.
  `Markers` allow you to define points of interest in conversations as a set of conditions that need to be met.
  A new command `rasa evaluate markers` allows you to apply these conditions to your existing tracker stores
  and outputs the points at which the conditions were satisfied.
- [#9803](https://github.com/rasahq/rasa/issues/9803): Rasa Open Source now uses the [model configuration](model-configuration.mdx) to build a

  [directed acyclic graph](https://en.wikipedia.org/wiki/Directed_acyclic_graph).
  This graph describes the dependencies between the items in your model configuration and
  how data flows between them. This has two major benefits:

  - Rasa Open Source can use the computational graph to optimize the execution of your
    model. Examples for this are efficient caching of training steps or executing
    independent steps in parallel.
  - Rasa Open Source can represent different model architectures flexibly. As long as the
    graph remains acyclic Rasa Open Source can in theory pass any data to any graph
    component based on the model configuration without having to tie the underlying
    software architecture to the used model architecture.

  This change required changes to custom policies and custom NLU components. See the
  documentation for a detailed
  [migration guide](migration-guide.mdx#custom-policies-and-custom-components).
- [#9972](https://github.com/rasahq/rasa/issues/9972): Added explicit mechanism for slot filling that allows slots to be set and/or updated throughout the conversation.
  This mechanism is enabled by defining global slot mappings in the `slots` section of the domain file.

  In order to support this new functionality, implemented a new default action: `action_extract_slots`. This new action runs after each user turn and checks if any slots can be filled with information extracted from the last user message based on defined slot mappings.

  Since slot mappings were moved away from the `forms` section of the domain file, converted the form's `required_slots` to a list of slot names.
  In order to restrict certain mappings to a form, you can now use the `conditions` key in the mapping to define the applicable `active_loop`, like so:
  ```yaml
  slots:
    location:
      type: text
      influence_conversation: false
      mappings:
      - type: from_entity
        entity: city
        conditions:
        - active_loop: booking_form
  ```
  To learn more about how to migrate your 2.0 assistant, please read the migration guide.

### Improvements
- [#10189](https://github.com/rasahq/rasa/issues/10189): Updated the `/status` endpoint response payload, and relevant documentation, to return/reflect the updated 3.0 keys/values.
- [#7619](https://github.com/rasahq/rasa/issues/7619): Bump TensorFlow version to 2.6.

    This update brings some security benefits (see TensorFlow
    [release notes](https://github.com/tensorflow/tensorflow/releases/tag/v2.6.0)
    for details). However, internal experiments suggest that it is also associated with
    increased train and inference time, as well as increased memory usage.

    You can read more about why we decided to update TensorFlow, and what the expected
    impact is [here](https://rasa.com/blog/let-s-talk-about-tensorflow-2-6/).

    If you experience a significant increase in train time, inference time, and/or memory
    usage, please let us know in the [forum](https://forum.rasa.com/t/feedback-upgrading-to-tensorflow-2-6/48331).

    Users can no longer set `TF_DETERMINISTIC_OPS=1` if they are using GPU(s) because a
    `tf.errors.UnimplementedError` will be thrown by TensorFlow (read more
    [here](https://github.com/tensorflow/tensorflow/releases/tag/v2.6.0)).

    :::caution
    This **breaks backward compatibility of previously trained models**.
    It is not possible to load models trained with previous versions of Rasa Open Source. Please re-train
    your assistant before trying to use this version.
- [#8057](https://github.com/rasahq/rasa/issues/8057): Added authentication support for connecting to external RabbitMQ servers.
  Currently user has to hardcode a username and a password in a URL in order to connect to an external RabbitMQ server.
- [#8459](https://github.com/rasahq/rasa/issues/8459): 1) Failed test stories will display full retrieval intents.

  2) Retrieval intents will be extracted during action prediction in test stories so that we won't have unnecessary mismatches anymore.

  Let's take this example story:
  ```yaml
  - story: test story
    steps:
    - user: |
        what is your name?
      intent: chitchat/ask_name
    - action: utter_chitchat/ask_name
    - intent: bye
    - action: utter_bye
  ```

  Before:
  ```yaml
    steps:
    - intent: chitchat   # 1) intent is not displayed in it's original form
    - action: utter_chitchat/ask_name  # predicted: utter_chitchat
                    # 2) retrieval intent is not extracted during action prediction and we have a mismatch

    - intent: bye  # some other fail
    - action: utter_bye # some other fail
  ```

  Both 1) and 2) problems are solved.

  Now:
  ```yaml
    steps:
    - intent: chitchat/ask_name
    - action: utter_chitchat/ask_name
    - intent: bye  # some other fail
    - action: utter_bye # some other fail
  ```
- [#8469](https://github.com/rasahq/rasa/issues/8469): Added `-i` command line option to make RASA listen on a specific ip-address instead of any network interface
- [#8760](https://github.com/rasahq/rasa/issues/8760): `rasa data validate` now checks that forms referenced in `active_loop` directives are defined in the domain
- [#8914](https://github.com/rasahq/rasa/issues/8914): Every conversation event now includes in its metadata the ID of the model which loaded at the time it was created.
- [#8924](https://github.com/rasahq/rasa/issues/8924): Send indices of user message tokens along with the `UserUttered` event through the event broker to Rasa X.
- [#8929](https://github.com/rasahq/rasa/issues/8929): Added optional flag to convert intent ID hashes from integer to string in the `KafkaEventBroker`.
- [#8933](https://github.com/rasahq/rasa/issues/8933): Make it possible to use `or` functionality for `slot_was_set` events.
- [#9068](https://github.com/rasahq/rasa/issues/9068): Upgraded the spaCy dependency from version 3.0 to 3.1.
- [#9133](https://github.com/rasahq/rasa/issues/9133): Implemented `fingerprint` methods in these classes:

  - `Event`
  - `Slot`
  - `DialogueStateTracker`
- [#9193](https://github.com/rasahq/rasa/issues/9193): Added debug message that logs when a response condition is used.
- [#9485](https://github.com/rasahq/rasa/issues/9485): The naming scheme for trained models was changed. Unless you provide a
  `--fixed-model-name` to `rasa train`, Rasa Open Source will now generate a new model
  name using the schema `<timestamp>-<random name>.tar.gz`, e.g.
  - `20211018-094821-composite-pita.tar.gz` (for a model containing a trained NLU and dialogue model)
  - `nlu-20211018-094821-composite-pita.tar.gz` (for a model containing only a trained NLU model but not a dialogue model)
  - `core-20211018-094821-composite-pita.tar.gz` (for a model containing only a trained dialogue model but no NLU model)
- [#9604](https://github.com/rasahq/rasa/issues/9604): Due to changes in the model architecture the behavior of `rasa train --dry-run` changed.
  The exit codes now have the following meaning:

  * `0` means that the model does not require an expensive retraining. However, the
    responses might still require updating by running `rasa train`
  * `1` means that one or multiple components require to be retrained.
  * `8` means that the `--force` flag was used and hence any cached results are ignored
    and the entire model is retrained.
- [#9642](https://github.com/rasahq/rasa/issues/9642): Machine learning components like `DIETClassifier`, `ResponseSelector` and `TEDPolicy` using a `ranking_length` parameter will no longer report renormalised
  confidences for the top predictions by default.

  A new parameter `renormalize_confidences` is added to these components which if set to `True`, renormalizes the confidences of top `ranking_length` number of predictions to sum up to 1. The default value is `False`, which means no renormalization will be applied by default. It is advised to leave it to `False` but if you are trying to reproduce the results from previous versions of Rasa Open Source, you can set it to `True`.

  Renormalization will only be applied if `model_confidence=softmax` is used.

### Bugfixes
- [#10079](https://github.com/rasahq/rasa/issues/10079): Fixed validation behavior and logging output around unused intents and utterances.
- [#8614](https://github.com/rasahq/rasa/issues/8614): `rasa test nlu --cross-validation` uses autoconfiguration when no pipeline is defined instead of failing
- [#9195](https://github.com/rasahq/rasa/issues/9195): Update DynamoDb tracker store to correctly retrieve all `sender_ids` from a DynamoDb table.
- [#9629](https://github.com/rasahq/rasa/issues/9629): Fix for `failed_test_stories.yml` not printing the correct message when the extracted entity
  specified in a test story is incorrect.
- [#9852](https://github.com/rasahq/rasa/issues/9852): Fix CVE-2021-41127

### Improved Documentation
- [#10095](https://github.com/rasahq/rasa/issues/10095): Added new docs for Markers.
- [#10230](https://github.com/rasahq/rasa/issues/10230): Update pip in same command which installs rasa and clarify supported version in
  docs.
- [#8568](https://github.com/rasahq/rasa/issues/8568): Update `pika` consumer code in Event Brokers documentation.
- [#8930](https://github.com/rasahq/rasa/issues/8930): Adds documentation on how to use `CRFEntityExtractor` with features from a dense featurizer (e.g. `LanguageModelFeaturizer`).
- [#9366](https://github.com/rasahq/rasa/issues/9366): Updated docs (Domain, Forms, Default Actions, Migration Guide, CLI) to provide more detail over the new slot mappings changes.
- [#9711](https://github.com/rasahq/rasa/issues/9711): Updated documentation publishing mechanisms to build one version of [the documentation](https://rasa.com/docs/rasa)
  for each major version of Rasa Open Source, starting from 2.x upwards. Previously, we were building one
  version of the documentation for each minor version of Rasa Open Source, resulting in a poor user
  experience and high maintenance costs.

### Miscellaneous internal changes
- [#10065](https://github.com/rasahq/rasa/issues/10065), [#10084](https://github.com/rasahq/rasa/issues/10084), [#10086](https://github.com/rasahq/rasa/issues/10086), [#10131](https://github.com/rasahq/rasa/issues/10131), [#9078](https://github.com/rasahq/rasa/issues/9078), [#9131](https://github.com/rasahq/rasa/issues/9131), [#9135](https://github.com/rasahq/rasa/issues/9135), [#9557](https://github.com/rasahq/rasa/issues/9557)


## [2.8.16] - 2021-12-09
### Improvements
- [#10413](https://github.com/rasahq/rasa/issues/10413): The value of the `RASA_ENVIRONMENT` environmental variable is sent as a header in messages logged by `KafkaEventBroker`.
  This value was previously only made available by `PikaEventConsumer`.

### Bugfixes
- [#10458](https://github.com/rasahq/rasa/issues/10458): Make `action_metadata` json serializable and make it available on the tracker. This is a backport of a fix in 3.0.0.


## [2.8.15] - 2021-11-25
### Bugfixes
- [#10381](https://github.com/rasahq/rasa/issues/10381): Validate regular
  expressions in nlu training data configuration.

## [2.8.14] - 2021-11-18
### Bugfixes
- [#10241](https://github.com/rasahq/rasa/issues/10241): Bump TensorFlow version to 2.6.2. _We have plans to port this
  change to 3.x (see [this issue](https://github.com/RasaHQ/rasa/issues/10378))_.
- [#10257](https://github.com/rasahq/rasa/issues/10257): Downgrade google-auth to <2.

## [2.8.13] - 2021-11-11
### Bugfixes
- [#9949](https://github.com/rasahq/rasa/issues/9949): Fixed new intent creation in `rasa interactive` command. Previously, this failed with 500
  from the server due to `UnexpecTEDIntentPolicy` trying to predict with the new intent not in
  domain.
- [#9982](https://github.com/rasahq/rasa/issues/9982): Install mitie library when preparing test runs. This step was missing before
  and tests were thus failing as we have many tests which rely on mitie library.
  Previously, `make install-full` was required.

### Miscellaneous internal changes
- [#10146](https://github.com/rasahq/rasa/issues/10146), [#9989](https://github.com/rasahq/rasa/issues/9989)


## [2.8.12] - 2021-10-21
### Bugfixes
- [#9771](https://github.com/rasahq/rasa/issues/9771): Fixed a bug where `rasa test --fail-on-prediction-errors` would raise a
  `WrongPredictionException` for entities which were actually predicted correctly.

  This happened in two ways:
  1. if for a user message some entities were extracted multiple times (by multiple entity
  extractors) but listed only once in the test story,
  2. if the order in which entities from a message were extracted didn't match the order
  in which they were listed in the test story.

### Improved Documentation
- [#9691](https://github.com/rasahq/rasa/issues/9691): Improve the documentation for training `TEDPolicy` with data augmentation.


## [2.8.11] - 2021-10-20
### Bugfixes
- [#9858](https://github.com/rasahq/rasa/issues/9858): Updates dependency on `sanic-jwt` (1.5.0 -> ">=1.6.0, <1.7.0")

  This removes the need to pin the version of `pyjwt` as the newer version of `sanic-jwt`
  manages this properly.


## [2.8.10] - 2021-10-14
### Bugfixes
- [#5657](https://github.com/rasahq/rasa/issues/5657): Add List handling in the `send_custom_json` method on `channels/facebook.py`.
  Bellow are some examples that could cause en error before.

  Example 1: when the whole json is a List
  ```
  [
      {
          "blocks": {
              "type": "progression_bar",
              "text": {"text": "progression 1", "level": "1"},
          }
      },
      {"sender": {"id": "example_id"}},
  ]
  ```

  Example 2: instead of being a Dict, *blocks* is a List when there are 2 *type*
  keys under it
  ```
  {
      "blocks": [
          {"type": "title", "text": {"text": "Conversation progress"}},
          {
              "type": "progression_bar",
              "text": {"text": "Look how far we are...", "level": "1"},
          },
      ]
  }
  ```
- [#7676](https://github.com/rasahq/rasa/issues/7676): Fixed bug when using wit.ai training data to train.
  Training failed with an error similarly to this:

  ```bash
    File "./venv/lib/python3.8/site-packages/rasa/nlu/classifiers/diet_classifier.py", line 803, in train
      self.check_correct_entity_annotations(training_data)
    File "./venv/lib/python3.8/site-packages/rasa/nlu/extractors/extractor.py", line 418, in check_correct_entity_annotations
      entities_repr = [
    File "./venv/lib/python3.8/site-packages/rasa/nlu/extractors/extractor.py", line 422, in <listcomp>
      entity[ENTITY_ATTRIBUTE_VALUE],
  KeyError: 'value'
  ```
- [#9851](https://github.com/rasahq/rasa/issues/9851): Fix CVE-2021-41127


## [2.8.9] - 2021-10-08
### Improvements
- [#7619](https://github.com/rasahq/rasa/issues/7619): Bump TensorFlow version to 2.6.

  This update brings some security benefits (see TensorFlow
  [release notes](https://github.com/tensorflow/tensorflow/releases/tag/v2.6.0)
  for details). However, internal experiments suggest that it is also associated with
  increased train and inference time, as well as increased memory usage.

  You can read more about why we decided to update TensorFlow, and what the expected
  impact is [here](https://rasa.com/blog/let-s-talk-about-tensorflow-2-6/).

  If you experience a significant increase in train time, inference time, and/or memory
  usage, please let us know in the [forum](https://forum.rasa.com/t/feedback-upgrading-to-tensorflow-2-6/48331).

  Users can no longer set `TF_DETERMINISTIC_OPS=1` if they are using GPU(s) because a
  `tf.errors.UnimplementedError` will be thrown by TensorFlow (read more
  [here](https://github.com/tensorflow/tensorflow/releases/tag/v2.6.0)).

  :::caution
  This **breaks backward compatibility of previously trained models**.
  It is not possible to load models trained with previous versions of Rasa Open Source. Please re-train
  your assistant before trying to use this version.

  :::
## [2.8.8] - 2021-10-06


### Improvements
- [#7250](https://github.com/rasahq/rasa/issues/7250): Added a function to display the actual text of a Token when inspecting
  a Message in a pipeline, making it easier to debug.

### Improved Documentation
- [#9780](https://github.com/rasahq/rasa/issues/9780): Removing the experimental feature warning for `conditional response variations` from the Rasa docs.
  The behaviour of the feature remains unchanged.
- [#9782](https://github.com/rasahq/rasa/issues/9782): Updates [quick install documentation](./installation/installing-rasa-open-source.mdx) with optional venv step, better pip install instructions, & M1 warning


## [2.8.7] - 2021-09-20
### Bugfixes
- [#9678](https://github.com/rasahq/rasa/issues/9678): Explicitly set the upper limit for currently compatible TensorFlow versions.


## [2.8.6] - 2021-09-09
### Bugfixes
- [#9302](https://github.com/rasahq/rasa/issues/9302): Fix rules not being applied when a featurised categorical slot has as one of its allowed
  values `none`, `NoNe`, `None` or a similar value.


## [2.8.5] - 2021-09-06
### Bugfixes
- [#9476](https://github.com/rasahq/rasa/issues/9476): AugmentedMemoizationPolicy is accelerated for large trackers
- [#9542](https://github.com/rasahq/rasa/issues/9542): Bump tensorflow to 2.3.4 to address security vulnerabilities


## [2.8.4] - 2021-09-02
### Improvements
- [#5546](https://github.com/rasahq/rasa/issues/5546): Increase speed of augmented lookup for `AugmentedMemoizationPolicy`

### Bugfixes
- [#7362](https://github.com/rasahq/rasa/issues/7362): Fix `--data` being treated as if non-optional on sub-commands of `rasa data convert`
- [#9490](https://github.com/rasahq/rasa/issues/9490): Fixes bug where `hide_rule_turn` was defaulting to `None` when ActionExecuted was deserialised.

### Miscellaneous internal changes
- [#8682](https://github.com/rasahq/rasa/issues/8682)


## [2.8.3] - 2021-08-19
### Bugfixes
- [#7695](https://github.com/rasahq/rasa/issues/7695): Ignore checking that intent is in domain for E2E story utterances when running `rasa data validate`. Previously data validation would fail on E2E stories.


## [2.8.2] - 2021-08-04
### Bugfixes
- [#9203](https://github.com/rasahq/rasa/issues/9203): Fixes a bug which caused training of `UnexpecTEDIntentPolicy` to crash when end-to-end training stories were included in the training data.

  Stories with end-to-end training data will now be skipped for the training of `UnexpecTEDIntentPolicy`.

### Improved Documentation
- [#8024](https://github.com/rasahq/rasa/issues/8024): Removing the experimental feature warning for the `story validation` tool from the rasa docs.
  The behaviour of the feature remains unchanged.
- [#8791](https://github.com/rasahq/rasa/issues/8791): Removing the experimental feature warning for `entity roles and groups` from the rasa docs,
  and from the code where it previously appeared as a print statement.
  The behaviour of the feature remains otherwise unchanged.


## [2.8.1] - 2021-07-22
### Improvements
- [#9085](https://github.com/rasahq/rasa/issues/9085): Add support for `cafile` parameter in `endpoints.yaml`.
  This will load a custom local certificate file and use it when making requests to that endpoint.

  For example:

  ```yaml
  action_endpoint:
    url: https://localhost:5055/webhook
    cafile: ./cert.pem
  ```

  This means that requests to the action server `localhost:5055` will use the certificate `cert.pem` located in the current working directory.

### Bugfixes
- [#9182](https://github.com/rasahq/rasa/issues/9182): Fixes wrong overriding of `epochs` parameter when `TEDPolicy` or `UnexpecTEDIntentPolicy` is not loaded in finetune mode.


## [2.8.0] - 2021-07-12
### Deprecations and Removals
- [#9045](https://github.com/rasahq/rasa/issues/9045): The option `model_confidence=linear_norm` is deprecated and will be removed in Rasa Open Source `3.0.0`.

  Rasa Open Source `2.3.0` introduced `linear_norm` as a possible value for `model_confidence`
  parameter in machine learning components such as `DIETClassifier`, `ResponseSelector` and `TEDPolicy`.
  Based on user feedback, we have identified multiple problems with this option.
  Therefore, `model_confidence=linear_norm` is now deprecated and
  will be removed in Rasa Open Source `3.0.0`. If you were using `model_confidence=linear_norm` for any of the mentioned components,
  we recommend to revert it back to `model_confidence=softmax` and re-train the assistant. After re-training,
  we also recommend to [re-tune the thresholds for fallback components](./fallback-handoff.mdx#fallbacks).
- [#9091](https://github.com/rasahq/rasa/issues/9091): The fallback mechanism for spaCy models has now been removed in Rasa `3.0.0`.

  Rasa Open Source `2.5.0` introduced support for spaCy 3.0. This introduced a
  breaking feature because models would no longer be manually linked. To make
  the transition smooth Rasa would rely on the `language` parameter in the
  `config.yml` to fallback to a medium spaCy model if no model was configured
  for the `SpacyNLP` component. In Rasa Open Source `3.0.0` and onwards the
  `SpacyNLP` component will require the model name (like `"en_core_web_md"`)
  to be passed explicitly.

### Features
- [#8724](https://github.com/rasahq/rasa/issues/8724): Added `sasl_mechanism` as an optional configurable parameters for the [Kafka Producer](event-brokers.mdx#kafka-event-broker).
- [#8913](https://github.com/rasahq/rasa/issues/8913): Introduces a new policy called [`UnexpecTEDIntentPolicy`](./policies.mdx#unexpected-intent-policy).

  `UnexpecTEDIntentPolicy` helps you [review conversations](./conversation-driven-development.mdx#review)
   and also allows your bot to react to unexpected user turns in conversations.
   It is an auxiliary policy that should only be used in conjunction with
   at least one other policy, as the only action that it can trigger
   is the special and newly introduced
   [`action_unlikely_intent`](./default-actions.mdx#action_unlikely_intent) action.

   The auto-configuration will include `UnexpecTEDIntentPolicy` in your
   configuration automatically, but you can also include it yourself
   in the `policies` section of the configuration:

   ```
   policies:
     - name: UnexpecTEDIntentPolicy
       epochs: 200
       max_history: 5
   ```

  As part of the feature, it also introduces:

  - [`IntentMaxHistoryTrackerFeaturizer`](./policies.mdx#3-intent-max-history)
    to featurize the trackers for `UnexpecTEDIntentPolicy`.
  - `MultiLabelDotProductLoss` to support `UnexpecTEDIntentPolicy`'s multi-label training objective.
  - A new default action called [`action_unlikely_intent`](./default-actions.mdx#action_unlikely_intent).


  `rasa test` command has also been adapted to `UnexpecTEDIntentPolicy`:

  - If a test story contains `action_unlikely_intent` and the policy ensemble does not trigger it, this leads to
    a test error (wrongly predicted action) and the corresponding story will be logged in `failed_test_stories.yml`.
  - If the story does not contain `action_unlikely_intent` and Rasa Open Source does predict it then
    the prediction of `action_unlikely_intent` will be ignored for the evaluation (and hence not lead
    to a prediction error) but the story will be logged in a file called `stories_with_warnings.yml`.


  The `rasa data validate` command will warn if `action_unlikely_intent` is
  included in the training stories. Accordingly, `YAMLStoryWriter` and `MarkdownStoryWriter` have been updated to not dump `action_unlikely_intent` when writing stories to a file.

  :::caution
  The introduction of a new default action **breaks backward compatibility of previously trained models**.
  It is not possible to load models trained with previous versions of Rasa Open Source. Please re-train
  your assistant before trying to use this version.

  :::

### Improvements
- [#8127](https://github.com/rasahq/rasa/issues/8127): Added detailed json schema validation for `UserUttered`, `SlotSet`, `ActionExecuted` and `EntitiesAdded` events both sent and received from the action server, as well as covered at high-level the validation of the rest of the 20 events.
  In case the events are invalid, a `ValidationError` will be raised.
- [#8232](https://github.com/rasahq/rasa/issues/8232): Users don't need to specify an additional buffer size for sparse featurizers anymore during incremental training.

  Space for new sparse features are created dynamically inside the downstream machine learning
  models - `DIETClassifier`, `ResponseSelector`. In other words, no extra buffer is created in
  advance for additional vocabulary items and space will be dynamically allocated for them inside the model.

  This means there's no need to specify `additional_vocabulary_size` for [`CountVectorsFeaturizer`](./components.mdx#countvectorsfeaturizer) or
  `number_additional_patterns` for [`RegexFeaturizer`](./components.mdx#regexfeaturizer). These parameters are now deprecated.

  **Before**
  ```yaml
  pipeline:
    - name: "WhitespaceTokenizer"
    - name: "RegexFeaturizer"
      number_additional_patterns: 100
    - name: "CountVectorsFeaturizer"
      additional_vocabulary_size: {text: 100, response: 20}
  ```

  **Now**
  ```yaml
  pipeline:
    - name: "WhitespaceTokenizer"
    - name: "RegexFeaturizer"
    - name: "CountVectorsFeaturizer"
  ```

  Also, all custom layers specifically built for machine learning models - `RasaSequenceLayer`, `RasaFeatureCombiningLayer`
  and `ConcatenateSparseDenseFeatures` now inherit from `RasaCustomLayer` so that they support flexible incremental training out of the box.
- [#8295](https://github.com/rasahq/rasa/issues/8295): Speed up the contradiction check of the [`RulePolicy`](policies.mdx#rule-policy)
  by a factor of 3.
- [#8801](https://github.com/rasahq/rasa/issues/8801): Change the confidence score assigned by [`FallbackClassifier`](components.mdx#fallbackclassifier) to fallback intent to be the same as the fallback threshold.
- [#8926](https://github.com/rasahq/rasa/issues/8926): Issue a UserWarning if a specified **domain folder** contains files that look like YML files but cannot be parsed successfully.
  Only invoked if user specifies a folder path in `--domain` paramater. Previously those invalid files in the specified folder were silently ignored.
  **Does not apply** to individually specified domain YAML files, e.g. `--domain /some/path/domain.yml`, those being invalid will still raise an exception.

### Bugfixes
- [#8711](https://github.com/rasahq/rasa/issues/8711): Fix for unnecessary retrain and duplication of folders in the model

### Miscellaneous internal changes
- [#8241](https://github.com/rasahq/rasa/issues/8241), [#8525](https://github.com/rasahq/rasa/issues/8525), [#8694](https://github.com/rasahq/rasa/issues/8694), [#8704](https://github.com/rasahq/rasa/issues/8704)


## [2.7.2] - 2021-08-09
### Bugfixes
- [#7695](https://github.com/rasahq/rasa/issues/7695): Ignore checking that intent is in domain for E2E story utterances when running `rasa data validate`. Previously data validation would fail on E2E stories.
- [#8711](https://github.com/rasahq/rasa/issues/8711): Fix for unnecessary retrain and duplication of folders in the model


## [2.7.1] - 2021-06-16


### Bugfixes
- [#7286](https://github.com/rasahq/rasa/issues/7286): Best model checkpoint allows for metrics to be equal to previous best if at least one
  metric improves, rather than strict improvement for each metric.
- [#8200](https://github.com/rasahq/rasa/issues/8200): Fixes a bug where multiple plots overlap each other and are rendered incorrectly when comparing performance across multiple NLU pipelines.
- [#8812](https://github.com/rasahq/rasa/issues/8812): Don't evaluate entities if no entities present in test data.

  Also, catch exception in `plot_paired_histogram` when data is empty.


## [2.7.0] - 2021-06-03


### Improvements
- [#7691](https://github.com/rasahq/rasa/issues/7691): Changed the default config to train the `RulePolicy` before the `TEDPolicy`.
  This means that conflicting rule/stories will be identified before a potentially slow training of the `TEDPolicy`.
- [#7799](https://github.com/rasahq/rasa/issues/7799): Updated validator used by `rasa data validate` to verify that actions used in stories and rules are present in the domain and that form slots match domain slots.
- [#7912](https://github.com/rasahq/rasa/issues/7912): Rename `plot_histogram` to `plot_paired_histogram` and fix missing bars in the plot.
- [#8225](https://github.com/rasahq/rasa/issues/8225): Changed --data option type in the ``rasa data validate``` command to allow more than one path to be passed.

### Bugfixes
- [#8152](https://github.com/rasahq/rasa/issues/8152): The file `failed_test_stories.yml` (generated by `rasa test`) now also includes the wrongly predicted entity as a comment next to the entity of a user utterance.
  Additionally, the comment printed next to the intent of a user utterance is printed only if the intent was wrongly predicted (irrelevantly if there was a wrongly predicted entity or not in the specific user utterance).
- [#8309](https://github.com/rasahq/rasa/issues/8309): Added check in PikaEventBroker constructor: if port cannot be cast to integer, raise RasaException
- [#8388](https://github.com/rasahq/rasa/issues/8388): Fixed bug where missing intent warnings appear when running `rasa test`
- [#8611](https://github.com/rasahq/rasa/issues/8611): Update `should_retrain` function to return the correct fingerprint comparison result
  even when there is a problem with model unpacking.
- [#8719](https://github.com/rasahq/rasa/issues/8719): Handle correctly Telegram edited message.

### Miscellaneous internal changes
- [#8591](https://github.com/rasahq/rasa/issues/8591), [#8641](https://github.com/rasahq/rasa/issues/8641), [#8654](https://github.com/rasahq/rasa/issues/8654), [#8658](https://github.com/rasahq/rasa/issues/8658), [#8802](https://github.com/rasahq/rasa/issues/8802)


## [2.6.3] - 2021-05-28


### Bugfixes
- [#8046](https://github.com/rasahq/rasa/issues/8046): `ResponseSelector` can now be trained with the transformer enabled (i.e. when a positive
  `number_of_transformer_layers` is provided) even if one doesn't specify the transformer's
  size. Previously, not specifying `transformer_size` led to an error.
- [#8386](https://github.com/rasahq/rasa/issues/8386): Return `EntityEvaluationResult` during evaluation of test stories only if `parsed_message` is not `None`.
- [#8546](https://github.com/rasahq/rasa/issues/8546): Ignore `OSError` in Sentry reporting.
- [#8547](https://github.com/rasahq/rasa/issues/8547): Replaced `ValueError` with `RasaException` in TED model `_check_data` method.
- [#8639](https://github.com/rasahq/rasa/issues/8639): Changed import to fix agent creation in Jupyter.

### Miscellaneous internal changes
- [#7906](https://github.com/rasahq/rasa/issues/7906), [#8544](https://github.com/rasahq/rasa/issues/8544), [#8725](https://github.com/rasahq/rasa/issues/8725), [#8726](https://github.com/rasahq/rasa/issues/8726), [#8727](https://github.com/rasahq/rasa/issues/8727), [#8728](https://github.com/rasahq/rasa/issues/8728)


## [2.6.2] - 2021-05-18


### Bugfixes
- [#8364](https://github.com/rasahq/rasa/issues/8364): Fixed a bug where [`ListSlot`](domain.mdx#list-slot)s were filled with single items
  in case only one matching entity was extracted for this slot.

  Values applied to [`ListSlot`](domain.mdx#list-slot)s will be converted to a `List`
  in case they aren't one.
- [#8581](https://github.com/rasahq/rasa/issues/8581): Fix bug with false rule conflicts

  This essentially reverts [PR 8446](https://github.com/RasaHQ/rasa/pull/8446/files), except for the tests.
  The PR is redundant due to [PR 8646](https://github.com/RasaHQ/rasa/pull/8646/files).
- [#8590](https://github.com/rasahq/rasa/issues/8590): Handle `AttributeError ` thrown by empty slot mappings in domain form through refactoring.
- [#8631](https://github.com/rasahq/rasa/issues/8631): Fixed incorrect `The action 'utter_<response selector intent>' is used in the stories, but is not a valid utterance action`
  error when running `rasa data validate` with response selector responses in the domain file.

### Improved Documentation
- [#8079](https://github.com/rasahq/rasa/issues/8079): Added a note to clarify best practice for resetting all slots after form deactivation.

### Miscellaneous internal changes
- [#8587](https://github.com/rasahq/rasa/issues/8587)


## [2.6.1] - 2021-05-11


### Bugfixes
- [#7908](https://github.com/rasahq/rasa/issues/7908): Made `SchemaError` message available to validator so that the reason why reason schema validation fails during `rasa data validate` is displayed when response `text` value is `null`.
  Added warning message when deprecated MappingPolicy format is used in the domain.
- [#8623](https://github.com/rasahq/rasa/issues/8623): When there are multiple entities in a user message, they will get sorted when creating a
  representation of the current dialogue state.

  Previously, the ordering was random, leading to inconsistent state representations. This
  would sometimes lead to memoization policies failing to recall a memorised action.


## [2.6.0] - 2021-05-06


### Deprecations and Removals
- [#261](https://github.com/rasahq/rasa/issues/261): In forms, the keyword `required_slots` should always precede the definition of slot mappings and the lack of it is deprecated.
  Please see the [migration guide](migration-guide.mdx) for more information.
- [#8428](https://github.com/rasahq/rasa/issues/8428): `rasa.data.get_test_directory`, `rasa.data.get_core_nlu_directories`, and
  `rasa.shared.nlu.training_data.training_data.TrainingData::get_core_nlu_directories`
  are deprecated and will be removed in Rasa Open Source 3.0.0.
- [#8498](https://github.com/rasahq/rasa/issues/8498): Update the minimum compatible model version to "2.6.0".
  This means all models trained with an earlier version will have to be retrained.

### Features
- [#8103](https://github.com/rasahq/rasa/issues/8103): Feature enhancement enabling JWT authentication for the Socket.IO channel. Users can define `jwt_key` and `jwt_method` as parameters in their credentials file for authentication.
- [#8180](https://github.com/rasahq/rasa/issues/8180): Allows a Rasa bot to be connected to a Twilio Voice channel. More details in the [Twilio Voice docs](connectors/twilio-voice.mdx)
- [#8532](https://github.com/rasahq/rasa/issues/8532): Conditional response variations are supported in the `domain.yml` without requiring users to write custom actions code.

  A condition can be a list of slot-value mapping constraints.

### Improvements
- [#261](https://github.com/rasahq/rasa/issues/261): Added an optional `ignored_intents` parameter in forms.

  - To use it, add the `ignored_intents` parameter  in your `domain.yml` file after the forms name and provide a list of intents to ignore. Please see [Forms](forms.mdx) for more information.
  - This can be used in case the user never wants to fill any slots of a form with the specified intent, e.g. chitchat.
- [#5786](https://github.com/rasahq/rasa/issues/5786): Add function to carry `max_history` to featurizer
- [#7589](https://github.com/rasahq/rasa/issues/7589): Improved the machine learning models' codebase by factoring out shared feature-processing
  logic into three custom layer classes:
  - `ConcatenateSparseDenseFeatures` combines multiple sparse and dense feature tensors
  into one.
  - `RasaFeatureCombiningLayer` additionally combines sequence-level and sentence-level
  features.
  - `RasaSequenceLayer` is used for attributes with sequence-level features; it
  additionally embeds the combined features with a transformer and facilitates masked
  language modeling.
- [#7685](https://github.com/rasahq/rasa/issues/7685): Added the following usability improvements with respect to entities getting extracted multiple times:
  * Added warnings for competing entity extractors at training time and for overlapping entities at inference time
  * Improved docs to help users handle overlapping entity problems.
- [#7999](https://github.com/rasahq/rasa/issues/7999): Replace `weight_sparsity` with `connection_density` in all transformer-based models and add guarantees about internal layers.

  We rename `DenseWithSparseWeights` into `RandomlyConnectedDense`, and guarantee that even at density zero the output is dense and every input is connected to at least one output. The former `weight_sparsity` parameter of DIET, TED, and the ResponseSelector, is now roughly equivalent to `1 - connection_density`, except at very low densities (high sparsities).

  All layers and components that used to have a `sparsity` argument (`Ffnn`, `TransformerRasaModel`, `MultiHeadAttention`, `TransformerEncoderLayer`, `TransformerEncoder`) now have a `density` argument instead.
- [#8074](https://github.com/rasahq/rasa/issues/8074): Rasa test now prints a warning if the test stories contain bot utterances that are not part of the domain.
- [#8263](https://github.com/rasahq/rasa/issues/8263): Updated `asyncio.Task.all_tasks` to `asyncio.all_tasks`, with a fallback for python 3.6, which raises an AttributeError for `asyncio.all_tasks`. This removes the deprecation warning for the `Task.all_tasks` usage.
- [#8461](https://github.com/rasahq/rasa/issues/8461): Change variable name from `i` to `array_2D`
- [#8560](https://github.com/rasahq/rasa/issues/8560): Implement a new interface `run_inference` inside `RasaModel` which performs batch inferencing through tensorflow models.

  `rasa_predict` inside `RasaModel` has been made a private method now by changing it to `_rasa_predict`.

### Bugfixes
- [#7005](https://github.com/rasahq/rasa/issues/7005): Fixed a bug for plotting trackers with non-ascii texts during interactive training by enforcing utf-8 encoding
- [#7589](https://github.com/rasahq/rasa/issues/7589): Fix masked language modeling in DIET to only apply masking to token-level
  (sequence-level) features. Previously, masking was applied to both token-level and
  sentence-level features.
- [#8300](https://github.com/rasahq/rasa/issues/8300): Make it possible to use `null` entities in stories.
- [#8333](https://github.com/rasahq/rasa/issues/8333): Introduce a `skip_validation` flag in order to speed up reading YAML files that were already validated.
- [#8341](https://github.com/rasahq/rasa/issues/8341): Fixed a bug in interactive training that
  lead to crashes for long Chinese, Japanese,
  or Korean user or bot utterances.


## [2.5.2] - 2021-06-16


### Features
- [#8892](https://github.com/rasahq/rasa/issues/8892): Added `sasl_mechanism` as an optional configurable parameters for the [Kafka Producer](event-brokers.mdx#kafka-event-broker).


## [2.5.1] - 2021-04-28


### Bugfixes
- [#8446](https://github.com/rasahq/rasa/issues/8446): Fixed prediction for rules with multiple entities.
- [#8545](https://github.com/rasahq/rasa/issues/8545): Mitigated Matplotlib backend issue using lazy configuration
  and added a more explicit error message to guide users.


## [2.5.0] - 2021-04-12


### Deprecations and Removals
- [#8141](https://github.com/rasahq/rasa/issues/8141): The following import abbreviations were removed:
  * `rasa.core.train`: Please use `rasa.core.train.train` instead.
  * `rasa.core.visualize`: Please use `rasa.core.visualize.visualize` instead.
  * `rasa.nlu.train`: Please use `rasa.nlu.train.train` instead.
  * `rasa.nlu.test`: Please use `rasa.nlu.test.run_evaluation` instead.
  * `rasa.nlu.cross_validate`: Please use `rasa.nlu.test.cross_validate` instead.

### Features
- [#7869](https://github.com/rasahq/rasa/issues/7869): Upgraded Rasa to be compatible with spaCy 3.0.

  This means that we can support more features for more languages but there are also a few changes.

  SpaCy 3.0 deprecated the `spacy link <language model>` command so that means that from now on [the
  full model name](https://spacy.io/models) needs to be used in the `config.yml` file.

  **Before**

  Before you could run `spacy link en en_core_web_md` and then we would be able
  to pick up the correct model from the `language` parameter.

  ```yaml
  language: en

  pipeline:
     - name: SpacyNLP
  ```

  **Now**

  This behavior will be deprecated and instead you'll want to be explicit in `config.yml`.

  ```yaml
  language: en

  pipeline:
     - name: SpacyNLP
       model: en_core_web_md
  ```

  **Fallback**

  To make the transition easier, Rasa will try to fall back to a medium spaCy model when-ever
  a compatible language is configured for the entire pipeline in `config.yml` even if you don't
  specify a `model`. This fallback behavior is temporary and will be deprecated in Rasa 3.0.0.

  We've updated our docs to reflect these changes. All examples now show a direct link to the
  correct spaCy model. We've also added a warning to the [SpaCyNLP](components.mdx#spacynlp)
  docs that explains the fallback behavior.

### Improvements
- [#4280](https://github.com/rasahq/rasa/issues/4280): Improved CLI startup time.
- [#4596](https://github.com/rasahq/rasa/issues/4596): Add `augmentation` and `num_threads` arguments to API `POST /model/train`

  Fix boolean casting issue for `force_training` and `save_to_default_model_directory` arguments
- [#7477](https://github.com/rasahq/rasa/issues/7477): Add minimum compatible version to --version command
- [#7660](https://github.com/rasahq/rasa/issues/7660): Updated warning for unexpected slot events during prediction time to Rasa Open Source
  2.0 YAML training data format.
- [#7701](https://github.com/rasahq/rasa/issues/7701): Hide dialogue turns predicted by `RulePolicy` in the tracker states
  for ML-only policies like `TEDPolicy`
  if those dialogue turns only appear as rules in the training data and do not appear in stories.

  Add `set_shared_policy_states(...)` method to all policies.
  This method sets `_rule_only_data` dict with keys:
  - `rule_only_slots`: Slot names, which only occur in rules but not in stories.
  - `rule_only_loops`: Loop names, which only occur in rules but not in stories.

  This information is needed for correct featurization to hide dialogue turns that appear only in rules.
- [#8208](https://github.com/rasahq/rasa/issues/8208): Faster reading of YAML NLU training data files.
- [#8335](https://github.com/rasahq/rasa/issues/8335): Added partition_by_sender flag to [Kafka Producer](event-brokers.mdx#kafka-event-broker) to optionally associate events with Kafka partition based on sender_id.

### Bugfixes
- [#7260](https://github.com/rasahq/rasa/issues/7260): Fixed the 'loading model' message which was logged twice when using `rasa run`.
- [#7379](https://github.com/rasahq/rasa/issues/7379): Change training data validation to only count nlu training examples.
- [#7450](https://github.com/rasahq/rasa/issues/7450): Rule tracker states no longer include the initial value of slots.
  Rules now only require slot values when explicitly stated in the rule.
- [#7640](https://github.com/rasahq/rasa/issues/7640): `rasa test`, `rasa test core` and `rasa test nlu` no longer show temporary paths
  in case there are issues in the test files.
- [#7690](https://github.com/rasahq/rasa/issues/7690): Resolved memory problems with dense features and `CRFEntityExtractor`
- [#7916](https://github.com/rasahq/rasa/issues/7916): Handle empty intent and entity mapping in the `domain`.

  There is now an InvalidDomain exception raised if in the `domain.yml` file there are empty intent or entity mappings.
  An example of empty intent and entity mappings is the following :
  ```yaml-rasa
  intents:
    - greet:
    - goodbye:

  entities:
    - cuisine:
    - number:
  ```
- [#8102](https://github.com/rasahq/rasa/issues/8102): Fixed a bug in a form where slot mapping doesn't work if the predicted intent name is substring for another intent name.
- [#8114](https://github.com/rasahq/rasa/issues/8114): Fixes bug where stories could not be retrieved if entities had no start or end.
- [#8178](https://github.com/rasahq/rasa/issues/8178): Catch ChannelNotFoundEntity exception coming from the pika broker and raise as ConnectionException.
- [#8337](https://github.com/rasahq/rasa/issues/8337): Fix bug with NoReturn throwing an exception in Python 3.7.0 when running `rasa train`
- [#8382](https://github.com/rasahq/rasa/issues/8382): Throw `RasaException` instead of `ValueError` in situations when environment variables
  specified in YAML cannot be expanded.
- [#8343](https://github.com/rasahq/rasa/issues/8343): Updated python-engineio version for compatibility with python-socketio

### Miscellaneous internal changes
- [#6511](https://github.com/rasahq/rasa/issues/6511), [#7640](https://github.com/rasahq/rasa/issues/7640), [#7827](https://github.com/rasahq/rasa/issues/7827), [#8056](https://github.com/rasahq/rasa/issues/8056), [#8117](https://github.com/rasahq/rasa/issues/8117), [#8141](https://github.com/rasahq/rasa/issues/8141), [#8240](https://github.com/rasahq/rasa/issues/8240)


## [2.4.3] - 2021-03-26


### Bugfixes
- [#8114](https://github.com/rasahq/rasa/issues/8114): Fixes bug where stories could not be retrieved if entities had no start or end.


## [2.4.2] - 2021-03-25


### Bugfixes
- [#7835](https://github.com/rasahq/rasa/issues/7835): Fix `UnicodeException` in `is_key_in_yaml`.
- [#8258](https://github.com/rasahq/rasa/issues/8258): Fixed the bug that events from previous conversation sessions would be re-saved in the [`SQLTrackerStore`](tracker-stores.mdx#sqltrackerstore) or [`MongoTrackerStore`](tracker-stores.mdx#mongotrackerstore) when `retrieve_events_from_previous_conversation_sessions` was true.


## [2.4.1] - 2021-03-23


### Bugfixes
- [#8194](https://github.com/rasahq/rasa/issues/8194): Fix `TEDPolicy` training e2e entities when no entities are present in the stories
  but there are entities in the domain.
- [#8198](https://github.com/rasahq/rasa/issues/8198): Fixed missing model configuration file validation.
- [#8223](https://github.com/rasahq/rasa/issues/8223): In Rasa 2.4.0, support for using `template` in `utter_message` when handling a custom action was wrongly deprecated. Both `template` and `response` are now supported, though note that `template` will be deprecated at Rasa 3.0.0.


## [2.4.0] - 2021-03-11


### Deprecations and Removals
- [#6484](https://github.com/rasahq/rasa/issues/6484): NLG Server
  - Changed request format to send `response` as well as `template` as a field. The `template` field will be removed in Rasa Open Source 3.0.0.

  `rasa.core.agent`
  - The terminology `template` is deprecated and replaced by `response`. Support for `template` from the NLG response will be removed in Rasa Open Source 3.0.0. Please see [here](nlg.mdx) for more details.

  `rasa.core.nlg.generator`
  - `generate()` now takes in  `utter_action` as a parameter.
  - The terminology `template` is deprecated and replaced by `response`. Support for `template` in the `NaturalLanguageGenerator` will be removed in Rasa Open Source 3.0.0.

  `rasa.shared.core.domain`
  - The property `templates` is deprecated. Use `responses` instead. It will be removed in Rasa Open Source 3.0.0.
  - `retrieval_intent_templates` will be removed in Rasa Open Source 3.0.0. Please use `retrieval_intent_responses` instead.
  - `is_retrieval_intent_template` will be removed in Rasa Open Source 3.0.0. Please use `is_retrieval_intent_response` instead.
  - `check_missing_templates` will be removed in Rasa Open Source 3.0.0. Please use `check_missing_responses` instead.

  Response Selector
  - The field `template_name` will be deprecated in Rasa Open Source 3.0.0. Please use `utter_action` instead. Please see [here](components.mdx#selectors) for more details.
  - The field `response_templates` will be deprecated in Rasa Open Source 3.0.0. Please use `responses` instead. Please see [here](components.mdx#selectors) for more details.

### Improvements
- [#7022](https://github.com/rasahq/rasa/issues/7022): The following endpoints now require the existence of the conversation for the specified conversation ID, raising an exception and returning a 404 status code.

  * `GET /conversations/<conversation_id:path>/story`

  * `POST /conversations/<conversation_id:path>/execute`

  * `POST /conversations/<conversation_id:path>/predict`
- [#7438](https://github.com/rasahq/rasa/issues/7438): Simplify our training by overwriting `train_step` instead of `fit` for our custom models.

  This allows us to use the build-in callbacks from Keras, such as the
  [Tensorboard Callback](https://www.tensorflow.org/api_docs/python/tf/keras/callbacks/TensorBoard),
  which offers more functionality compared to what we had before.

    :::warning
    If you want to use Tensorboard for `DIETClassifier`, `ResponseSelector`, or `TEDPolicy` and log metrics after
    every (mini)batch, please use 'batch' instead of 'minibatch' as 'tensorboard_log_level'.
- [#7578](https://github.com/rasahq/rasa/issues/7578): When `TED` is configured to extract entities `rasa test` now evaluates them against the labels in the test stories. Results are saved in `/results` along with the results for the NLU components that extract entities.
- [#7680](https://github.com/rasahq/rasa/issues/7680): We're now running integration tests for Rasa Open Source, with initial coverage for `SQLTrackerStore` (with PostgreSQL),
  `RedisLockStore` (with Redis) and `PikaEventBroker` (with RabbitMQ). The integration tests are now part of our
  CI, and can also be ran locally using `make test-integration`
  (see [Rasa Open Source README](https://github.com/RasaHQ/rasa#running-the-integration-tests) for more information).
- [#7763](https://github.com/rasahq/rasa/issues/7763): Allow tests to be located anywhere, not just in `tests` directory.
- [#7893](https://github.com/rasahq/rasa/issues/7893): Model configuration files are now validated whether they match the expected schema.
- [#7952](https://github.com/rasahq/rasa/issues/7952): Speed up `YAMLStoryReader.is_key_in_yaml` function by making it to check if key is in YAML without
  actually parsing the text file.
- [#7953](https://github.com/rasahq/rasa/issues/7953): Speed up YAML parsing by reusing parsers, making the process of environment variable interpolation optional,
  and by not adding duplicating implicit resolvers and YAML constructors to `ruamel.yaml`
- [#7955](https://github.com/rasahq/rasa/issues/7955): Drastically improved finger printing time for large story graphs
- [#8000](https://github.com/rasahq/rasa/issues/8000): Remove console logging of conversation level F1-score and precision since these calculations were not meaningful.

  Add conversation level accuracy to core policy results logged to file in `story_report.json` after running `rasa test core` or `rasa test`.
- [#8100](https://github.com/rasahq/rasa/issues/8100): Improved the [lock store](lock-stores.mdx) debug log message when the process has to
  queue because other messages have to be processed before this item.

### Bugfixes
- [#4612](https://github.com/rasahq/rasa/issues/4612): Fixed the bug that OR statements in stories would break the check whether a model needs to be retrained
- [#7063](https://github.com/rasahq/rasa/issues/7063): Update the spec of `POST /model/test/intents` and add tests for cases when JSON is provided.

  Fix the incorrect temporary file extension for the data that gets extracted from the payload provided
  in the body of `POST /model/test/intents` request.
- [#7113](https://github.com/rasahq/rasa/issues/7113): Fix for the cli command `rasa data convert config` when migrating Mapping Policy and no rules.

  Making `rasa data convert config` migrate correctly the Mapping Policy when no rules are available. It updates the `config.yml` file by removing the `MappingPolicy` and adding the `RulePolicy` instead. Also, it creates the `data/rules.yml` file even if empty in the case of no available rules.
- [#7470](https://github.com/rasahq/rasa/issues/7470): Allow to have slots with values that result to a dictionary under the key `slot_was_set` (in `stories.yml` file).

  An example would be to have the following story step in `stories.yml`:
  ```yaml
  - slot_was_set:
      - some_slot:
          some_key: 'some_value'
          other_key: 'other_value'
  ```
  This would be allowed if the `some_slot` is also set accordingly in the `domain.yml` with type `any`.
- [#7662](https://github.com/rasahq/rasa/issues/7662): Update the fingerprinting function to recognize changes in lookup files.
- [#7932](https://github.com/rasahq/rasa/issues/7932): Fixed a bug when interpolating environment variables in YAML files which included `$` in their value.
  This led to the following stack trace:

  ```
  ValueError: Error when trying to expand the environment variables in '${PASSWORD}'. Please make sure to also set these environment variables: '['$qwerty']'.
  (13 additional frame(s) were not displayed)
  ...
    File "rasa/utils/endpoints.py", line 26, in read_endpoint_config
      content = rasa.shared.utils.io.read_config_file(filename)
    File "rasa/shared/utils/io.py", line 527, in read_config_file
      content = read_yaml_file(filename)
    File "rasa/shared/utils/io.py", line 368, in read_yaml_file
      return read_yaml(read_file(filename, DEFAULT_ENCODING))
    File "rasa/shared/utils/io.py", line 349, in read_yaml
      return yaml_parser.load(content) or {}
    File "rasa/shared/utils/io.py", line 314, in env_var_constructor
      " variables: '{}'.".format(value, not_expanded)
  ```
- [#7949](https://github.com/rasahq/rasa/issues/7949): The REQUESTED_SLOT always belongs to the currently active form.

  Previously it was possible that after form switching, the REQUESTED_SLOT was for the previous form.
- [#96](https://github.com/rasahq/rasa/issues/96): Update the `LanguageModelFeaturizer` tests to reflect new default model weights for `bert`, and skip all `bert` tests
  with default model weights on CI, run `bert` tests with `bert-base-uncased` on CI instead.

### Improved Documentation
- [#8080](https://github.com/rasahq/rasa/issues/8080): Update links to Sanic docs in the documentation.
- [#8109](https://github.com/rasahq/rasa/issues/8109): Update Rasa Playground to correctly use `tracking_id` when calling API methods.

### Miscellaneous internal changes
- [#6484](https://github.com/rasahq/rasa/issues/6484), [#7737](https://github.com/rasahq/rasa/issues/7737), [#7879](https://github.com/rasahq/rasa/issues/7879), [#8016](https://github.com/rasahq/rasa/issues/8016)


## [2.3.5] - 2021-06-16


### Features
- [#8860](https://github.com/rasahq/rasa/issues/8860): Added `sasl_mechanism` as an optional configurable parameters for the [Kafka Producer](event-brokers.mdx#kafka-event-broker).

### Improvements
- [#7955](https://github.com/rasahq/rasa/issues/7955): Drastically improved finger printing time for large story graphs
- [#8100](https://github.com/rasahq/rasa/issues/8100): Improved the [lock store](lock-stores.mdx) debug log message when the process has to
  queue because other messages have to be processed before this item.

### Bugfixes
- [#4612](https://github.com/rasahq/rasa/issues/4612): Fixed the bug that OR statements in stories would break the check whether a model needs to be retrained
- [#8649](https://github.com/rasahq/rasa/issues/8649): Updated `python-engineio` dependency version for compatibility with `python-socketio`.

### Improved Documentation
- [#8080](https://github.com/rasahq/rasa/issues/8080): Update links to Sanic docs in the documentation.


## [2.3.4] - 2021-02-26


### Bugfixes
- [#8014](https://github.com/rasahq/rasa/issues/8014): Setting `model_confidence=cosine` in `DIETClassifier`, `ResponseSelector` and `TEDPolicy` is deprecated and will no longer be available. This was introduced in Rasa Open Source version `2.3.0` but post-release experiments suggest that using cosine similarity as model's confidences can change the ranking of predicted labels which is wrong.

  `model_confidence=inner` is deprecated and is replaced by `model_confidence=linear_norm` as the former produced an unbounded range of confidences which broke the logic of assistants in various other places.

  We encourage you to try `model_confidence=linear_norm` which will produce a linearly normalized version of dot product similarities with each value in the range `[0,1]`. This can be done with the following config:
  ```yaml
  - name: DIETClassifier
    model_confidence: linear_norm
    constrain_similarities: True
  ```
  This should ease up [tuning fallback thresholds](./fallback-handoff.mdx#fallbacks) as confidences for wrong predictions are better distributed across the range `[0, 1]`.

  If you trained a model with `model_confidence=cosine` or `model_confidence=inner` setting using previous versions of Rasa Open Source, please re-train by either removing the `model_confidence` option from the configuration or setting it to `linear_norm`.

  `model_confidence=cosine` is removed from the configuration generated by [auto-configuration](model-configuration.mdx#suggested-config).


## [2.3.3] - 2021-02-25


### Bugfixes
- [#8001](https://github.com/rasahq/rasa/issues/8001): Fixed bug where the conversation does not lock before handling a reminder event.


## [2.3.2] - 2021-02-22


### Bugfixes
- [#7972](https://github.com/rasahq/rasa/issues/7972): Fix a bug where, if a user injects an intent using the HTTP API, slot auto-filling is not performed on the entities provided.


## [2.3.1] - 2021-02-17


### Bugfixes
- [#7970](https://github.com/rasahq/rasa/issues/7970): Fixed a YAML validation error which happened when executing multiple validations
  concurrently. This could e.g. happen when sending concurrent requests to server
  endpoints which process YAML training data.


## [2.3.0] - 2021-02-11


### Improvements
- [#5673](https://github.com/rasahq/rasa/issues/5673): Expose diagnostic data for action and NLU predictions.

  Add `diagnostic_data` field to the [Message](./reference/rasa/shared/nlu/training_data/message.md#message-objects)
  and [Prediction](./reference/rasa/core/policies/policy.md#policyprediction-objects) objects, which contain
  information about attention weights and other intermediate results of the inference computation.
  This information can be used for debugging and fine-tuning, e.g. with [RasaLit](https://github.com/RasaHQ/rasalit).

  For examples of how to access the diagnostic data, see [here](https://gist.github.com/JEM-Mosig/c6e15b81ee70561cb72e361aff310d7e).
- [#5986](https://github.com/rasahq/rasa/issues/5986): Using the `TrainingDataImporter` interface to load the data in `rasa test core`.

  Failed test stories are now referenced by their absolute path instead of the relative path.
- [#7292](https://github.com/rasahq/rasa/issues/7292): Improve error handling and Sentry tracking:
  - Raise `MarkdownException` when training data in Markdown format cannot be read.
  - Raise `InvalidEntityFormatException` error instead of `json.JSONDecodeError` when entity format is in valid
    in training data.
  - Gracefully handle empty sections in endpoint config files.
  - Introduce `ConnectionException` error and raise it when `TrackerStore` and `EventBroker`
    cannot connect to 3rd party services, instead of raising exceptions from 3rd party libraries.
  - Improve `rasa.shared.utils.common.class_from_module_path` function by making sure it always returns a class.
    The function currently raises a deprecation warning if it detects an anomaly.
  - Ignore `MemoryError` and `asyncio.CancelledError` in Sentry.
  - `rasa.shared.utils.validation.validate_training_data` now raises a `SchemaValidationError` when validation fails
    (this error inherits `jsonschema.ValidationError`, ensuring backwards compatibility).
- [#7303](https://github.com/rasahq/rasa/issues/7303): Allow `PolicyEnsemble` in cases where calling individual policy's `load` method returns `None`.
- [#7420](https://github.com/rasahq/rasa/issues/7420): User message metadata can now be accessed via the default slot
  `session_started_metadata` during the execution of a
  [custom `action_session_start`](default-actions.mdx#customization).

  ```python
  from typing import Any, Text, Dict, List
  from rasa_sdk import Action, Tracker
  from rasa_sdk.events import SlotSet, SessionStarted, ActionExecuted, EventType

  class ActionSessionStart(Action):
      def name(self) -> Text:
          return "action_session_start"

      async def run(
        self, dispatcher, tracker: Tracker, domain: Dict[Text, Any]
      ) -> List[Dict[Text, Any]]:
          metadata = tracker.get_slot("session_started_metadata")

          # Do something with the metadata
          print(metadata)

          # the session should begin with a `session_started` event and an `action_listen`
          # as a user message follows
          return [SessionStarted(), ActionExecuted("action_listen")]
  ```
- [#7579](https://github.com/rasahq/rasa/issues/7579): Add BILOU tagging schema for entity extraction in end-to-end TEDPolicy.
- [#7616](https://github.com/rasahq/rasa/issues/7616): Added two new parameters `constrain_similarities` and `model_confidence` to machine learning (ML) components - [DIETClassifier](components.mdx#dietclassifier), [ResponseSelector](components.mdx#dietclassifier) and [TEDPolicy](policies.mdx#ted-policy).

  Setting `constrain_similarities=True` adds a sigmoid cross-entropy loss on all similarity values to restrict them to an approximate range in `DotProductLoss`. This should help the models to perform better on real world test sets.
  By default, the parameter is set to `False` to preserve the old behaviour, but users are encouraged to set it to `True` and re-train their assistants as it will be set to `True` by default from Rasa Open Source 3.0.0 onwards.

  Parameter `model_confidence` affects how model's confidence for each label is computed during inference. It can take three values:
  1. `softmax` - Similarities between input and label embeddings are post-processed with a softmax function, as a result of which confidence for all labels sum up to 1.
  2. `cosine` - Cosine similarity between input label embeddings. Confidence for each label will be in the range `[-1,1]`.
  3. `inner` - Dot product similarity between input and label embeddings. Confidence for each label will be in an unbounded range.

  Setting `model_confidence=cosine` should help users tune the fallback thresholds of their assistant better. The default value is `softmax` to preserve the old behaviour, but we recommend using `cosine` as that will be the new default value from Rasa Open Source 3.0.0 onwards. The value of this option does not affect how confidences are computed for entity predictions in `DIETClassifier` and `TEDPolicy`.

  With both the above recommendations, users should configure their ML component, e.g. `DIETClassifier`, as
  ```yaml
  - name: DIETClassifier
    model_confidence: cosine
    constrain_similarities: True
    ...
  ```
  Once the assistant is re-trained with the above configuration, users should also tune fallback confidence thresholds.

  Configuration option `loss_type=softmax` is now deprecated and will be removed in Rasa Open Source 3.0.0 . Use `loss_type=cross_entropy` instead.

  The default [auto-configuration](model-configuration.mdx#suggested-config) is changed to use `constrain_similarities=True` and `model_confidence=cosine` in ML components so that new users start with the recommended configuration.

  **EDIT**: Some post-release experiments revealed that using `model_confidence=cosine` is wrong as it can change the order of predicted labels. That's why this option was removed in Rasa Open Source version `2.3.3`. `model_confidence=inner` is deprecated as it produces an unbounded range of confidences which can break the logic of assistants in various other places. Please use `model_confidence=linear_norm` which will produce a linearly normalized version of dot product similarities with each value in the range `[0,1]`. Please read more about this change under the notes for release `2.3.4`.

- [#7817](https://github.com/rasahq/rasa/issues/7817): Use simple random uniform distribution of integers in negative sampling, because
  negative sampling with `tf.while_loop` and random shuffle inside creates a memory leak.
- [#7848](https://github.com/rasahq/rasa/issues/7848): Added support to configure `exchange_name` for [pika event broker](event-brokers.mdx#pika-event-broker).
- [#7867](https://github.com/rasahq/rasa/issues/7867): If `MaxHistoryTrackerFeaturizer` is used, invert the dialogue sequence before passing
  it to the transformer so that the last dialogue input becomes the first one and
  therefore always have the same positional encoding.

### Bugfixes
- [#7420](https://github.com/rasahq/rasa/issues/7420): Fixed an error when using the endpoint `GET /conversations/<conversation_id:path>/story`
  with a tracker which contained slots.
- [#7707](https://github.com/rasahq/rasa/issues/7707): Add the option to configure whether extracted entities should be split by comma (`","`) or not to TEDPolicy. Fixes
  crash when this parameter is accessed during extraction.
- [#7710](https://github.com/rasahq/rasa/issues/7710): When switching forms, the next form will always correctly ask for the first required slot.

  Before, the next form did not ask for the slot if it was the same slot as the requested slot of the previous form.
- [#7749](https://github.com/rasahq/rasa/issues/7749): Fix the bug when `RulePolicy` handling loop predictions are overwritten by e2e `TEDPolicy`.
- [#7751](https://github.com/rasahq/rasa/issues/7751): When switching forms, the next form is cleanly activated.

  Before, the next form was correctly activated, but the previous form had wrongly uttered
  the response that asked for the requested slot when slot validation for that slot
  had failed.
- [#7829](https://github.com/rasahq/rasa/issues/7829): Fix a bug in incremental training when passing a specific model path with the `--finetune` argument.
- [#7867](https://github.com/rasahq/rasa/issues/7867): Fix the role of `unidirectional_encoder` in TED. This parameter is only applied to
  transformers for `text`, `action_text` and `label_action_text`.

### Miscellaneous internal changes
- [#7420](https://github.com/rasahq/rasa/issues/7420), [#7515](https://github.com/rasahq/rasa/issues/7515), [#7574](https://github.com/rasahq/rasa/issues/7574), [#7601](https://github.com/rasahq/rasa/issues/7601)


## [2.2.10] - 2021-02-08


### Improvements
- [#7069](https://github.com/rasahq/rasa/issues/7069): Updated error message when using incompatible model versions.

### Bugfixes
- [#7885](https://github.com/rasahq/rasa/issues/7885): Limit `numpy` version to `< 1.2` as `tensorflow` is not compatible with `numpy`
  versions `>= 1.2`. `pip` versions `<= 20.2` don't resolve dependencies conflicts
  correctly which could result in an incompatible `numpy` version and the following
  error:

  ```bash
  NotImplementedError: Cannot convert a symbolic Tensor (strided_slice_6:0) to a numpy array. This error may indicate that you're trying to pass a Tensor to a NumPy call, which is not supported
  ```


## [2.2.9] - 2021-02-02


### Bugfixes
- [#7861](https://github.com/rasahq/rasa/issues/7861): Correctly include the `confused_with` field in the test report for the
  [`POST /model/test/intents`](/pages/http-api#operation/testModelIntent) endpoint.


## [2.2.8] - 2021-01-28


### Bugfixes
- [#7764](https://github.com/rasahq/rasa/issues/7764): Fixes a bug in [forms](forms.mdx) where the next slot asked was not consistent after returning to a form from an unhappy path.


## [2.2.7] - 2021-01-25


### Improvements
- [#7731](https://github.com/rasahq/rasa/issues/7731): Add support for in `RasaYAMLWriter` for writing intent and example metadata back
  into NLU YAML files.

### Bugfixes
- [#4311](https://github.com/rasahq/rasa/issues/4311): Fixed a bug with `Domain.is_domain_file()` that could raise an Exception in case the potential domain file is not a valid YAML.


## [2.2.6] - 2021-01-21


### Bugfixes
- [#7717](https://github.com/rasahq/rasa/issues/7717): Fix wrong warning `The method 'EventBroker.close' was changed to be asynchronous` when
  the `EventBroker.close` was actually asynchronous.
- [#7720](https://github.com/rasahq/rasa/issues/7720): Fix incremental training for cases when training data does not contain entities but `DIETClassifier` is configured to perform entity recognition also.

  Now, the instance of `RasaModelData` inside `DIETClassifier` does not contain `entities` as a feature for training if there is no training data present for entity recognition.


## [2.2.5] - 2021-01-12


### Bugfixes
- [#7603](https://github.com/rasahq/rasa/issues/7603): Fixed key-error bug on `rasa data validate stories`.

### Miscellaneous internal changes
- [#7711](https://github.com/rasahq/rasa/issues/7711)


## [2.2.4] - 2021-01-08


### Improvements
- [#7520](https://github.com/rasahq/rasa/issues/7520): Improve the warning in case the [RulePolicy](policies.mdx#rule-policy) or the deprecated
  [MappingPolicy](https://rasa.com/docs/rasa/2.x/policies#mapping-policy) are missing
  from the model's `policies` configuration. Changed the info log to a warning as one
  of this policies should be added to the model configuration.

### Bugfixes
- [#7692](https://github.com/rasahq/rasa/issues/7692): Explicitly specify the `crypto` extra dependency of `pyjwt` to ensure that the
  `cryptography` dependency is installed. `cryptography` is strictly required to be able
  to be able to verify JWT tokens.


## [2.2.3] - 2021-01-06


### Bugfixes
- [#7622](https://github.com/rasahq/rasa/issues/7622): Correctly retrieve intent ranking from `UserUttered` even during default affirmation
  action implementation.
- [#7684](https://github.com/rasahq/rasa/issues/7684): Fixed a problem when using the `POST /model/test/intents` endpoint together with a
  [model server](model-storage.mdx#load-model-from-server). The error looked as follows:

  ```
  ERROR    rasa.core.agent:agent.py:327 Could not load model due to Detected inconsistent loop usage. Trying to schedule a task on a new event loop, but scheduler was created with a different event loop. Make sure there is only one event loop in use and that the scheduler is running on that one.
  ```

  This also fixes a problem where testing a model from a model server would change the
  production model.


## [2.2.2] - 2020-12-21


### Bugfixes
- [#7592](https://github.com/rasahq/rasa/issues/7592): Fixed incompatibility between Rasa Open Source 2.2.x and Rasa X < 0.35.


## [2.2.1] - 2020-12-17


### Bugfixes
- [#7557](https://github.com/rasahq/rasa/issues/7557): Fixed a problem where a [form](forms.mdx) wouldn't reject when the
  `FormValidationAction` re-implemented `required_slots`.
- [#7585](https://github.com/rasahq/rasa/issues/7585): Fixed an error when using the [SQLTrackerStore](tracker-stores.mdx#sqltrackerstore)
  with a Postgres database and the parameter `login_db` specified.

  The error was:

  ```bash
  psycopg2.errors.SyntaxError: syntax error at end of input
  rasa-production_1  | LINE 1: SELECT 1 FROM pg_catalog.pg_database WHERE datname = ?
  ```


## [2.2.0] - 2020-12-16


### Deprecations and Removals
- [#6410](https://github.com/rasahq/rasa/issues/6410): `Domain.random_template_for` is deprecated and will be removed in Rasa Open Source
  3.0.0. You can alternatively use the `TemplatedNaturalLanguageGenerator`.

  `Domain.action_names` is deprecated and will be removed in Rasa Open Source
  3.0.0. Please use `Domain.action_names_or_texts` instead.
- [#7458](https://github.com/rasahq/rasa/issues/7458): Interfaces for `Policy.__init__` and `Policy.load` have changed.
  See [migration guide](./migration-guide.mdx#rasa-21-to-rasa-22) for details.
- [#7495](https://github.com/rasahq/rasa/issues/7495): Deprecate training and test data in Markdown format. This includes:
  - reading and writing of story files in Markdown format
  - reading and writing of NLU data in Markdown format
  - reading and writing of retrieval intent data in Markdown format

  Support for Markdown data will be removed entirely in Rasa Open Source 3.0.0.

  Please convert your existing Markdown data by using the commands
  from the [migration guide](./migration-guide.mdx#rasa-21-to-rasa-22):

  ```bash
  rasa data convert nlu -f yaml --data={SOURCE_DIR} --out={TARGET_DIR}
  rasa data convert nlg -f yaml --data={SOURCE_DIR} --out={TARGET_DIR}
  rasa data convert core -f yaml --data={SOURCE_DIR} --out={TARGET_DIR}
  ```
- [#7529](https://github.com/rasahq/rasa/issues/7529): `Domain.add_categorical_slot_default_value`, `Domain.add_requested_slot`
  and `Domain.add_knowledge_base_slots` are deprecated and will be removed in Rasa Open
  Source 3.0.0. Their internal versions are now called during the Domain creation.
  Calling them manually is no longer required.

### Features
- [#6971](https://github.com/rasahq/rasa/issues/6971): Incremental training of models in a pipeline is now supported.

  If you have added new NLU training examples or new stories/rules for
  dialogue manager, you don't need to train the pipeline from scratch.
  Instead, you can initialize the pipeline with a previously trained model
  and continue finetuning the model on the complete dataset consisting of
  new training examples. To do so, use `rasa train --finetune`. For more
  detailed explanation of the command, check out the docs on [incremental
  training](./command-line-interface.mdx#incremental-training).

  Added a configuration parameter `additional_vocabulary_size` to
  [`CountVectorsFeaturizer`](./components.mdx#countvectorsfeaturizer)
  and `number_additional_patterns` to [`RegexFeaturizer`](./components.mdx#regexfeaturizer).
  These parameters are useful to configure when using incremental training for your pipelines.
- [#7408](https://github.com/rasahq/rasa/issues/7408): Add the option to use cross-validation to the
  [`POST /model/test/intents`](/pages/http-api#operation/testModelIntent) endpoint.
  To use cross-validation specify the query parameter `cross_validation_folds` in addition
  to the training data in YAML format.

  Add option to run NLU evaluation
  ([`POST /model/test/intents`](/pages/http-api#operation/testModelIntent)) and
  model training ([`POST /model/train`](/pages/http-api#operation/trainModel))
  asynchronously.
  To trigger asynchronous processing specify
  a callback URL in the query parameter `callback_url` which Rasa Open Source should send
  the results to. This URL will also be called in case of errors.
- [#7496](https://github.com/rasahq/rasa/issues/7496): Make [TED Policy](./policies.mdx#ted-policy) an end-to-end policy. Namely, make it possible to train TED on stories that contain
  intent and entities or user text and bot actions or bot text.
  If you don't have text in your stories, TED will behave the same way as before.
  Add possibility to predict entities using TED.

  Here's an example of a dialogue in the Rasa story format:

  ```rasa-yaml
  stories:
  - story: collect restaurant booking info  # name of the story - just for debugging
    steps:
    - intent: greet                          # user message with no entities
    - action: utter_ask_howcanhelp           # action that the bot should execute
    - intent: inform                         # user message with entities
      entities:
      - location: "rome"
      - price: "cheap"
    - bot: On it                             # actual text that bot can output
    - action: utter_ask_cuisine
    - user: I would like [spanish](cuisine). # actual text that user input
    - action: utter_ask_num_people
  ```

  Some model options for `TEDPolicy` got renamed.
  Please update your configuration files using the following mapping:

  |      Old model option       |                  New model option                      |
  |-----------------------------|--------------------------------------------------------|
  |transformer_size             |dictionary “transformer_size” with keys                 |
  |                             |“text”, “action_text”, “label_action_text”, “dialogue”  |
  |number_of_transformer_layers |dictionary “number_of_transformer_layers” with keys     |
  |                             |“text”, “action_text”, “label_action_text”, “dialogue”  |
  |dense_dimension              |dictionary “dense_dimension” with keys                  |
  |                             |“text”, “action_text”, “label_action_text”, “intent”,   |
  |                             |“action_name”, “label_action_name”, “entities”, “slots”,|
  |                             |“active_loop”                                           |

### Improvements
- [#3998](https://github.com/rasahq/rasa/issues/3998): Added a message showing the location where the failed stories file was saved.
- [#7232](https://github.com/rasahq/rasa/issues/7232): Add support for the top-level response keys `quick_replies`, `attachment` and `elements` refered to in `rasa.core.channels.OutputChannel.send_reponse`, as well as `metadata`.
- [#7257](https://github.com/rasahq/rasa/issues/7257): Changed the format of the histogram of confidence values for both correct and incorrect predictions produced by running `rasa test`.
- [#7284](https://github.com/rasahq/rasa/issues/7284): Run [`bandit`](https://bandit.readthedocs.io/en/latest/) checks on pull requests.
  Introduce `make static-checks` command to run all static checks locally.
- [#7397](https://github.com/rasahq/rasa/issues/7397): Add `rasa train --dry-run` command that allows to check if training needs to be performed
  and what exactly needs to be retrained.
- [#7408](https://github.com/rasahq/rasa/issues/7408): [`POST /model/test/intents`](/pages/http-api#operation/testModelIntent) now returns
  the `report` field for `intent_evaluation`, `entity_evaluation` and
  `response_selection_evaluation` as machine-readable JSON payload instead of string.
- [#7436](https://github.com/rasahq/rasa/issues/7436): Make `rasa data validate stories` work for end-to-end.

  The `rasa data validate stories` function now considers the tokenized user text instead of the plain text that is part of a state.
  This is closer to what Rasa Core actually uses to distinguish states and thus captures more story structure problems.

### Bugfixes
- [#6804](https://github.com/rasahq/rasa/issues/6804): Rename `language_list` to `supported_language_list` for `JiebaTokenizer`.
- [#7244](https://github.com/rasahq/rasa/issues/7244): A `float` slot returns unambiguous values - `[1.0, <value>]` if successfully converted, `[0.0, 0.0]` if not.
  This makes it possible to distinguish an empty float slot from a slot set to `0.0`.
  :::caution
  This change is model-breaking. Please retrain your models.
  :::
- [#7306](https://github.com/rasahq/rasa/issues/7306): Fix an erroneous attribute for Redis key prefix in `rasa.core.tracker_store.RedisTrackerStore`: 'RedisTrackerStore' object has no attribute 'prefix'.
- [#7407](https://github.com/rasahq/rasa/issues/7407): Remove token when its text (for example, whitespace) can't be tokenized by LM tokenizer (from `LanguageModelFeaturizer`).
- [#7408](https://github.com/rasahq/rasa/issues/7408): Temporary directories which were created during requests to the [HTTP API](http-api.mdx)
  are now cleaned up correctly once the request was processed.
- [#7422](https://github.com/rasahq/rasa/issues/7422): Add option `use_word_boundaries` for `RegexFeaturizer` and `RegexEntityExtractor`. To correctly process languages such as Chinese that don't use whitespace for word separation, the user needs to add the `use_word_boundaries: False` option to those two components.
- [#7529](https://github.com/rasahq/rasa/issues/7529): Correctly fingerprint the default domain slots. Previously this led to the issue
  that `rasa train core` would always retrain the model even if the training data hasn't
  changed.

### Improved Documentation
- [#7313](https://github.com/rasahq/rasa/issues/7313): Return the "Migrate from" entry to the docs sidebar.

### Miscellaneous internal changes
- [#7167](https://github.com/rasahq/rasa/issues/7167)


## [2.1.3] - 2020-12-04


### Improvements
- [#7426](https://github.com/rasahq/rasa/issues/7426): Removed `multidict` from the project dependencies. `multidict` continues to be a second
  order dependency of Rasa Open Source but will be determined by the dependencies which
  use it instead of by Rasa Open Source directly.

  This resolves issues like the following:

  ```bash
  sanic 20.9.1 has requirement multidict==5.0.0, but you'll have multidict 4.6.0 which is incompatible.
  ```

### Bugfixes
- [#7316](https://github.com/rasahq/rasa/issues/7316): `SingleStateFeaturizer` checks whether it was trained with `RegexInterpreter` as
  nlu interpreter. If that is the case, `RegexInterpreter` is used during prediction.
- [#7390](https://github.com/rasahq/rasa/issues/7390): Make sure the `responses` are synced between NLU training data and the Domain even if there're no retrieval intents in the NLU training data.
- [#7417](https://github.com/rasahq/rasa/issues/7417): Categorical slots will have a default value set when just updating nlg data in the domain.

  Previously this resulted in `InvalidDomain` being thrown.
- [#7418](https://github.com/rasahq/rasa/issues/7418): - Preserve `domain` slot ordering while dumping it back to the file.
  - Preserve multiline `text` examples of `responses` defined in `domain` and `NLU` training data.


## [2.1.2] - 2020-11-27


### Bugfixes
- [#7235](https://github.com/rasahq/rasa/issues/7235): Slots that use `initial_value` won't cause rule contradiction errors when `conversation_start: true` is used. Previously, two rules that differed only in their use of `conversation_start` would be flagged as contradicting when a slot used `initial_value`.

  In checking for incomplete rules, an action will be required to have set _only_ those slots that the same action has set in another rule. Previously, an action was expected to have set also slots which, despite being present after this action in another rule, were not actually set by this action.
- [#7345](https://github.com/rasahq/rasa/issues/7345): Fixed Rasa Open Source not being able to fetch models from certain URLs.


## [2.1.1] - 2020-11-23


### Bugfixes
- [#7338](https://github.com/rasahq/rasa/issues/7338): Sender ID is correctly set when copying the tracker and sending it to the action server (instead of sending the `default` value). This fixes a problem where the action server would only retrieve trackers with a `sender_id` `default`.


## [2.1.0] - 2020-11-17


### Deprecations and Removals
- [#7136](https://github.com/rasahq/rasa/issues/7136): The [`Policy`](policies.mdx) interface was changed to return a `PolicyPrediction` object when
  `predict_action_probabilities` is called. Returning a list of probabilities directly
  is deprecated and support for this will be removed in Rasa Open Source 3.0.

  You can adapt your custom policy by wrapping your probabilities in a `PolicyPrediction`
  object:

  ```python
  from rasa.core.policies.policy import Policy, PolicyPrediction
  # ... other imports

  def predict_action_probabilities(
          self,
          tracker: DialogueStateTracker,
          domain: Domain,
          interpreter: NaturalLanguageInterpreter,
          **kwargs: Any,
      ) -> PolicyPrediction:
      probabilities = ... # an action prediction of your policy
      return PolicyPrediction(probabilities, "policy_name", policy_priority=self.priority)
  ```

  The same change was applied to the `PolicyEnsemble` interface. Instead of returning
  a tuple of action probabilities and policy name, it is now returning a
  `PolicyPrediction` object. Support for the old `PolicyEnsemble` interface will be
  removed in Rasa Open Source 3.0.

  :::caution
  This change is model-breaking. Please retrain your models.

  :::
- [#7263](https://github.com/rasahq/rasa/issues/7263): The [Pika Event Broker](event-brokers.mdx#pika-event-broker) no longer supports
  the environment variables `RABBITMQ_SSL_CA_FILE` and `RABBITMQ_SSL_KEY_PASSWORD`.
  You can alternatively specify `RABBITMQ_SSL_CA_FILE` in the RabbitMQ connection URL as
  described in the
  [RabbitMQ documentation](https://www.rabbitmq.com/uri-query-parameters.html).

  ```yaml-rasa title="endpoints.yml
  event_broker:
   type: pika
   url: "amqps://user:password@host?cacertfile=path_to_ca_cert&password=private_key_password"
   queues:
   - my_queue

  ```

  Support for `RABBITMQ_SSL_KEY_PASSWORD` was removed entirely.

  The method [`Event Broker.close`](event-brokers.mdx) was changed to be asynchronous.
  Support for synchronous implementations will be removed in Rasa Open Source 3.0.0.
  To adapt your implementation add the `async` keyword:

  ```python
  from rasa.core.brokers.broker import EventBroker

  class MyEventBroker(EventBroker):

      async def close(self) -> None:
          # clean up event broker resources
  ```

### Features
- [#7136](https://github.com/rasahq/rasa/issues/7136): [Policies](policies.mdx) can now return obligatory and optional events as part of their
  prediction. Obligatory events are always applied to the current conversation tracker.
  Optional events are only applied to the conversation tracker in case the policy wins.

### Improvements
- [#4341](https://github.com/rasahq/rasa/issues/4341): Changed `Agent.load` method to support `pathlib` paths.
- [#5715](https://github.com/rasahq/rasa/issues/5715): If you are using the feature [Entity Roles and Groups](nlu-training-data.mdx#entities-roles-and-groups), you should now also list the roles and groups
  in your domain file if you want roles and groups to influence your conversations. For example:
  ```yaml-rasa
  entities:
    - city:
        roles:
          - from
          - to
    - name
    - topping:
        groups:
          - 1
          - 2
    - size:
        groups:
          - 1
          - 2
  ```

  Entity roles and groups can now influence dialogue predictions. For more information see the section
  [Entity Roles and Groups influencing dialogue predictions](nlu-training-data.mdx#entity-roles-and-groups-influencing-dialogue-predictions).
- [#6285](https://github.com/rasahq/rasa/issues/6285): Predictions of the [`FallbackClassifier`](components.mdx#fallbackclassifier) are
  ignored when
  [evaluating the NLU model](testing-your-assistant.mdx#evaluating-an-nlu-model)
  Note that the `FallbackClassifier` predictions still apply to
  [test stories](testing-your-assistant.mdx#writing-test-stories).
- [#6474](https://github.com/rasahq/rasa/issues/6474): Adapt the training data reader and emulator for wit.ai to their latest format.
  Update the instructions in the
  [migrate from wit.ai documentation](migrate-from/facebook-wit-ai-to-rasa.mdx)
  to run Rasa Open Source in wit.ai emulation mode.
- [#6498](https://github.com/rasahq/rasa/issues/6498): Adding configurable prefixes to Redis [Tracker](./tracker-stores.mdx) and [Lock Stores](./lock-stores.mdx) so that a single Redis instance (and logical DB) can support multiple conversation trackers and locks.
  By default, conversations will be prefixed with `tracker:...` and all locks prefixed with `lock:...`. Additionally, you can add an alphanumeric-only `prefix: value` in `endpoints.yml` such that keys in redis will take the form `value:tracker:...` and `value:lock:...` respectively.
- [#6571](https://github.com/rasahq/rasa/issues/6571): Log the model's relative path when using CLI commands.
- [#6852](https://github.com/rasahq/rasa/issues/6852): Adds the option to configure whether extracted entities should be split by comma (`","`) or not. The default behaviour is `True` - i.e. split any list of extracted entities by comma. This makes sense for a list of ingredients in a recipie, for example `"avocado, tofu, cauliflower"`, however doesn't make sense for an address such as `"Schönhauser Allee 175, 10119 Berlin, Germany"`.

  In the latter case, add a new option to your config, e.g. if you are using the `DIETClassifier` this becomes:

  ```yaml
  ...
  - name: DIETClassifier
    split_entities_by_comma: False
  ...
  ```

  in which case, none of the extracted entities will be split by comma. To switch it on/off for specific entity types you can use:

  ```yaml
  ...
  - name: DIETClassifier
    split_entities_by_comma:
      address: True
      ingredient: False
  ...
  ```

  where both `address` and `ingredient` are two entity types.

  This feature is also available for `CRFEntityExtractor`.
- [#6860](https://github.com/rasahq/rasa/issues/6860): Fetching test stories from the HTTP API endpoint
  `GET /conversations/<conversation_id>/story` no longer triggers an update
  of the
  [conversation session](./domain.mdx#session-configuration).

  Added a new boolean query parameter `all_sessions` (default: `false`) to the
  [HTTP API](./http-api.mdx) endpoint for fetching test stories
  (`GET /conversations/<conversation_id>/story`).

  When setting `?all_sessions=true`, the endpoint returns test stories for all
  conversation sessions for `conversation_id`.
  When setting `?all_sessions=all_sessions`, or when omitting the `all_sessions`
  parameter, a single test story is returned for `conversation_id`. In cases where
  multiple conversation sessions exist, only the last story is returned.

  Specifying the `retrieve_events_from_previous_conversation_sessions`
  kwarg for the [Tracker Store](./tracker-stores.mdx) class is deprecated and will be
  removed in Rasa Open Source 3.0. Please use the `retrieve_full_tracker()` method
  instead.
- [#6865](https://github.com/rasahq/rasa/issues/6865): Improve the `rasa data convert nlg` command and introduce the `rasa data convert responses` command
  to simplify the migration from pre-2.0 response selector format to the new format.
- [#6966](https://github.com/rasahq/rasa/issues/6966): Added warning for when an option is provided for a [component](components.mdx) that is not listed as a key in the defaults for that component.
- [#6977](https://github.com/rasahq/rasa/issues/6977): [Forms](forms.mdx) no longer reject their execution before a potential custom
  action for validating / extracting slots was executed.
  Forms continue to reject in two cases automatically:
  - A slot was requested to be filled, but no slot mapping applied to the latest user
    message and there was no custom action for potentially extracting other slots.
  - A slot was requested to be filled, but the custom action for validating / extracting
    slots didn't return any slot event.

  Additionally you can also reject the form execution manually by returning a
  `ActionExecutionRejected` event within your custom action for validating / extracting
  slots.
- [#7027](https://github.com/rasahq/rasa/issues/7027): Remove dependency between `ConveRTTokenizer` and `ConveRTFeaturizer`. The `ConveRTTokenizer` is now deprecated, and the
  `ConveRTFeaturizer` can be used with any other `Tokenizer`.

  Remove dependency between `HFTransformersNLP`, `LanguageModelTokenizer`, and `LanguageModelFeaturizer`. Both
  `HFTransformersNLP` and `LanguageModelTokenizer` are now deprecated. `LanguageModelFeaturizer` implements the behavior
  of the stack and can be used with any other `Tokenizer`.
- [#7061](https://github.com/rasahq/rasa/issues/7061): Gray out "Download" button in Rasa Playground when the project is not yet ready to be downloaded.
- [#7068](https://github.com/rasahq/rasa/issues/7068): Slot mappings for [Forms](forms.mdx) in the domain are now optional. If you do not
  provide any slot mappings as part of the domain, you need to provide
  [custom slot mappings](forms.mdx#custom-slot-mappings) through a custom action.
  A form without slot mappings is specified as follows:

  ```rasa-yaml
  forms:
    my_form:
      # no mappings
  ```

  The action for [forms](forms.mdx) can now be overridden by defining a custom action
  with the same name as the form. This can be used to keep using the deprecated
  Rasa Open Source `FormAction` which is implemented within the Rasa SDK. Note that it is
  **not** recommended to override the form action for anything else than using the
  deprecated Rasa SDK `FormAction`.
- [#7102](https://github.com/rasahq/rasa/issues/7102): Changed the default model weights loaded for `HFTransformersNLP` component.

  Use a [language agnostic sentence embedding model](https://tfhub.dev/google/LaBSE/1)
  as the default model. These model weights should help improve performance on
  intent classification and response selection.
- [#7122](https://github.com/rasahq/rasa/issues/7122): Add validations for [slot mappings](forms.mdx#slot-mappings).
  If a slot mapping is not valid, an `InvalidDomain` error is raised.
- [#7132](https://github.com/rasahq/rasa/issues/7132): Adapt the training data reader and emulator for LUIS to
  [their latest format](https://westcentralus.dev.cognitive.microsoft.com/docs/services/luis-endpoint-api-v3-0/)
  and add support for roles.
  Update the instructions in the
  ["Migrate from LUIS" documentation page](migrate-from/microsoft-luis-to-rasa.mdx)
  to reflect the recent changes made to the UI of LUIS.
- [#7160](https://github.com/rasahq/rasa/issues/7160): Adapt the [training data reader and emulator for DialogFlow](migrate-from/google-dialogflow-to-rasa.mdx) to
  [their latest format](https://cloud.google.com/dialogflow/es/docs/reference/rest/v2/DetectIntentResponse)
  and add support for regex entities.
- [#7263](https://github.com/rasahq/rasa/issues/7263): The [Pika Event Broker](event-brokers.mdx#pika-event-broker) was reimplemented with
  the `[aio-pika` library[(https://aio-pika.readthedocs.io/en/latest/). Messages will
  now be published to RabbitMQ asynchronously which improves the prediction performance.
- [#7278](https://github.com/rasahq/rasa/issues/7278): The confidence of the [`FallbackClassifier`](components.mdx#fallbackclassifier)
  predictions is set to `1 - top intent confidence`.

### Bugfixes
- [#5974](https://github.com/rasahq/rasa/issues/5974): `ActionRestart` will now trigger `ActionSessionStart` as a followup action.
- [#6582](https://github.com/rasahq/rasa/issues/6582): Fixed a bug with `rasa data split nlu` which caused the resulting train / test ratio to sometimes differ from the ratio specified by the user or by default.

  The splitting algorithm ensures that every intent and response class appears in both the training and the test set. This means that each split must contain at least as many examples as there are classes, which for small datasets can contradict the requested training fraction. When this happens, the command issues a warning to the user that the requested training fraction can't be satisfied.
- [#6721](https://github.com/rasahq/rasa/issues/6721): Fixed bug where slots with `influence_conversation=false` affected the action
  prediction if they were set manually using the
  `POST /conversations/<conversation_id/tracker/events` endpoint in the
  [HTTP API](./http-api.mdx).
- [#6760](https://github.com/rasahq/rasa/issues/6760): Update Pika event broker to be a separate process and make it use a
  `multiprocessing.Queue` to send and process messages. This change should help
  avoid situations when events stop being sent after a while.
- [#6973](https://github.com/rasahq/rasa/issues/6973): Ignore rules when validating stories
- [#6986](https://github.com/rasahq/rasa/issues/6986): - Updated Slack Connector for new Slack Events API
- [#7001](https://github.com/rasahq/rasa/issues/7001): Update Rasa Playground "Download" button to work correctly depending on the current chat state.
- [#7002](https://github.com/rasahq/rasa/issues/7002): Test stories can now contain both: normal intents and retrieval intents. The `failed_test_stories.yml`, generated by `rasa test`, also specifies the full retrieval intent now.
  Previously `rasa test` would fail on test stories that specified retrieval intents.
- [#7031](https://github.com/rasahq/rasa/issues/7031): The converter tool is now able to convert test stories that contain a number as entity type.
- [#7034](https://github.com/rasahq/rasa/issues/7034): The converter tool now converts test stories and stories that contain full retrieval intents correctly.
  Previously the response keys were deleted during conversion to YAML.
- [#7204](https://github.com/rasahq/rasa/issues/7204): The slack connector requires a configuration for `slack_signing_secret` to make
  the connector more secure. The configuration value needs to be added to your
  `credentials.yml` if you are using the slack connector.
- [#7246](https://github.com/rasahq/rasa/issues/7246): Fixed model fingerprinting - it should avoid some more unecessary retrainings now.
- [#7253](https://github.com/rasahq/rasa/issues/7253): Fixed a problem when slots of type `text` or `list` were referenced by name only in
  the training data and this was treated as an empty value. This means that the two
  following stories are equivalent in case the slot type is `text`:

  ```yaml
  stories:
  - story: Story referencing slot by name
    steps:
    - intent: greet
    - slot_was_set:
      - name

  - story: Story referencing slot with name and value
    steps:
    - intent: greet
    - slot_was_set:
      - name: "some name"

  ```

  Note that you still need to specify values for all other slot types as only `text`
  and `list` slots are featurized in a binary fashion.

### Improved Documentation
- [#6973](https://github.com/rasahq/rasa/issues/6973): Correct data validation docs

### Miscellaneous internal changes
- [#6470](https://github.com/rasahq/rasa/issues/6470), [#7015](https://github.com/rasahq/rasa/issues/7015), [#7090](https://github.com/rasahq/rasa/issues/7090)


## [2.0.8] - 2020-11-26


### Bugfixes
- [#7235](https://github.com/rasahq/rasa/issues/7235): Slots that use `initial_value` won't cause rule contradiction errors when `conversation_start: true` is used. Previously, two rules that differed only in their use of `conversation_start` would be flagged as contradicting when a slot used `initial_value`.

  In checking for incomplete rules, an action will be required to have set _only_ those slots that the same action has set in another rule. Previously, an action was expected to have set also slots which, despite being present after this action in another rule, were not actually set by this action.


## [2.0.7] - 2020-11-24


### Bugfixes
- [#5974](https://github.com/rasahq/rasa/issues/5974): `ActionRestart` will now trigger `ActionSessionStart` as a followup action.
- [#7317](https://github.com/rasahq/rasa/issues/7317): Fixed Rasa Open Source not being able to fetch models from certain URLs.

  This addresses an issue introduced in 2.0.3 where `rasa-production` could not use the models from `rasa-x` in Rasa X server mode.
- [#7316](https://github.com/rasahq/rasa/issues/7316): `SingleStateFeaturizer` checks whether it was trained with `RegexInterpreter` as
  NLU interpreter. If that is the case, `RegexInterpreter` is used during prediction.


## [2.0.6] - 2020-11-10


### Bugfixes
- [#6629](https://github.com/rasahq/rasa/issues/6629): Fixed a bug that occurred when setting multiple Sanic workers in combination with a custom [Lock Store](lock-stores.mdx). Previously, if the number was set higher than 1 and you were using a custom lock store, it would reject because of a strict check to use a [Redis Lock Store](lock-stores.mdx#redislockstore).
- [#7176](https://github.com/rasahq/rasa/issues/7176): Fixed a bug in the [`TwoStageFallback`](fallback-handoff.mdx#two-stage-fallback) action which
  reverted too many events after the user successfully rephrased.


## [2.0.5] - 2020-11-10


### Bugfixes
- [#7200](https://github.com/rasahq/rasa/issues/7200): Fix a bug because of which only one retrieval intent was present in `all_retrieval_intent` key of the output of `ResponseSelector` even if there were multiple retrieval intents present in the training data.


## [2.0.4] - 2020-11-08


### Bugfixes
- [#7140](https://github.com/rasahq/rasa/issues/7140): Fixed error when starting Rasa X locally without a proper git setup.
- [#7186](https://github.com/rasahq/rasa/issues/7186): Properly validate incoming webhook requests for the Slack connector to be authentic.


## [2.0.3] - 2020-10-29


### Bugfixes
- [#7089](https://github.com/rasahq/rasa/issues/7089): Fix [ConveRTTokenizer](https://rasa.com/docs/rasa/2.x/components#converttokenizer) failing because of wrong model URL by making the `model_url` parameter of `ConveRTTokenizer` mandatory.

  Since the ConveRT model was taken [offline](https://github.com/RasaHQ/rasa/issues/6806), we can no longer use
  the earlier public URL of the model. Additionally, since the licence for the model is unknown,
  we cannot host it ourselves. Users can still use the component by setting `model_url` to a community/self-hosted
  model URL or path to a local directory containing model files. For example:
  ```yaml
  pipeline:
      - name: ConveRTTokenizer
        model_url: <remote/local path to model>
  ```
- [#7108](https://github.com/rasahq/rasa/issues/7108): Update example formbot to use `FormValidationAction` for slot validation


## [2.0.2] - 2020-10-22


### Bugfixes
- [#6691](https://github.com/rasahq/rasa/issues/6691): Fix description of previous event in output of `rasa data validate stories`
- [#7053](https://github.com/rasahq/rasa/issues/7053): Fixed command line coloring for windows command lines running an encoding other than `utf-8`.

### Miscellaneous internal changes
- [#7057](https://github.com/rasahq/rasa/issues/7057)


## [2.0.1] - 2020-10-20


### Bugfixes
- [#7018](https://github.com/rasahq/rasa/issues/7018): Create correct `KafkaProducer` for `PLAINTEXT` and `SASL_SSL` security protocols.
- [#7033](https://github.com/rasahq/rasa/issues/7033): - Fix `YAMLStoryReader` not being able to represent [`OR` statements](stories.mdx#or-statements) in conversion mode.
  - Fix `MarkdownStoryWriter` not being able to write stories with `OR` statements (when loaded in conversion mode).


## [2.0.0] - 2020-10-07


### Deprecations and Removals
- [#5757](https://github.com/rasahq/rasa/issues/5757): Removed previously deprecated packages `rasa_nlu` and `rasa_core`.

  Use imports from `rasa.core` and `rasa.nlu` instead.
- [#5758](https://github.com/rasahq/rasa/issues/5758): Removed previously deprecated classes:
  - event brokers (`EventChannel` and `FileProducer`, `KafkaProducer`,
    `PikaProducer`, `SQLProducer`)
  - intent classifier `EmbeddingIntentClassifier`
  - policy `KerasPolicy`

  Removed previously deprecated methods:
  - `Agent.handle_channels`
  - `TrackerStore.create_tracker_store`

  Removed support for pipeline templates in `config.yml`

  Removed deprecated training data keys `entity_examples` and `intent_examples` from
  json training data format.
- [#5834](https://github.com/rasahq/rasa/issues/5834): Removed `restaurantbot` example as it was confusing and not a great way to build a bot.
- [#6296](https://github.com/rasahq/rasa/issues/6296): `LabelTokenizerSingleStateFeaturizer` is deprecated. To replicate `LabelTokenizerSingleStateFeaturizer` functionality,
  add a `Tokenizer`  with `intent_tokenization_flag: True` and `CountVectorsFeaturizer` to the NLU pipeline.
  An example of elements to be added to the pipeline is shown in the improvement changelog 6296`.

  `BinarySingleStateFeaturizer` is deprecated and will be removed in the future. We recommend to switch to `SingleStateFeaturizer`.
- [#6354](https://github.com/rasahq/rasa/issues/6354): Specifying the parameters `force` and `save_to_default_model_directory` as part of the
  JSON payload when training a model using `POST /model/train` is now deprecated.
  Please use the query parameters `force_training` and `save_to_default_model_directory`
  instead. See the [API documentation](/pages/http-api) for more information.
- [#6409](https://github.com/rasahq/rasa/issues/6409): The conversation event `form` was renamed to `active_loop`. Rasa Open Source
  will continue to be able to read and process old `form` events. Note that
  serialized trackers will no longer have the `active_form` field. Instead the
  `active_loop` field will contain the same information. Story representations
  in Markdown and YAML will use `active_loop` instead of `form` to represent the
  event.
- [#6453](https://github.com/rasahq/rasa/issues/6453): Removed support for `queue` argument in `PikaEventBroker` (use `queues` instead).

  Domain file:
  - Removed support for `templates` key (use `responses` instead).
  - Removed support for string `responses` (use dictionaries instead).

  NLU `Component`:
  - Removed support for `provides` attribute, it's not needed anymore.
  - Removed support for `requires` attribute (use `required_components()` instead).

  Removed `_guess_format()` utils method from `rasa.nlu.training_data.loading` (use `guess_format` instead).

  Removed several config options for [TED Policy](./policies.mdx#ted-policy), [DIETClassifier](./components.mdx#dietclassifier) and [ResponseSelector](./components.mdx#responseselector):
  - `hidden_layers_sizes_pre_dial`
  - `hidden_layers_sizes_bot`
  - `droprate`
  - `droprate_a`
  - `droprate_b`
  - `hidden_layers_sizes_a`
  - `hidden_layers_sizes_b`
  - `num_transformer_layers`
  - `num_heads`
  - `dense_dim`
  - `embed_dim`
  - `num_neg`
  - `mu_pos`
  - `mu_neg`
  - `use_max_sim_neg`
  - `C2`
  - `C_emb`
  - `evaluate_every_num_epochs`
  - `evaluate_on_num_examples`

  Please check the documentation for more information.
- [#6463](https://github.com/rasahq/rasa/issues/6463): The conversation event `form_validation` was renamed to `loop_interrupted`.
  Rasa Open Source will continue to be able to read and process old `form_validation`
  events.
- [#6658](https://github.com/rasahq/rasa/issues/6658): `SklearnPolicy` was deprecated. `TEDPolicy` is the preferred machine-learning policy for dialogue models.
- [#6809](https://github.com/rasahq/rasa/issues/6809): [Slots](domain.mdx#slots) of type `unfeaturized` are
  now deprecated and will be removed in Rasa Open Source 3.0. Instead you should use
  the property `influence_conversation: false` for every slot type as described in the
  [migration guide](migration-guide.mdx#unfeaturized-slots).
- [#6934](https://github.com/rasahq/rasa/issues/6934): [Conversation sessions](domain.mdx#session-configuration) are now enabled by default
  if your [Domain](domain.mdx) does not contain a session configuration.
  Previously a missing session configuration was treated as if conversation sessions
  were disabled. You can explicitly disable conversation sessions using the following
  snippet:

  ```yaml-rasa title="domain.yml"
  session_config:
    # A session expiration time of `0`
    # disables conversation sessions
    session_expiration_time: 0
  ```
- [#6952](https://github.com/rasahq/rasa/issues/6952): Using the [default action](default-actions.mdx) `action_deactivate_form` to deactivate
  the currently active loop / [Form](forms.mdx) is deprecated.
  Please use `action_deactivate_loop` instead.

### Features
- [#4745](https://github.com/rasahq/rasa/issues/4745): Added template name to the metadata of bot utterance events.

  `BotUttered` event contains a `template_name` property in its metadata for any
  new bot message.
- [#5086](https://github.com/rasahq/rasa/issues/5086): Added a `--num-threads` CLI argument that can be passed to `rasa train`
  and will be used to train NLU components.
- [#5510](https://github.com/rasahq/rasa/issues/5510): You can now define what kind of features should be used by what component
  (see [Choosing a Pipeline](./tuning-your-model.mdx)).

  You can set an alias via the option `alias` for every featurizer in your pipeline.
  The `alias` can be anything, by default it is set to the full featurizer class name.
  You can then specify, for example, on the
  [DIETClassifier](./components.mdx#dietclassifier) what features from which
  featurizers should be used.
  If you don't set the option `featurizers` all available features will be used.
  This is also the default behavior.
  Check components to see what components have the option
  `featurizers` available.

  Here is an example pipeline that shows the new option.
  We define an alias for all featurizers in the pipeline.
  All features will be used in the `DIETClassifier`.
  However, the `ResponseSelector` only takes the features from the
  `ConveRTFeaturizer` and the `CountVectorsFeaturizer` (word level).

  ```
  pipeline:
  - name: ConveRTTokenizer
  - name: ConveRTFeaturizer
    alias: "convert"
  - name: CountVectorsFeaturizer
    alias: "cvf_word"
  - name: CountVectorsFeaturizer
    alias: "cvf_char"
    analyzer: char_wb
    min_ngram: 1
    max_ngram: 4
  - name: RegexFeaturizer
    alias: "regex"
  - name: LexicalSyntacticFeaturizer
    alias: "lsf"
  - name: DIETClassifier:
  - name: ResponseSelector
    epochs: 50
    featurizers: ["convert", "cvf_word"]
  - name: EntitySynonymMapper
  ```

  :::caution
  This change is model-breaking. Please retrain your models.

  :::
- [#5837](https://github.com/rasahq/rasa/issues/5837): Added `--port` commandline argument to the interactive learning mode to allow
  changing the port for the Rasa server running in the background.
- [#5957](https://github.com/rasahq/rasa/issues/5957): Add new entity extractor `RegexEntityExtractor`. The entity extractor extracts entities using the lookup tables
  and regexes defined in the training data. For more information see [RegexEntityExtractor](./components.mdx#regexentityextractor).
- [#5996](https://github.com/rasahq/rasa/issues/5996): Introduced a new `YAML` format for Core training data and implemented a parser
  for it. Rasa Open Source can now read stories in both `Markdown` and `YAML` format.
- [#6020](https://github.com/rasahq/rasa/issues/6020): You can now enable threaded message responses from Rasa through the Slack connector.
  This option is enabled using an optional configuration in the credentials.yml file

  ```yaml
      slack:
        slack_token:
        slack_channel:
        use_threads: True
  ```

  Button support has also been added in the Slack connector.
- [#6065](https://github.com/rasahq/rasa/issues/6065): Add support for [rules](./rules.mdx) data and [forms](./forms.mdx) in YAML
  format.
- [#6066](https://github.com/rasahq/rasa/issues/6066): The NLU `interpreter` is now passed to the [Policies](./policies.mdx) during training and
  inference time. Note that this requires an additional parameter `interpreter` in the
  method `predict_action_probabilities` of the `Policy` interface. In case a
  custom `Policy` implementation doesn't provide this parameter Rasa Open Source
  will print a warning and omit passing the `interpreter`.
- [#6088](https://github.com/rasahq/rasa/issues/6088): Added the new dialogue policy RulePolicy which will replace the old “rule-like”
  policies [Mapping Policy](https://rasa.com/docs/rasa/2.x/policies#mapping-policy),
  [Fallback Policy](https://rasa.com/docs/rasa/2.x/policies#fallback-policy),
  [Two-Stage Fallback Policy](https://rasa.com/docs/rasa/2.x/policies#two-stage-fallback-policy), and
  [Form Policy](https://rasa.com/docs/rasa/2.x/policies#form-policy). These policies are now
  deprecated and will be removed in the future. Please see the
  [rules documentation](./rules.mdx) for more information.

  Added new NLU component [FallbackClassifier](./components.mdx#fallbackclassifier)
  which predicts an intent `nlu_fallback` in case the confidence was below a given
  threshold. The intent `nlu_fallback` may
  then be used to write stories / rules to handle the fallback in case of low NLU
  confidence.

  ```yaml-rasa
  pipeline:
  - # Other NLU components ...
  - name: FallbackClassifier
    # If the highest ranked intent has a confidence lower than the threshold then
    # the NLU pipeline predicts an intent `nlu_fallback` which you can then be used in
    # stories / rules to implement an appropriate fallback.
    threshold: 0.5
  ```
- [#6132](https://github.com/rasahq/rasa/issues/6132): Added possibility to split the domain into separate files. All YAML files
  under the path specified with `--domain` will be scanned for domain
  information (e.g. intents, actions, etc) and then combined into a single domain.

  The default value for `--domain` is still `domain.yml`.
- [#6275](https://github.com/rasahq/rasa/issues/6275): Add optional metadata argument to `NaturalLanguageInterpreter`'s parse method.
- [#6354](https://github.com/rasahq/rasa/issues/6354): The Rasa Open Source API endpoint `POST /model/train` now supports training data in YAML
  format. Please specify the header `Content-Type: application/yaml` when
  training a model using YAML training data.
  See the [API documentation](/pages/http-api) for more information.
- [#6374](https://github.com/rasahq/rasa/issues/6374): Added a YAML schema and a writer for 2.0 Training Core data.
- [#6404](https://github.com/rasahq/rasa/issues/6404): Users can now use the ``rasa data convert {nlu|core} -f yaml`` command to convert training data from Markdown format to YAML format.
- [#6536](https://github.com/rasahq/rasa/issues/6536): Add option `use_lemma` to `CountVectorsFeaturizer`. By default it is set to `True`.

  `use_lemma` indicates whether the featurizer should use the lemma of a word for counting (if available) or not.
  If this option is set to `False` it will use the word as it is.

### Improvements
- [#4536](https://github.com/rasahq/rasa/issues/4536): Add support for Python 3.8.
- [#5368](https://github.com/rasahq/rasa/issues/5368): Changed the project structure for Rasa projects initialized with the
  [CLI](./command-line-interface.mdx) (using the `rasa init` command):
  `actions.py` -> `actions/actions.py`. `actions` is now a Python package (it contains
  a file `actions/__init__.py`). In addition, the `__init__.py` at the
  root of the project has been removed.
- [#5481](https://github.com/rasahq/rasa/issues/5481): `DIETClassifier` now also assigns a confidence value to entity predictions.
- [#5637](https://github.com/rasahq/rasa/issues/5637): Added behavior to the `rasa --version` command. It will now also list information
  about the operating system, python version and `rasa-sdk`. This will make it easier
  for users to file bug reports.
- [#5743](https://github.com/rasahq/rasa/issues/5743): Support for additional training metadata.

  Training data messages now to support kwargs and the Rasa JSON data reader
  includes all fields when instantiating a training data instance.
- [#5748](https://github.com/rasahq/rasa/issues/5748): Standardize testing output. The following test output can be produced for intents,
  responses, entities and stories:
  - report: a detailed report with testing metrics per label (e.g. precision,
    recall, accuracy, etc.)
  - errors: a file that contains incorrect predictions
  - successes: a file that contains correct predictions
  - confusion matrix: plot of confusion matrix
  - histogram: plot of confidence distribution (not available for stories)
- [#5756](https://github.com/rasahq/rasa/issues/5756): To avoid the problem of our entity extractors predicting entity labels for
  just a part of the words, we introduced a cleaning method after the prediction
  was done. We should avoid the incorrect prediction in the first place.
  To achieve this we will not tokenize words into sub-words anymore.
  We take the mean feature vectors of the sub-words as the feature vector of the word.

  :::caution
  This change is model breaking. Please, retrain your models.

  :::
- [#5759](https://github.com/rasahq/rasa/issues/5759): Move option `case_sensitive` from the tokenizers to the featurizers.
  - Remove the option from the `WhitespaceTokenizer` and `ConveRTTokenizer`.
  - Add option `case_sensitive` to the `RegexFeaturizer`.
- [#5766](https://github.com/rasahq/rasa/issues/5766): If a user sends a voice message to the bot using Facebook, users messages was set to the attachments URL. The same is now also done for the rest of attachment types (image, video, and file).
- [#5794](https://github.com/rasahq/rasa/issues/5794): Creating a `Domain` using `Domain.fromDict` can no longer alter the input dictionary.
  Previously, there could be problems when the input dictionary was re-used for other
  things after creating the `Domain` from it.
- [#5805](https://github.com/rasahq/rasa/issues/5805): The debug-level logs when instantiating an
  [SQLTrackerStore](./tracker-stores.mdx#sqltrackerstore)
  no longer show the password in plain text. Now, the URL is displayed with the password
  hidden, e.g. `postgresql://username:***@localhost:5432`.
- [#5855](https://github.com/rasahq/rasa/issues/5855): Shorten the information in tqdm during training ML algorithms based on the log
  level. If you train your model in debug mode, all available metrics will be
  shown during training, otherwise, the information is shorten.
- [#5913](https://github.com/rasahq/rasa/issues/5913): Ignore conversation test directory `tests/` when importing a project
  using `MultiProjectImporter` and `use_e2e` is `False`.
  Previously, any story data found in a project subdirectory would be imported
  as training data.
- [#5985](https://github.com/rasahq/rasa/issues/5985): Implemented model checkpointing for DIET (including the response selector) and TED. The best model during training will be stored instead of just the last model. The model is evaluated on the basis of `evaluate_every_number_of_epochs` and `evaluate_on_number_of_examples`.

  Checkpointing is enabled iff the following is set for the models in the `config.yml` file:
  * `checkpoint_model: True`
  * `evaluate_on_number_of_examples > 0`

  The model is stored to whatever location has been specified with the `--out` parameter when calling `rasa train nlu/core ...`.
- [#6024](https://github.com/rasahq/rasa/issues/6024): `rasa data split nlu` now makes sure that there is at least one example per
  intent and response in the test data.
- [#6039](https://github.com/rasahq/rasa/issues/6039): The method `ensure_consistent_bilou_tagging` now also considers the confidence values of the predicted tags
  when updating the BILOU tags.
- [#6045](https://github.com/rasahq/rasa/issues/6045): We updated the way how we save and use features in our NLU pipeline.

  The message object now has a dedicated field, called `features`, to store the
  features that are generated in the NLU pipeline. We adapted all our featurizers in a
  way that sequence and sentence features are stored independently. This allows us to
  keep different kind of features for the sequence and the sentence. For example, the
  `LexicalSyntacticFeaturizer` does not produce any sentence features anymore as our
  experiments showed that those did not bring any performance gain just quite a lot of
  additional values to store.

  We also modified the DIET architecture to process the sequence and sentence
  features independently at first. The features are concatenated just before
  the transformer.

  We also removed the `__CLS__` token again. Our Tokenizers will not
  add this token anymore.

  :::caution
  This change is model-breaking. Please retrain your models.

  :::
- [#6052](https://github.com/rasahq/rasa/issues/6052): Add endpoint kwarg to `rasa.jupyter.chat` to enable using a custom action server while chatting with a model in a jupyter notebook.
- [#6055](https://github.com/rasahq/rasa/issues/6055): Support for rasa conversation id with special characters on the server side - necessary for some channels (e.g. Viber)
- [#6123](https://github.com/rasahq/rasa/issues/6123): Add support for proxy use in [slack](./connectors/slack.mdx) input channel.
- [#6134](https://github.com/rasahq/rasa/issues/6134): Log the number of examples per intent during training. Logging can be enabled using `rasa train --debug`.
- [#6237](https://github.com/rasahq/rasa/issues/6237): Support for other remote storages can be achieved by using an external library.
- [#6273](https://github.com/rasahq/rasa/issues/6273): Add `output_channel` query param to `/conversations/<conversation_id>/tracker/events` route, along with boolean `execute_side_effects` to optionally schedule/cancel reminders, and forward bot messages to output channel.
- [#6276](https://github.com/rasahq/rasa/issues/6276): Allow Rasa to boot when model loading exception occurs. Forward HTTP Error responses to standard log output.
- [#6294](https://github.com/rasahq/rasa/issues/6294): Rename `DucklingHTTPExtractor` to `DucklingEntityExtractor`.
- [#6296](https://github.com/rasahq/rasa/issues/6296): * Modified functionality of `SingleStateFeaturizer`.

    `SingleStateFeaturizer` uses trained NLU `Interpreter` to featurize intents and action names.
    This modified `SingleStateFeaturizer` can replicate `LabelTokenizerSingleStateFeaturizer` functionality.
    This component is deprecated from now on.
    To replicate `LabelTokenizerSingleStateFeaturizer` functionality,
    add a `Tokenizer`  with `intent_tokenization_flag: True` and `CountVectorsFeaturizer` to the NLU pipeline.
    Please update your configuration file.

    For example:
      ```yaml
      language: en
      pipeline:
        - name: WhitespaceTokenizer
          intent_tokenization_flag: True
        - name: CountVectorsFeaturizer
      ```

    Please train both NLU and Core (using `rasa train`) to use a trained tokenizer and featurizer for core featurization.

    The new `SingleStateFeaturizer` stores slots, entities and forms in sparse features for more lightweight storage.

    `BinarySingleStateFeaturizer` is deprecated and will be removed in the future.
    We recommend to switch to `SingleStateFeaturizer`.

  * Modified `TEDPolicy` to handle sparse features. As a result, `TEDPolicy` may require more epochs than before to converge.

  * Default TEDPolicy featurizer changed to `MaxHistoryTrackerFeaturizer` with infinite max history (takes all dialogue turns into account).
  * Default batch size for TED increased from [8,32] to [64, 256]
- [#6323](https://github.com/rasahq/rasa/issues/6323): [Response selector templates](./components.mdx#responseselector) now support all features that
  domain utterances do. They use the yaml format instead of markdown now.
  This means you can now use buttons, images, ... in your FAQ or chitchat responses
  (assuming they are using the response selector).

  As a consequence, training data form in markdown has to have the file
  suffix `.md` from now on to allow proper file type detection-
- [#6457](https://github.com/rasahq/rasa/issues/6457): Support for test stories written in yaml format.
- [#6466](https://github.com/rasahq/rasa/issues/6466): [Response Selectors](./components.mdx#responseselector) are now trained on retrieval intent labels by default instead of the actual response text. For most models, this should improve training time and accuracy of the `ResponseSelector`.

  If you want to revert to the pre-2.0 default behavior, add the `use_text_as_label=true` parameter to your `ResponseSelector` component.

  You can now also have multiple response templates for a single sub-intent of a retrieval intent. The first response template
  containing the text attribute is picked for training(if `use_text_as_label=True`) and a random template is picked for bot's utterance just as how other `utter_` templates are picked.

  All response selector related evaluation artifacts - `report.json, successes.json, errors.json, confusion_matrix.png` now use the sub-intent of the retrieval intent as the target and predicted labels instead of the actual response text.

  The output schema of `ResponseSelector` has changed - `full_retrieval_intent` and `name` have been deprecated in favour
  of `intent_response_key` and `response_templates` respectively. Additionally a key `all_retrieval_intents`
  is added to the response selector output which will hold a list of all retrieval intents(faq,chitchat, etc.)
  that are present in the training data.An example output looks like this -
  ```
  "response_selector": {
      "all_retrieval_intents": ["faq"],
      "default": {
        "response": {
          "id": 1388783286124361986, "confidence": 1.0, "intent_response_key": "faq/is_legit",
          "response_templates": [
            {
              "text": "absolutely",
              "image": "https://i.imgur.com/nGF1K8f.jpg"
            },
            {
              "text": "I think so."
            }
          ],
        },
        "ranking": [
          {
            "id": 1388783286124361986,
            "confidence": 1.0,
            "intent_response_key": "faq/is_legit"
          },
        ]
  ```

  An example bot demonstrating how to use the `ResponseSelector` is added to the `examples` folder.
- [#6472](https://github.com/rasahq/rasa/issues/6472): Do not modify conversation tracker's ``latest_input_channel`` property when using ``POST /trigger_intent`` or ``ReminderScheduled``.
- [#6555](https://github.com/rasahq/rasa/issues/6555): Do not set the output dimension of the `sparse-to-dense` layers to the same dimension as the dense features.

  Update default value of `dense_dimension` and `concat_dimension` for `text` in `DIETClassifier` to 128.
- [#6591](https://github.com/rasahq/rasa/issues/6591): Retrieval actions with `respond_` prefix are now replaced with usual utterance actions with `utter_` prefix.

  If you were using retrieval actions before, rename all of them to start with `utter_` prefix. For example, `respond_chitchat` becomes `utter_chitchat`.
  Also, in order to keep the response templates more consistent, you should now add the `utter_` prefix to all response templates defined for retrieval intents. For example, a response template `chitchat/ask_name` becomes `utter_chitchat/ask_name`. Note that the NLU examples for this will still be under `chitchat/ask_name` intent.
  The example `responseselectorbot` should help clarify these changes further.
- [#6613](https://github.com/rasahq/rasa/issues/6613): Added telemetry reporting. Rasa uses telemetry to report anonymous usage information.
  This information is essential to help improve Rasa Open Source for all users.
  Reporting will be opt-out. More information can be found in our
  [telemetry documentation](./telemetry/telemetry.mdx).
- [#6757](https://github.com/rasahq/rasa/issues/6757): Update `extract_other_slots` method inside `FormAction` to fill a slot from an entity
  with a different name if corresponding slot mapping of `from_entity` type is unique.
- [#6809](https://github.com/rasahq/rasa/issues/6809): [Slots](domain.mdx#slots) of any type can now be ignored during a conversation.
  To do so, specify the property `influence_conversation: false` for the slot.

  ```yaml
  slot:
    a_slot:
      type: text
      influence_conversation: false
  ```

  The property `influence_conversation` is set to `true` by default. See the
  [documentation for slots](domain.mdx#slots) for more information.

  A new slot type [`any`](domain.mdx#any-slot) was added. Slots of this type can store
  any value. Slots of type `any` are always ignored during conversations.
- [#6856](https://github.com/rasahq/rasa/issues/6856): Improved exception handling within Rasa Open Source.

  All exceptions that are somewhat expected (e.g. errors in file formats like
  configurations or training data) will share a common base class
  `RasaException`.

  ::warning Backwards Incompatibility
  Base class for the exception raised when an action can not be found has been changed
  from a `NameError` to a `ValueError`.
  ::

  Some other exceptions have also slightly changed:
  - raise `YamlSyntaxException` instead of YAMLError (from ruamel) when
    failing to load a yaml file with information about the line where loading failed
  - introduced `MissingDependencyException` as an exception raised if packages
    need to be installed
- [#6900](https://github.com/rasahq/rasa/issues/6900): Debug logs from `matplotlib` libraries are now hidden by default and are configurable with the `LOG_LEVEL_LIBRARIES` environment variable.
- [#6943](https://github.com/rasahq/rasa/issues/6943): Update `KafkaEventBroker` to support `SASL_SSL` and `PLAINTEXT` protocols.

### Bugfixes
- [#3597](https://github.com/rasahq/rasa/issues/3597): Fixed issue where temporary model directories were not removed after pulling from a model server.

  If the model pulled from the server was invalid, this could lead to large amounts of local storage usage.
- [#5038](https://github.com/rasahq/rasa/issues/5038): Fixed a bug in the `CountVectorsFeaturizer` which resulted in the very first
  message after loading a model to be processed incorrectly due to the vocabulary
  not being loaded yet.
- [#5135](https://github.com/rasahq/rasa/issues/5135): Fixed Rasa shell skipping button messages if buttons are attached to
  a message previous to the latest.
- [#5385](https://github.com/rasahq/rasa/issues/5385): Stack level for `FutureWarning` updated to level 2.
- [#5453](https://github.com/rasahq/rasa/issues/5453): If custom utter message contains no value or integer value, then it fails
  returning custom utter message. Fixed by converting the template to type string.
- [#5617](https://github.com/rasahq/rasa/issues/5617): Don't create TensorBoard log files during prediction.
- [#5638](https://github.com/rasahq/rasa/issues/5638): Fixed DIET breaking with empty spaCy model.
- [#5737](https://github.com/rasahq/rasa/issues/5737): Pinned the library version for the Azure
  [Cloud Storage](./model-storage.mdx#load-model-from-cloud) to 2.1.0 since the
  persistor is currently not compatible with later versions of the azure-storage-blob
  library.
- [#5755](https://github.com/rasahq/rasa/issues/5755): Remove `clean_up_entities` from extractors that extract pre-defined entities.
  Just keep the clean up method for entity extractors that extract custom entities.
- [#5792](https://github.com/rasahq/rasa/issues/5792): Fixed issue where the `DucklingHTTPExtractor` component would
  not work if its `url` contained a trailing slash.
- [#5808](https://github.com/rasahq/rasa/issues/5808): Changed to variable `CERT_URI` in `hangouts.py` to a string type
- [#5850](https://github.com/rasahq/rasa/issues/5850): Slots will be correctly interpolated for `button` responses.

  Previously this resulted in no interpolation due to a bug.
- [#5905](https://github.com/rasahq/rasa/issues/5905): Remove option `token_pattern` from `CountVectorsFeaturizer`.
  Instead all tokenizers now have the option `token_pattern`.
  If a regular expression is set, the tokenizer will apply the token pattern.
- [#5921](https://github.com/rasahq/rasa/issues/5921): Allow user to retry failed file exports in interactive training.
- [#5964](https://github.com/rasahq/rasa/issues/5964): Fixed a bug when custom metadata passed with the utterance always restarted the session.
- [#5998](https://github.com/rasahq/rasa/issues/5998): `WhitespaceTokenizer` does not remove vowel signs in Hindi anymore.
- [#6042](https://github.com/rasahq/rasa/issues/6042): Convert entity values coming from `DucklingHTTPExtractor` to string
  during evaluation to avoid mismatches due to different types.
- [#6053](https://github.com/rasahq/rasa/issues/6053): Update `FeatureSignature` to store just the feature dimension instead of the
  complete shape. This change fixes the usage of the option `share_hidden_layers`
  in the `DIETClassifier`.
- [#6087](https://github.com/rasahq/rasa/issues/6087): Unescape the `\n, \t, \r, \f, \b` tokens on reading nlu data from markdown files.

  On converting json files into markdown, the tokens mentioned above are espaced. These tokens need to be unescaped on loading the data from markdown to ensure that the data is treated in the same way.
- [#6120](https://github.com/rasahq/rasa/issues/6120): Fix the way training data is generated in rasa test nlu when using the `-P` flag.
  Each percentage of the training dataset used to be formed as a part of the last
  sampled training dataset and not as a sample from the original training dataset.
- [#6143](https://github.com/rasahq/rasa/issues/6143): Prevent `WhitespaceTokenizer` from outputting empty list of tokens.
- [#6198](https://github.com/rasahq/rasa/issues/6198): Add `EntityExtractor` as a required component for `EntitySynonymMapper` in a pipeline.
- [#6222](https://github.com/rasahq/rasa/issues/6222): Better handling of input sequences longer than the maximum sequence length that the `HFTransformersNLP` models can handle.

  During training, messages with longer sequence length should result in an error, whereas during inference they are
  gracefully handled but a debug message is logged. Ideally, passing messages longer than the acceptable maximum sequence
  lengths of each model should be avoided.
- [#6231](https://github.com/rasahq/rasa/issues/6231): When using the `DynamoTrackerStore`, if there are more than 100 DynamoDB tables, the tracker could attempt to re-create an existing table if that table was not among the first 100 listed by the dynamo API.
- [#6282](https://github.com/rasahq/rasa/issues/6282): Fixed a deprication warning that pops up due to changes in numpy
- [#6291](https://github.com/rasahq/rasa/issues/6291): Update `rasabaster` to fix an issue with syntax highlighting on "Prototype an Assistant" page.

  Update default stories and rules on "Prototype an Assistant" page.
- [#6419](https://github.com/rasahq/rasa/issues/6419): Fixed a bug in the `serialise` method of the `EvaluationStore` class which resulted in a wrong end-to-end evaluation of the predicted entities.
- [#6535](https://github.com/rasahq/rasa/issues/6535): [Forms](./forms.mdx) with slot mappings defined in `domain.yml` must now be a
  dictionary (with form names as keys). The previous syntax where `forms` was simply a
  list of form names is still supported.
- [#6577](https://github.com/rasahq/rasa/issues/6577): Remove BILOU tag prefix from role and group labels when creating entities.
- [#6601](https://github.com/rasahq/rasa/issues/6601): Fixed a bug in the featurization of the boolean slot type. Previously, to set a slot value to "true",
  you had to set it to "1", which is in conflict with the documentation. In older versions `true`
  (without quotes) was also possible, but now raised an error during yaml validation.
- [#6603](https://github.com/rasahq/rasa/issues/6603): Fixed a bug in rasa interactive. Now it exports the stories and nlu training data as yml file.
- [#6711](https://github.com/rasahq/rasa/issues/6711): Fixed slots not being featurized before first user utterance.

  Fixed AugmentedMemoizationPolicy to forget the first action on the first going back
- [#6741](https://github.com/rasahq/rasa/issues/6741): Fixed the remote URL of ConveRT model as it was recently updated by its authors.
- [#6755](https://github.com/rasahq/rasa/issues/6755): Treat the length of OOV token as 1 to fix token align issue when OOV occurred.
- [#6757](https://github.com/rasahq/rasa/issues/6757): Fixed the bug when entity was extracted even
  if it had a role or group but roles or groups were not expected.
- [#6803](https://github.com/rasahq/rasa/issues/6803): Fixed the bug that caused `supported_language_list` of `Component` to not work correctly.

  To avoid confusion, only one of `supported_language_list` and `not_supported_language_list` can be set to not `None` now
- [#6897](https://github.com/rasahq/rasa/issues/6897): Fixed issue where responses including `text: ""` and no `custom` key would incorrectly fail domain validation.
- [#6898](https://github.com/rasahq/rasa/issues/6898): Fixed issue where extra keys other than `title` and `payload` inside of `buttons` made a response fail domain validation.
- [#6919](https://github.com/rasahq/rasa/issues/6919): Do not filter training data in model.py but on component side.
- [#6929](https://github.com/rasahq/rasa/issues/6929): Check if a model was provided when executing `rasa test core`.
  If not, print a useful error message and stop.
- [#6805](https://github.com/rasahq/rasa/issues/6805): Transfer only response templates for retrieval intents from domain to NLU Training Data.

  This avoids retraining the NLU model if one of the non retrieval intent response templates are edited.

### Improved Documentation
- [#4441](https://github.com/rasahq/rasa/issues/4441): Added documentation on `ambiguity_threshold` parameter in Fallback Actions page.
- [#4605](https://github.com/rasahq/rasa/issues/4605): Remove outdated whitespace tokenizer warning in Testing Your Assistant documentation.
- [#5640](https://github.com/rasahq/rasa/issues/5640): Updated Facebook Messenger channel docs with supported attachment information
- [#5675](https://github.com/rasahq/rasa/issues/5675): Update `rasa shell` documentation to explain how to recreate external
  channel session behavior.
- [#5811](https://github.com/rasahq/rasa/issues/5811): Event brokers documentation should say `url` instead of `host`.
- [#5952](https://github.com/rasahq/rasa/issues/5952): Update `rasa init` documentation to include `tests/conversation_tests.md`
  in the resulting directory tree.
- [#6819](https://github.com/rasahq/rasa/issues/6819): Update ["Validating Form Input" section](./forms.mdx#validating-form-input) to include details about
  how `FormValidationAction` class makes it easier to validate form slots in custom actions and how to use it.
- [#6823](https://github.com/rasahq/rasa/issues/6823): Update the examples in the API docs to use YAML instead of Markdown

### Miscellaneous internal changes
- [#5784](https://github.com/rasahq/rasa/issues/5784), [#5788](https://github.com/rasahq/rasa/issues/5788), [#6199](https://github.com/rasahq/rasa/issues/6199), [#6403](https://github.com/rasahq/rasa/issues/6403), [#6735](https://github.com/rasahq/rasa/issues/6735)


## [1.10.26] - 2021-06-17

### Features
- [#8876](https://github.com/rasahq/rasa/issues/8876): Added `sasl_mechanism` as an optional configurable parameter for the [Kafka Producer](event-brokers.mdx#kafka-event-broker).


## [1.10.25] - 2021-04-14

### Features
- [#8429](https://github.com/rasahq/rasa/issues/8429): Added `partition_by_sender` flag to Kafka Producer to optionally associate events with Kafka partition based on sender_id.

### Improvements
- [#8345](https://github.com/rasahq/rasa/issues/8345): Improved the [lock store](lock-stores.mdx) debug log message when the process has to queue because other messages have to be processed before this item.


## [1.10.24] - 2021-03-29

### Bugfixes
- [#8019](https://github.com/rasahq/rasa/issues/8019): Added `group_id` parameter back to `KafkaEventBroker` to fix error when instantiating event broker with a config containing the `group_id` parameter which is only relevant to the event consumer


## [1.10.23] - 2021-02-22

### Bugfixes
- [#7895](https://github.com/rasahq/rasa/issues/7895): Fixed bug where the conversation does not lock before handling a reminder event.


## [1.10.22] - 2021-02-05

### Bugfixes
- [#7772](https://github.com/rasahq/rasa/issues/7754): Backported the Rasa Open Source 2 `PikaEventBroker` implementation to address
  problems when using it with multiple Sanic workers.

## [1.10.21] - 2021-02-01

### Improvements
- [#7439](https://github.com/rasahq/rasa/issues/7439): The `url` option now supports a list of servers `url: ['10.0.0.158:32803','10.0.0.158:32804']`.
  Removed `group_id` because it is not a valid Kafka producer parameter.

### Bugfixes
- [#7638](https://github.com/rasahq/rasa/issues/7638): Fixed a bug that occurred when setting multiple Sanic workers in combination with a custom [Lock Store](lock-stores.mdx). Previously, if the number was set higher than 1 and you were using a custom lock store, it would reject because of a strict check to use a [Redis Lock Store](lock-stores.mdx#redislockstore).
- [#7722](https://github.com/rasahq/rasa/issues/7722): Fix a bug where, if a user injects an intent using the HTTP API, slot auto-filling is not performed on the entities provided.


## [1.10.20] - 2020-12-18

### Bugfixes

- [#7575](https://github.com/rasahq/rasa/issues/7575): Fix scikit-learn crashing during evaluation of `ResponseSelector` predictions.


## [1.10.19] - 2020-12-17

### Improvements

- [#6251](https://github.com/rasahq/rasa/issues/6251): Kafka Producer connection now remains active across sends. Added support for group and client id.
  The Kafka producer also adds support for the `PLAINTEXT` and `SASL_SSL` protocols.

  DynamoDB table exists check fixed bug when more than 100 tables exist.

- [#6814](https://github.com/rasahq/rasa/issues/6814): Replace use of `python-telegram-bot` package with `pyTelegramBotAPI`
- [#7423](https://github.com/rasahq/rasa/issues/7423): Use response selector keys (sub-intents) as labels for plotting the confusion matrix during NLU evaluation to improve readability.


## [1.10.18] - 2020-11-26

### Bugfixes
- [#7340](https://github.com/rasahq/rasa/issues/7340>): Fixed an issues with the DynamoDB TrackerStore creating a new table entry/object for each TrackerStore update. The column ``session_date`` has been deprecated and should be removed manually in existing DynamoDB tables.


## [1.10.17] - 2020-11-12

### Bugfixes
- [#7219](https://github.com/rasahq/rasa/issues/7219): Prevent the message handling process in ``PikaEventBroker`` from being terminated.


## [1.10.16] - 2020-10-15

### Bugfixes
- [#6703](https://github.com/rasahq/rasa/issues/6703): Update Pika event broker to be a separate process and make it use a
  ``multiprocessing.Queue`` to send and process messages. This change should help
  avoid situations when events stop being sent after a while.

## [1.10.15] - 2020-10-09

### Bugfixes

- [#3597](https://github.com/rasahq/rasa/issues/3597): Fixed issue where temporary model directories were not removed after pulling from a model server. If the model pulled from the server was invalid, this could lead to large amounts of local storage usage.
- [#6755](https://github.com/rasahq/rasa/issues/6755): Treat the length of OOV token as 1 to fix token align issue when OOV occurred.
- [#6899](https://github.com/rasahq/rasa/issues/6899): Fixed ``MappingPolicy`` not predicting ``action_listen`` after the mapped action while running ``rasa test``.


### Improvements

- [#6900](https://github.com/rasahq/rasa/issues/6900): Debug logs from ``matplotlib`` libraries are now hidden by default and are configurable with the ``LOG_LEVEL_LIBRARIES`` environment variable.

## [1.10.14] - 2020-09-23

### Bugfixes

- [#6741](https://github.com/rasahq/rasa/issues/6741): Fixed the remote URL of ConveRT model as it was recently updated by its authors. Also made the remote URL configurable at runtime in the corresponding tokenizer's and featurizer's configuration.

## [1.10.13] - 2020-09-22

### Bugfixes

- [#6577](https://github.com/rasahq/rasa/issues/6577): Remove BILOU tag prefix from role and group labels when creating entities.

## [1.10.12] - 2020-09-03

### Bugfixes

- [#6549](https://github.com/rasahq/rasa/issues/6549): Fix slow training of `CRFEntityExtractor` when using Entity Roles and Groups.

## [1.10.11] - 2020-08-21

### Improvements

- [#6044](https://github.com/rasahq/rasa/issues/6044): Do not deepcopy slots when instantiating trackers. This leads to a significant
  speedup when training on domains with a large number of slots.
- [#6226](https://github.com/rasahq/rasa/issues/6226): Added more debugging logs to the [Lock Stores](./lock-stores.mdx) to simplify debugging in case of

  connection problems.

  Added a new parameter `socket_timeout` to the `RedisLockStore`. If Redis doesn't
  answer within `socket_timeout` seconds to requests from Rasa Open Source, an error
  is raised. This avoids seemingly infinitely blocking connections and exposes connection
  problems early.

### Bugfixes

- [#5182](https://github.com/rasahq/rasa/issues/5182): Fixed a bug where domain fields such as `store_entities_as_slots` were overridden
  with defaults and therefore ignored.
- [#6191](https://github.com/rasahq/rasa/issues/6191): If two entities are separated by a comma (or any other symbol), extract them as two separate entities.
- [#6340](https://github.com/rasahq/rasa/issues/6340): If two entities are separated by a single space and uses BILOU tagging,
  extract them as two separate entities based on their BILOU tags.


## [1.10.10] - 2020-08-04

### Bugfixes

- [#6280](https://github.com/rasahq/rasa/issues/6280): Fixed `TypeError: expected string or bytes-like object`
  issue caused by integer, boolean, and null values in templates.


## [1.10.9] - 2020-07-29

### Improvements

- [#6255](https://github.com/rasahq/rasa/issues/6255): Rasa Open Source will no longer add `responses` to the `actions` section of the
  domain when persisting the domain as a file. This addresses related problems in Rasa X
  when Integrated Version Control introduced big diffs due to the added utterances
  in the `actions` section.

### Bugfixes

- [#6160](https://github.com/rasahq/rasa/issues/6160): Consider entity roles/groups during interactive learning.


## [1.10.8] - 2020-07-15

### Bugfixes

* [#6075](https://github.com/rasahq/rasa/issues/6075): Add 'Access-Control-Expose-Headers' for 'filename' header
* [#6137](https://github.com/rasahq/rasa/issues/6137): Fixed a bug where an invalid language variable prevents rasa from finding training examples when importing Dialogflow data.


## [1.10.7] - 2020-07-07

### Features

* [#6150](https://github.com/rasahq/rasa/issues/6150): Add `not_supported_language_list` to component to be able to define languages that a component can NOT handle.

  `WhitespaceTokenizer` is not able to process languages which are not separated by whitespace. `WhitespaceTokenizer`
  will throw an error if it is used with Chinese, Japanese, and Thai.

### Bugfixes

* [#6150](https://github.com/rasahq/rasa/issues/6150): `WhitespaceTokenizer` only removes emoji if complete token matches emoji regex.


## [1.10.6] - 2020-07-06

### Bugfixes

* [#6143](https://github.com/rasahq/rasa/issues/6143): Prevent `WhitespaceTokenizer` from outputting empty list of tokens.

## [1.10.5] - 2020-07-02

### Bugfixes

* [#6119](https://github.com/rasahq/rasa/issues/6119): Explicitly remove all emojis which appear as unicode characters from the output of `regex.sub` inside `WhitespaceTokenizer`.

## [1.10.4] - 2020-07-01

### Bugfixes

* [#5998](https://github.com/rasahq/rasa/issues/5998): `WhitespaceTokenizer` does not remove vowel signs in Hindi anymore.

* [#6031](https://github.com/rasahq/rasa/issues/6031): Previously, specifying a lock store in the endpoint configuration with a type other than `redis` or `in_memory`
  would lead to an `AttributeError: 'str' object has no attribute 'type'`. This bug is fixed now.

* [#6032](https://github.com/rasahq/rasa/issues/6032): Fix `Interpreter parsed an intent ...` warning when using the `/model/parse`
  endpoint with an NLU-only model.

* [#6042](https://github.com/rasahq/rasa/issues/6042): Convert entity values coming from any entity extractor to string during evaluation to avoid mismatches due to
  different types.

* [#6078](https://github.com/rasahq/rasa/issues/6078): The assistant will respond through the webex channel to any user (room) communicating to it. Before the bot responded only to a fixed `roomId` set in the `credentials.yml` config file.

## [1.10.3] - 2020-06-12

### Improvements

* [#3900](https://github.com/rasahq/rasa/issues/3900): Reduced duplicate logs and warnings when running `rasa train`.

### Bugfixes

* [#5972](https://github.com/rasahq/rasa/issues/5972): Remove the `clean_up_entities` method from the `DIETClassifier` and `CRFEntityExtractor` as it let to incorrect
  entity predictions.

* [#5976](https://github.com/rasahq/rasa/issues/5976): Fix server crashes that occurred when Rasa Open Source pulls a model from a
  [model server](./model-storage.mdx#load-model-from-server) and an exception was thrown during
  model loading (such as a domain with invalid YAML).

## [1.10.2] - 2020-06-03

### Bugfixes

* [#5521](https://github.com/rasahq/rasa/issues/5521): Responses used in ResponseSelector now support new lines with explicitly adding `\\n` between them.

* [#5758](https://github.com/rasahq/rasa/issues/5758): Fixed a bug in [`rasa export`](./command-line-interface.mdx#rasa-export)) which caused Rasa Open Source to only migrate conversation events from the last [Session configuration](./domain.mdx#session-configuration).

## [1.10.1] - 2020-05-15

### Improvements

* [#5794](https://github.com/rasahq/rasa/issues/5794): Creating a `Domain` using `Domain.fromDict` can no longer alter the input dictionary.
  Previously, there could be problems when the input dictionary was re-used for other
  things after creating the `Domain` from it.

### Bugfixes

* [#5617](https://github.com/rasahq/rasa/issues/5617): Don't create TensorBoard log files during prediction.

* [#5638](https://github.com/rasahq/rasa/issues/5638): Fix: DIET breaks with empty spaCy model

* [#5755](https://github.com/rasahq/rasa/issues/5755): Remove `clean_up_entities` from extractors that extract pre-defined entities.
  Just keep the clean up method for entity extractors that extract custom entities.

* [#5792](https://github.com/rasahq/rasa/issues/5792): Fixed issue where the `DucklingHTTPExtractor` component would
  not work if its url contained a trailing slash.

* [#5825](https://github.com/rasahq/rasa/issues/5825): Fix list index out of range error in `ensure_consistent_bilou_tagging`.

### Miscellaneous internal changes

* #5788

## [1.10.0] - 2020-04-28

### Features

* [#3765](https://github.com/rasahq/rasa/issues/3765): Add support for entities with roles and grouping of entities in Rasa NLU.

  You can now define a role and/or group label in addition to the entity type for entities.
  Use the role label if an entity can play different roles in your assistant.
  For example, a city can be a destination or a departure city.
  The group label can be used to group multiple entities together.
  For example, you could group different pizza orders, so that you know what toppings goes with which pizza and
  what size which pizza has.
  For more details see [Entities Roles and Groups](./nlu-training-data.mdx#entities-roles-and-groups).

  To fill slots from entities with a specific role/group, you need to either use forms or use a custom action.
  We updated the tracker method `get_latest_entity_values` to take an optional role/group label.
  If you want to use a form, you can add the specific role/group label of interest to the slot mapping function
  `from_entity` (see [Forms](./forms.mdx)).

  :::note
  Composite entities are currently just supported by the [DIETClassifier](./components.mdx#dietclassifier) and [CRFEntityExtractor](./components.mdx#crfentityextractor).

  :::

* [#5465](https://github.com/rasahq/rasa/issues/5465): Update training data format for NLU to support entities with a role or group label.

  You can now specify synonyms, roles, and groups of entities using the following data format:
  Markdown:

  ```
  [LA]{"entity": "location", "role": "city", "group": "CA", "value": "Los Angeles"}
  ```

  JSON:

  ```
  "entities": [
      {
          "start": 10,
          "end": 12,
          "value": "Los Angeles",
          "entity": "location",
          "role": "city",
          "group": "CA",
      }
  ]
  ```

  The markdown format `[LA](location:Los Angeles)` is deprecated. To update your training data file just
  execute the following command on the terminal of your choice:
  `sed -i -E 's/\\[([^)]+)\\]\\(([^)]+):([^)]+)\\)/[\\1]{"entity": "\\2", "value": "\\3"}/g' nlu.md`

  For more information about the new data format see [Training Data Format](./training-data-format.mdx).

### Improvements

* [#2224](https://github.com/rasahq/rasa/issues/2224): Suppressed `pika` logs when establishing the connection. These log messages
  mostly happened when Rasa X and RabbitMQ were started at the same time. Since RabbitMQ
  can take a few seconds to initialize, Rasa X has to re-try until the connection is
  established.
  In case you suspect a different problem (such as failing authentication) you can
  re-enable the `pika` logs by setting the log level to `DEBUG`. To run Rasa Open
  Source in debug mode, use the `--debug` flag. To run Rasa X in debug mode, set the
  environment variable `DEBUG_MODE` to `true`.

* [#3419](https://github.com/rasahq/rasa/issues/3419): Include the source filename of a story in the failed stories

  Include the source filename of a story in the failed stories to make it easier to identify the file which contains the failed story.

* [#5544](https://github.com/rasahq/rasa/issues/5544): Add confusion matrix and “confused_with” to response selection evaluation

  If you are using ResponseSelectors, they now produce similiar outputs during NLU evaluation. Misclassfied responses are listed in a “confused_with” attribute in the evaluation report. Similiarily, a confusion matrix of all responses is plotted.

* [#5578](https://github.com/rasahq/rasa/issues/5578): Added `socketio` to the compatible channels for [Reminders and External Events](./reaching-out-to-user.mdx).

* [#5595](https://github.com/rasahq/rasa/issues/5595): Update `POST /model/train` endpoint to accept retrieval action responses
  at the `responses` key of the JSON payload.

* [#5627](https://github.com/rasahq/rasa/issues/5627): All Rasa Open Source images are now using Python 3.7 instead of Python 3.6.

* [#5635](https://github.com/rasahq/rasa/issues/5635): Update dependencies based on the `dependabot` check.

* [#5636](https://github.com/rasahq/rasa/issues/5636): Add dropout between `FFNN` and `DenseForSparse` layers in `DIETClassifier`,
  `ResponseSelector` and `EmbeddingIntentClassifier` controlled by `use_dense_input_dropout` config parameter.

* [#5646](https://github.com/rasahq/rasa/issues/5646): `DIETClassifier` only counts as extractor in `rasa test` if it was actually trained for entity recognition.

* [#5669](https://github.com/rasahq/rasa/issues/5669): Remove regularization gradient for variables that don't have prediction gradient.

* [#5672](https://github.com/rasahq/rasa/issues/5672): Raise a warning in `CRFEntityExtractor` and `DIETClassifier` if entities are not correctly annotated in the
  training data, e.g. their start and end values do not match any start and end values of tokens.

* [#5690](https://github.com/rasahq/rasa/issues/5690): Add `full_retrieval_intent` property to `ResponseSelector` rankings

* [#5717](https://github.com/rasahq/rasa/issues/5717): Change default values for hyper-parameters in `EmbeddingIntentClassifier` and `DIETClassifier`

  Use `scale_loss=False` in `DIETClassifier`. Reduce the number of dense dimensions for sparse features of text from 512 to 256 in `EmbeddingIntentClassifier`.

### Bugfixes

* [#5230](https://github.com/rasahq/rasa/issues/5230): Fixed issue where posting to certain callback channel URLs would return a 500 error on successful posts due to invalid response format.

* [#5475](https://github.com/rasahq/rasa/issues/5475): One word can just have one entity label.

  If you are using, for example, `ConveRTTokenizer` words can be split into multiple tokens.
  Our entity extractors assign entity labels per token. So, it might happen, that a word, that was split into two tokens,
  got assigned two different entity labels. This is now fixed. One word can just have one entity label at a time.

* [#5509](https://github.com/rasahq/rasa/issues/5509): An entity label should always cover a complete word.

  If you are using, for example, `ConveRTTokenizer` words can be split into multiple tokens.
  Our entity extractors assign entity labels per token. So, it might happen, that just a part of a word has
  an entity label. This is now fixed. An entity label always covers a complete word.

* [#5574](https://github.com/rasahq/rasa/issues/5574): Fixed an issue that happened when metadata is passed in a new session.

  Now the metadata is correctly passed to the ActionSessionStart.

* [#5672](https://github.com/rasahq/rasa/issues/5672): Updated Python dependency `ruamel.yaml` to `>=0.16`. We recommend to use at least
  `0.16.10` due to the security issue
  [CVE-2019-20478](https://nvd.nist.gov/vuln/detail/CVE-2019-20478) which is present in
  in prior versions.

### Miscellaneous internal changes

* #5556, #5587, #5614, #5631, #5633

## [1.9.7] - 2020-04-23

### Improvements

* [#4606](https://github.com/rasahq/rasa/issues/4606): The stream reading timeout for `rasa shell\` is now configurable by using the
  environment variable \`\`RASA_SHELL_STREAM_READING_TIMEOUT_IN_SECONDS`.
  This can help to fix problems when using `rasa shell` with custom actions which run
  10 seconds or longer.

### Bugfixes

* [#5709](https://github.com/rasahq/rasa/issues/5709): Reverted changes in 1.9.6 that led to model incompatibility. Upgrade to 1.9.7 to fix
  `self.sequence_lengths_for(tf_batch_data[TEXT_SEQ_LENGTH][0]) IndexError: list index out of range`
  error without needing to retrain earlier 1.9 models.

  Therefore, all 1.9 models except for 1.9.6 will be compatible; a model trained on 1.9.6 will need
  to be retrained on 1.9.7.

## [1.9.6] - 2020-04-15

### Bugfixes

* [#5426](https://github.com/rasahq/rasa/issues/5426): Fix rasa test nlu plotting when using multiple runs.

* [#5489](https://github.com/rasahq/rasa/issues/5489): Fixed issue where `max_number_of_predictions` was not considered when running end-to-end testing.

### Miscellaneous internal changes

* #5626

## [1.9.5] - 2020-04-01

### Improvements

* [#5533](https://github.com/rasahq/rasa/issues/5533): Support for
  [PostgreSQL schemas](https://www.postgresql.org/docs/11/ddl-schemas.html) in
  [SQLTrackerStore](./tracker-stores.mdx#sqltrackerstore). The `SQLTrackerStore`
  accesses schemas defined by the `POSTGRESQL_SCHEMA` environment variable if
  connected to a PostgreSQL database.

  The schema is added to the connection string option's `-csearch_path` key, e.g.
  `-options=-csearch_path=<SCHEMA_NAME>` (see the
  [PostgreSQL docs](https://www.postgresql.org/docs/11/contrib-dblink-connect.html) for more details).
  As before, if no `POSTGRESQL_SCHEMA` is defined, Rasa uses the database's default
  schema (`public`).

  The schema has to exist in the database before connecting, i.e. it needs to have been
  created with

  ```postgresql
  CREATE SCHEMA schema_name;
  ```

### Bugfixes

* [#5547](https://github.com/rasahq/rasa/issues/5547): Fixed ambiguous logging in `DIETClassifier` by adding the name of the calling class to the log message.

## [1.9.4] - 2020-03-30

### Bugfixes

* [#5529](https://github.com/rasahq/rasa/issues/5529): Fix memory leak problem on increasing number of calls to `/model/parse` endpoint.

## [1.9.3] - 2020-03-27

### Bugfixes

* [#5505](https://github.com/rasahq/rasa/issues/5505): Set default value for `weight_sparsity` in `ResponseSelector` to `0`.
  This fixes a bug in the default behavior of `ResponseSelector` which was accidentally introduced in `rasa==1.8.0`.
  Users should update to this version and re-train their models if `ResponseSelector` was used in their pipeline.

## [1.9.2] - 2020-03-26

### Improved Documentation

* [#5497](https://github.com/RasaHQ/rasa/pull/5497): Fix documentation to bring back Sara.

## [1.9.1] - 2020-03-25

### Bugfixes

* [#5492](https://github.com/rasahq/rasa/issues/5492): Fix an issue where the deprecated `queue` parameter for the [Pika Event Broker](./event-brokers.mdx#pika-event-broker)
  was ignored and Rasa Open Source published the events to the `rasa_core_events`
  queue instead. Note that this does not change the fact that the `queue` argument
  is deprecated in favor of the `queues` argument.

## [1.9.0] - 2020-03-24

### Features

* [#5006](https://github.com/rasahq/rasa/issues/5006): Channel `hangouts` for Rasa integration with Google Hangouts Chat is now supported out-of-the-box.

* [#5389](https://github.com/rasahq/rasa/issues/5389): Add an optional path to a specific directory to download and cache the pre-trained model weights for [HFTransformersNLP](https://rasa.com/docs/rasa/2.x/components#hftransformersnlp).

* [#5422](https://github.com/rasahq/rasa/issues/5422): Add options `tensorboard_log_directory` and `tensorboard_log_level` to `EmbeddingIntentClassifier`,
  `DIETClasifier`, `ResponseSelector`, `EmbeddingPolicy` and `TEDPolicy`.

  By default `tensorboard_log_directory` is `None`. If a valid directory is provided,
  metrics are written during training. After the model is trained you can take a look
  at the training metrics in tensorboard. Execute `tensorboard --logdir <path-to-given-directory>`.

  Metrics can either be written after every epoch (default) or for every training step.
  You can specify when to write metrics using the variable `tensorboard_log_level`.
  Valid values are 'epoch' and 'minibatch'.

  We also write down a model summary, i.e. layers with inputs and types, to the given directory.

### Improvements

* [#4756](https://github.com/rasahq/rasa/issues/4756): Make response timeout configurable.
  `rasa run`, `rasa shell` and `rasa x` can now be started with
  `--response-timeout <int>` to configure a response timeout of `<int>` seconds.

* [#4826](https://github.com/rasahq/rasa/issues/4826): Add full retrieval intent name to message data
  `ResponseSelector` will now add the full retrieval intent name
  e.g. `faq/which_version` to the prediction, making it accessible
  from the tracker.

* [#5258](https://github.com/rasahq/rasa/issues/5258): Added `PikaEventBroker` ([Pika Event Broker](./event-brokers.mdx#pika-event-broker)) support for publishing to
  multiple queues. Messages are now published to a `fanout` exchange with name
  `rasa-exchange` (see
  [exchange-fanout](https://www.rabbitmq.com/tutorials/amqp-concepts.html#exchange-fanout)
  for more information on `fanout` exchanges).

  The former `queue` key is deprecated. Queues should now be
  specified as a list in the `endpoints.yml` event broker config under a new key
  `queues`. Example config:

  ```yaml-rasa
  event_broker:
    type: pika
    url: localhost
    username: username
    password: password
    queues:
      - queue-1
      - queue-2
      - queue-3
  ```

* [#5416](https://github.com/rasahq/rasa/issues/5416): Change `rasa init` to include `tests/conversation_tests.md` file by default.

* [#5446](https://github.com/rasahq/rasa/issues/5446): The endpoint `PUT /conversations/<conversation_id>/tracker/events` no longer
  adds session start events (to learn more about conversation sessions, please
  see [Session configuration](./domain.mdx#session-configuration)) in addition to the events which were sent in the request
  payload. To achieve the old behavior send a
  `GET /conversations/<conversation_id>/tracker`
  request before appending events.

* [#5482](https://github.com/rasahq/rasa/issues/5482): Make `scale_loss` for intents behave the same way as in versions below `1.8`, but
  only scale if some of the examples in a batch has probability of the golden label more than `0.5`.
  Introduce `scale_loss` for entities in `DIETClassifier`.

### Bugfixes

* [#5205](https://github.com/rasahq/rasa/issues/5205): Fixed the bug when FormPolicy was overwriting MappingPolicy prediction (e.g. `/restart`).
  Priorities for [Mapping Policy](https://rasa.com/docs/rasa/2.x/policies#mapping-policy) and [Form Policy](https://rasa.com/docs/rasa/2.x/policies#form-policy) are no longer linear:
  `FormPolicy` priority is 5, but its prediction is ignored if `MappingPolicy` is used for prediction.

* [#5215](https://github.com/rasahq/rasa/issues/5215): Fixed issue related to storing Python `float` values as `decimal.Decimal` objects
  in DynamoDB tracker stores. All `decimal.Decimal` objects are now converted to
  `float` on tracker retrieval.

  Added a new docs section on [DynamoTrackerStore](./tracker-stores.mdx#dynamotrackerstore).

* [#5356](https://github.com/rasahq/rasa/issues/5356): Fixed bug where `FallbackPolicy` would always fall back if the fallback action is
  `action_listen`.

* [#5361](https://github.com/rasahq/rasa/issues/5361): Fixed bug where starting or ending a response with `\\n\\n` led to one of the responses returned being empty.

* [#5405](https://github.com/rasahq/rasa/issues/5405): Fixes issue where model always gets retrained if multiple NLU/story files are in a
  directory, by sorting the list of files.

* [#5444](https://github.com/rasahq/rasa/issues/5444): Fixed ambiguous logging in DIETClassifier by adding the name of the calling class to the log message.

### Improved Documentation

* [#2237](https://github.com/rasahq/rasa/issues/2237): Restructure the “Evaluating models” documentation page and rename this page to [Testing Your Assistant](./testing-your-assistant.mdx).

* [#5302](https://github.com/rasahq/rasa/issues/5302): Improved documentation on how to build and deploy an action server image for use on other servers such as Rasa X deployments.

### Miscellaneous internal changes

* #5340

## [1.8.3] - 2020-03-27

### Bugfixes

* [#5405](https://github.com/rasahq/rasa/issues/5405): Fixes issue where model always gets retrained if multiple NLU/story files are in a
  directory, by sorting the list of files.

* [#5444](https://github.com/rasahq/rasa/issues/5444): Fixed ambiguous logging in DIETClassifier by adding the name of the calling class to the log message.

* [#5506](https://github.com/rasahq/rasa/issues/5506): Set default value for `weight_sparsity` in `ResponseSelector` to `0`.
  This fixes a bug in the default behavior of `ResponseSelector` which was accidentally introduced in `rasa==1.8.0`.
  Users should update to this version or `rasa>=1.9.3` and re-train their models if `ResponseSelector` was used in their pipeline.

### Improved Documentation

* [#5302](https://github.com/rasahq/rasa/issues/5302): Improved documentation on how to build and deploy an action server image for use on other servers such as Rasa X deployments.

## [1.8.2] - 2020-03-19

### Bugfixes

* [#5438](https://github.com/rasahq/rasa/issues/5438): Fixed bug when installing rasa with `poetry`.

* [#5413](https://github.com/RasaHQ/rasa/issues/5413): Fixed bug with `EmbeddingIntentClassifier`, where results
  weren't the same as in 1.7.x. Fixed by setting weight sparsity to 0.

### Improved Documentation

* [#5404](https://github.com/rasahq/rasa/issues/5404): Explain how to run commands as `root` user in Rasa SDK Docker images since version
  `1.8.0`. Since version `1.8.0` the Rasa SDK Docker images does not longer run as
  `root` user by default. For commands which require `root` user usage, you have to
  switch back to the `root` user in your Docker image as described in
  [Building an Action Server Image](./deploy/deploy-action-server.mdx#building-an-action-server-image).

* [#5402](https://github.com/RasaHQ/rasa/issues/5402): Made improvements to Building Assistants tutorial

## [1.8.1] - 2020-03-06

### Bugfixes

* [#5354](https://github.com/rasahq/rasa/issues/5354): Fixed issue with using language models like `xlnet` along with `entity_recognition` set to `True` inside
  `DIETClassifier`.

### Miscellaneous internal changes

* #5330, #5348

## [1.8.0] - 2020-02-26

### Deprecations and Removals

* [#4991](https://github.com/rasahq/rasa/issues/4991): Removed `Agent.continue_training` and the `dump_flattened_stories` parameter
  from `Agent.persist`.

* [#5266](https://github.com/rasahq/rasa/issues/5266): Properties `Component.provides` and `Component.requires` are deprecated.
  Use `Component.required_components()` instead.

### Features

* [#2674](https://github.com/rasahq/rasa/issues/2674): Add default value `__other__` to `values` of a `CategoricalSlot`.

  All values not mentioned in the list of values of a `CategoricalSlot`
  will be mapped to `__other__` for featurization.

* [#4088](https://github.com/rasahq/rasa/issues/4088): Add story structure validation functionality (e.g. rasa data validate stories –max-history 5).

* [#5065](https://github.com/rasahq/rasa/issues/5065): Add [LexicalSyntacticFeaturizer](./components.mdx#lexicalsyntacticfeaturizer) to sparse featurizers.

  `LexicalSyntacticFeaturizer` does the same featurization as the `CRFEntityExtractor`. We extracted the
  featurization into a separate component so that the features can be reused and featurization is independent from the
  entity extraction.

* [#5187](https://github.com/rasahq/rasa/issues/5187): Integrate language models from HuggingFace's [Transformers](https://github.com/huggingface/transformers) Library.

  Add a new NLP component [HFTransformersNLP](https://rasa.com/docs/rasa/2.x/components#hftransformersnlp) which tokenizes and featurizes incoming messages using a specified
  pre-trained model with the Transformers library as the backend.
  Add [LanguageModelTokenizer](https://rasa.com/docs/rasa/2.x/components#languagemodeltokenizer) and [LanguageModelFeaturizer](./components.mdx#languagemodelfeaturizer) which use the information from
  [HFTransformersNLP](https://rasa.com/docs/rasa/2.x/components#hftransformersnlp) and sets them correctly for message object.
  Language models currently supported: BERT, OpenAIGPT, GPT-2, XLNet, DistilBert, RoBERTa.

* [#5225](https://github.com/rasahq/rasa/issues/5225): Added a new CLI command `rasa export` to publish tracker events from a persistent
  tracker store using an event broker. See [Export Conversations to an Event Broker](./command-line-interface.mdx#rasa-export), [Tracker Stores](./tracker-stores.mdx)
  and [Event Brokers](./event-brokers.mdx) for more details.

* [#5230](https://github.com/rasahq/rasa/issues/5230): Refactor how GPU and CPU environments are configured for TensorFlow 2.0.

  Please refer to the documentation on [Configuring TensorFlow](./tuning-your-model.mdx#configuring-tensorflow) to understand
  which environment variables to set in what scenarios. A couple of examples are shown below as well:

  ```python
  # This specifies to use 1024 MB of memory from GPU with logical ID 0 and 2048 MB of memory from GPU with logical ID 1
  TF_GPU_MEMORY_ALLOC="0:1024, 1:2048"

  # Specifies that at most 3 CPU threads can be used to parallelize multiple non-blocking operations
  TF_INTER_OP_PARALLELISM_THREADS="3"

  # Specifies that at most 2 CPU threads can be used to parallelize a particular operation.
  TF_INTRA_OP_PARALLELISM_THREADS="2"
  ```

* [#5266](https://github.com/rasahq/rasa/issues/5266): Added a new NLU component [DIETClassifier](./components.mdx#dietclassifier) and a new policy [TEDPolicy](./policies.mdx#ted-policy).

  DIET (Dual Intent and Entity Transformer) is a multi-task architecture for intent classification and entity
  recognition. You can read more about this component in the [DIETClassifier](./components.mdx#dietclassifier) documentation.
  The new component will replace the `EmbeddingIntentClassifier` and the
  [CRFEntityExtractor](./components.mdx#crfentityextractor) in the future.
  Those two components are deprecated from now on.
  See [migration guide](./migration-guide.mdx#rasa-17-to-rasa-18) for details on how to
  switch to the new component.

  [TEDPolicy](./policies.mdx#ted-policy) is the new name for EmbeddingPolicy.
  `EmbeddingPolicy` is deprecated from now on.
  The functionality of `TEDPolicy` and `EmbeddingPolicy` is the same.
  Please update your configuration file to use the new name for the policy.

* [#663](https://github.com/rasahq/rasa/issues/663): The sentence vector of the `SpacyFeaturizer` and `MitieFeaturizer` can be calculated using max or mean pooling.

  To specify the pooling operation, set the option `pooling` for the `SpacyFeaturizer` or the `MitieFeaturizer`
  in your configuration file. The default pooling operation is `mean`. The mean pooling operation also does not take
  into account words, that do not have a word vector.

### Improvements

* [#3975](https://github.com/rasahq/rasa/issues/3975): Added command line argument `--conversation-id` to `rasa interactive`.
  If the argument is not given, `conversation_id` defaults to a random uuid.

* [#4653](https://github.com/rasahq/rasa/issues/4653): Added a new command-line argument `--init-dir` to command `rasa init` to specify
  the directory in which the project is initialised.

* [#4682](https://github.com/rasahq/rasa/issues/4682): Added support to send images with the twilio output channel.

* [#4817](https://github.com/rasahq/rasa/issues/4817): Part of Slack sanitization:
  Multiple garbled URL's in a string coming from slack will be converted into actual strings.
  `Example: health check of <http://eemdb.net|eemdb.net> and <http://eemdb1.net|eemdb1.net> to health check of
  eemdb.net and eemdb1.net`

* [#5117](https://github.com/rasahq/rasa/issues/5117): New command-line argument –conversation-id will be added and wiil give the ability to
  set specific conversation ID for each shell session, if not passed will be random.

* [#5211](https://github.com/rasahq/rasa/issues/5211): Messages sent to the [Pika Event Broker](./event-brokers.mdx#pika-event-broker) are now persisted. This guarantees
  the RabbitMQ will re-send previously received messages after a crash. Note that this
  does not help for the case where messages are sent to an unavailable RabbitMQ instance.

* [#5250](https://github.com/rasahq/rasa/issues/5250): Added support for mattermost connector to use bot accounts.

* [#5266](https://github.com/rasahq/rasa/issues/5266): We updated our code to TensorFlow 2.

* [#5317](https://github.com/rasahq/rasa/issues/5317): Events exported using `rasa export` receive a message header if published through a
  `PikaEventBroker`. The header is added to the message's `BasicProperties.headers`
  under the `rasa-export-process-id` key
  (`rasa.core.constants.RASA_EXPORT_PROCESS_ID_HEADER_NAME`). The value is a
  UUID4 generated at each call of `rasa export`. The resulting header is a key-value
  pair that looks as follows:

  ```text
  'rasa-export-process-id': 'd3b3d3ffe2bd4f379ccf21214ccfb261'
  ```

* [#5292](https://github.com/rasahq/rasa/issues/5292): Added `followlinks=True` to os.walk calls, to allow the use of symlinks in training, NLU and domain data.

* [#4811](https://github.com/rasahq/rasa/issues/4811): Support invoking a `SlackBot` by direct messaging or `@<app name>` mentions.

### Bugfixes

* [#4006](https://github.com/rasahq/rasa/issues/4006): Fixed timestamp parsing warning when using DucklingHTTPExtractor

* [#4601](https://github.com/rasahq/rasa/issues/4601): Fixed issue with `action_restart` getting overridden by `action_listen` when the [Mapping Policy](https://rasa.com/docs/rasa/2.x/policies#mapping-policy) and the
  [Two-Stage Fallback Policy](https://rasa.com/docs/rasa/2.x/policies#two-stage-fallback-policy) are used together.

* [#5201](https://github.com/rasahq/rasa/issues/5201): Fixed incorrectly raised Error encountered in pipelines with a `ResponseSelector` and NLG.

  When NLU training data is split before NLU pipeline comparison,
  NLG responses were not also persisted and therefore training for a pipeline including the `ResponseSelector` would fail.

  NLG responses are now persisted along with NLU data to a `/train` directory in the `run_x/xx%_exclusion` folder.

* [#5277](https://github.com/rasahq/rasa/issues/5277): Fixed sending custom json with Twilio channel

### Improved Documentation

* [#5174](https://github.com/rasahq/rasa/issues/5174): Updated the documentation to properly suggest not to explicitly add utterance actions to the domain.

* [#5189](https://github.com/rasahq/rasa/issues/5189): Added user guide for reminders and external events, including `reminderbot` demo.

### Miscellaneous internal changes

* #3923, #4597, #4903, #5180, #5189, #5266, #699

## [1.7.4] - 2020-02-24

### Bugfixes

* [#5068](https://github.com/rasahq/rasa/issues/5068): Tracker stores supporting conversation sessions (`SQLTrackerStore` and
  `MongoTrackerStore`) do not save the tracker state to database immediately after
  starting a new conversation session. This leads to the number of events being saved
  in addition to the already-existing ones to be calculated correctly.

  This fixes `action_listen` events being saved twice at the beginning of
  conversation sessions.

## [1.7.3] - 2020-02-21

### Bugfixes

* [#5231](https://github.com/rasahq/rasa/issues/5231): Fix segmentation fault when running `rasa train` or `rasa shell`.

### Improved Documentation

* [#5286](https://github.com/rasahq/rasa/issues/5286): Fix doc links on “Deploying your Assistant” page

## [1.7.2] - 2020-02-13

### Bugfixes

* [#5197](https://github.com/rasahq/rasa/issues/5197): Fixed incompatibility of Oracle with the [SQLTrackerStore](./tracker-stores.mdx#sqltrackerstore), by using a `Sequence`
  for the primary key columns. This does not change anything for SQL databases other than Oracle.
  If you are using Oracle, please create a sequence with the instructions in the [SQLTrackerStore](./tracker-stores.mdx#sqltrackerstore) docs.

### Improved Documentation

* [#5197](https://github.com/rasahq/rasa/issues/5197): Added section on setting up the SQLTrackerStore with Oracle

* [#5210](https://github.com/rasahq/rasa/issues/5210): Renamed “Running the Server” page to “Configuring the HTTP API”

## [1.7.1] - 2020-02-11

### Bugfixes

* [#5106](https://github.com/rasahq/rasa/issues/5106): Fixed file loading of non proper UTF-8 story files, failing properly when checking for
  story files.

* [#5162](https://github.com/rasahq/rasa/issues/5162): Fix problem with multi-intents.
  Training with multi-intents using the `CountVectorsFeaturizer` together with `EmbeddingIntentClassifier` is
  working again.

* [#5171](https://github.com/rasahq/rasa/issues/5171): Fix bug `ValueError: Cannot concatenate sparse features as sequence dimension does not match`.

  When training a Rasa model that contains responses for just some of the intents, training was failing.
  Fixed the featurizers to return a consistent feature vector in case no response was given for a specific message.

* [#5199](https://github.com/rasahq/rasa/issues/5199): If no text features are present in `EmbeddingIntentClassifier` return the intent `None`.

* [#5216](https://github.com/rasahq/rasa/issues/5216): Resolve version conflicts: Pin version of cloudpickle to ~=1.2.0.

## [1.7.0] - 2020-01-29

### Deprecations and Removals

* [#4964](https://github.com/rasahq/rasa/issues/4964): The endpoint `/conversations/<conversation_id>/execute` is now deprecated. Instead, users should use
  the `/conversations/<conversation_id>/trigger_intent` endpoint and thus trigger intents instead of actions.

* [#4978](https://github.com/rasahq/rasa/issues/4978): Remove option `use_cls_token` from tokenizers and option `return_sequence` from featurizers.

  By default all tokenizer add a special token (`__CLS__`) to the end of the list of tokens.
  This token will be used to capture the features of the whole utterance.

  The featurizers will return a matrix of size (number-of-tokens x feature-dimension) by default.
  This allows to train sequence models.
  However, the feature vector of the `__CLS__` token can be used to train non-sequence models.
  The corresponding classifier can decide what kind of features to use.

### Features

* [#400](https://github.com/rasahq/rasa/issues/400): Rename `templates` key in domain to `responses`.

  `templates` key will still work for backwards compatibility but will raise a future warning.

* [#4902](https://github.com/rasahq/rasa/issues/4902): Added a new configuration parameter, `ranking_length` to the `EmbeddingPolicy`, `EmbeddingIntentClassifier`,
  and `ResponseSelector` classes.

* [#4964](https://github.com/rasahq/rasa/issues/4964): External events and reminders now trigger intents (and entities) instead of actions.

  Add new endpoint `/conversations/<conversation_id>/trigger_intent`, which lets the user specify an intent and a
  list of entities that is injected into the conversation in place of a user message. The bot then predicts and
  executes a response action.

* [#4978](https://github.com/rasahq/rasa/issues/4978): Add `ConveRTTokenizer`.

  The tokenizer should be used whenever the `ConveRTFeaturizer` is used.

  Every tokenizer now supports the following configuration options:
  `intent_tokenization_flag`: Flag to check whether to split intents (default `False`).
  `intent_split_symbol`: Symbol on which intent should be split (default `_`)

### Improvements

* [#1988](https://github.com/rasahq/rasa/issues/1988): Remove the need of specifying utter actions in the `actions` section explicitly if these actions are already
  listed in the `templates` section.

* [#4877](https://github.com/rasahq/rasa/issues/4877): Entity examples that have been extracted using an external extractor are excluded
  from Markdown dumping in `MarkdownWriter.dumps()`. The excluded external extractors
  are `DucklingHTTPExtractor` and `SpacyEntityExtractor`.

* [#4902](https://github.com/rasahq/rasa/issues/4902): The `EmbeddingPolicy`, `EmbeddingIntentClassifier`, and `ResponseSelector` now by default normalize confidence
  levels over the top 10 results. See [Rasa 1.6 to Rasa 1.7](./migration-guide.mdx#rasa-16-to-rasa-17) for more details.

* [#4964](https://github.com/rasahq/rasa/issues/4964): `ReminderCancelled` can now cancel multiple reminders if no name is given. It still cancels a single
  reminder if the reminder's name is specified.

### Bugfixes

* [#4774](https://github.com/rasahq/rasa/issues/4774): Requests to `/model/train` do not longer block other requests to the Rasa server.

* [#4896](https://github.com/rasahq/rasa/issues/4896): Fixed default behavior of `rasa test core --evaluate-model-directory` when called without `--model`. Previously, the latest model file was used as `--model`. Now the default model directory is used instead.

  New behavior of `rasa test core --evaluate-model-directory` when given an existing file as argument for `--model`: Previously, this led to an error. Now a warning is displayed and the directory containing the given file is used as `--model`.

* [#5040](https://github.com/rasahq/rasa/issues/5040): Updated the dependency `networkx` from 2.3.0 to 2.4.0. The old version created incompatibilities when using pip.

  There is an imcompatibility between Rasa dependecy requests 2.22.0 and the own depedency from Rasa for networkx raising errors upon pip install. There is also a bug corrected in `requirements.txt` which used `~=` instead of `==`. All of these are fixed using networkx 2.4.0.

* [#5057](https://github.com/rasahq/rasa/issues/5057): Fixed compatibility issue with Microsoft Bot Framework Emulator if `service_url` lacked a trailing `/`.

* [#5092](https://github.com/rasahq/rasa/issues/5092): DynamoDB tracker store decimal values will now be rounded on save. Previously values exceeding 38 digits caused an unhandled error.

### Miscellaneous internal changes

* #4458, #4664, #4780, #5029

## [1.6.2] - 2020-01-28

### Improvements

* [#4994](https://github.com/rasahq/rasa/issues/4994): Switching back to a TensorFlow release which only includes CPU support to reduce the
  size of the dependencies. If you want to use the TensorFlow package with GPU support,
  please run `pip install tensorflow-gpu==1.15.0`.

### Bugfixes

* [#5111](https://github.com/rasahq/rasa/issues/5111): Fixes `Exception 'Loop' object has no attribute '_ready'` error when running
  `rasa init`.

* [#5126](https://github.com/rasahq/rasa/issues/5126): Updated the end-to-end ValueError you recieve when you have a invalid story format to point
  to the updated doc link.

## [1.6.1] - 2020-01-07

### Bugfixes

* [#4989](https://github.com/rasahq/rasa/issues/4989): Use an empty domain in case a model is loaded which has no domain
  (avoids errors when accessing `agent.doman.<some attribute>`).

* [#4995](https://github.com/rasahq/rasa/issues/4995): Replace error message with warning in tokenizers and featurizers if default parameter not set.

* [#5019](https://github.com/rasahq/rasa/issues/5019): Pin sanic patch version instead of minor version. Fixes sanic `_run_request_middleware()` error.

* [#5032](https://github.com/rasahq/rasa/issues/5032): Fix wrong calculation of additional conversation events when saving the conversation.
  This led to conversation events not being saved.

* [#5032](https://github.com/rasahq/rasa/issues/5032): Fix wrong order of conversation events when pushing events to conversations via
  `POST /conversations/<conversation_id>/tracker/events`.

## [1.6.0] - 2019-12-18

### Deprecations and Removals

* [#4935](https://github.com/rasahq/rasa/issues/4935): Removed `ner_features` as a feature name from `CRFEntityExtractor`, use `text_dense_features` instead.

  The following settings match the previous `NGramFeaturizer`:

  ```yaml-rasa
  pipeline:
  - name: 'CountVectorsFeaturizer'
    analyzer: 'char_wb'
    min_ngram: 3
    max_ngram: 17
    max_features: 10
    min_df: 5
  ```

* [#4957](https://github.com/rasahq/rasa/issues/4957): To [use custom features in the `CRFEntityExtractor`](./components.mdx#crfentityextractor)
  use `text_dense_features` instead of `ner_features`. If
  `text_dense_features` are present in the feature set, the `CRFEntityExtractor` will automatically make use of
  them. Just make sure to add a dense featurizer in front of the `CRFEntityExtractor` in your pipeline and set the
  flag `return_sequence` to `True` for that featurizer.

* [#4990](https://github.com/rasahq/rasa/issues/4990): Deprecated `Agent.continue_training`. Instead, a model should be retrained.

* [#684](https://github.com/rasahq/rasa/issues/684): Specifying lookup tables directly in the NLU file is now deprecated. Please specify
  them in an external file.

### Features

* [#4795](https://github.com/rasahq/rasa/issues/4795): Replaced the warnings about missing templates, intents etc. in validator.py by debug messages.

* [#4830](https://github.com/rasahq/rasa/issues/4830): Added conversation sessions to trackers.

  A conversation session represents the dialog between the assistant and a user.
  Conversation sessions can begin in three ways: 1. the user begins the conversation
  with the assistant, 2. the user sends their first message after a configurable period
  of inactivity, or 3. a manual session start is triggered with the `/session_start`
  intent message. The period of inactivity after which a new conversation session is
  triggered is defined in the domain using the `session_expiration_time` key in the
  `session_config` section. The introduction of conversation sessions comprises the
  following changes:

    * Added a new event `SessionStarted` that marks the beginning of a new conversation
      session.

    * Added a new default action `ActionSessionStart`. This action takes all
      `SlotSet` events from the previous session and applies it to the next session.

    * Added a new default intent `session_start` which triggers the start of a new
      conversation session.

    * `SQLTrackerStore` and `MongoTrackerStore` only retrieve
      events from the last session from the database.

  :::note
  The session behavior is disabled for existing projects, i.e. existing domains
  without session config section.

  :::

* [#4935](https://github.com/rasahq/rasa/issues/4935): Preparation for an upcoming change in the `EmbeddingIntentClassifier`:

  Add option `use_cls_token` to all tokenizers. If it is set to `True`, the token `__CLS__` will be added to
  the end of the list of tokens. Default is set to `False`. No need to change the default value for now.

  Add option `return_sequence` to all featurizers. By default all featurizers return a matrix of size
  (1 x feature-dimension). If the option `return_sequence` is set to `True`, the corresponding featurizer will return
  a matrix of size (token-length x feature-dimension). See [Text Featurizers](./components.mdx#featurizers).
  Default value is set to `False`. However, you might want to set it to `True` if you want to use custom features
  in the `CRFEntityExtractor`.
  See [passing custom features to the `CRFEntityExtractor`](./components.mdx#crfentityextractor)

  Changed some featurizers to use sparse features, which should reduce memory usage with large amounts of training data significantly.
  Read more: [Text Featurizers](./components.mdx#featurizers) .

  :::caution
  These changes break model compatibility. You will need to retrain your old models!

  :::

### Improvements

* [#3549](https://github.com/rasahq/rasa/issues/3549): Added `--no-plot` option for `rasa test` command, which disables rendering of confusion matrix and histogram. By default plots will be rendered.

* [#4086](https://github.com/rasahq/rasa/issues/4086): If matplotlib couldn't set up a default backend, it will be set automatically to TkAgg/Agg one

* [#4647](https://github.com/rasahq/rasa/issues/4647): Add the option `\`random_seed\`` to the `\`rasa data split nlu\`` command to generate
  reproducible train/test splits.

* [#4734](https://github.com/rasahq/rasa/issues/4734): Changed `url` `__init__()` arguments for custom tracker stores to `host` to reflect the `__init__` arguments of
  currently supported tracker stores. Note that in `endpoints.yml`, these are still declared as `url`.

* [#4751](https://github.com/rasahq/rasa/issues/4751): The `kafka-python` dependency has become as an “extra” dependency. To use the
  `KafkaEventConsumer`, `rasa` has to be installed with the `[kafka]` option, i.e.

  ```bash
  $ pip install rasa[kafka]
  ```

* [#4801](https://github.com/rasahq/rasa/issues/4801): Allow creation of natural language interpreter and generator by classname reference
  in `endpoints.yml`.

* [#4834](https://github.com/rasahq/rasa/issues/4834): Made it explicit that interactive learning does not work with NLU-only models.

  Interactive learning no longer trains NLU-only models if no model is provided
  and no core data is provided.

* [#4899](https://github.com/rasahq/rasa/issues/4899): The `intent_report.json` created by `rasa test` now creates an extra field
  `confused_with` for each intent. This is a dictionary containing the names of
  the most common false positives when this intent should be predicted, and the
  number of such false positives.

* [#4976](https://github.com/rasahq/rasa/issues/4976): `rasa test nlu --cross-validation` now also includes an evaluation of the response selector.
  As a result, the train and test F1-score, accuracy and precision is logged for the response selector.
  A report is also generated in the `results` folder by the name `response_selection_report.json`

### Bugfixes

* [#4635](https://github.com/rasahq/rasa/issues/4635): If a `wait_time_between_pulls` is configured for the model server in `endpoints.yml`,
  this will be used instead of the default one when running Rasa X.

* [#4759](https://github.com/rasahq/rasa/issues/4759): Training Luis data with `luis_schema_version` higher than 4.x.x will show a warning instead of throwing an exception.

* [#4799](https://github.com/rasahq/rasa/issues/4799): Running `rasa interactive` with no NLU data now works, with the functionality of `rasa interactive core`.

* [#4917](https://github.com/rasahq/rasa/issues/4917): When loading models from S3, namespaces (folders within a bucket) are now respected.
  Previously, this would result in an error upon loading the model.

* [#4925](https://github.com/rasahq/rasa/issues/4925): “rasa init” will ask if user wants to train a model

* [#4942](https://github.com/rasahq/rasa/issues/4942): Pin `multidict` dependency to 4.6.1 to prevent sanic from breaking,
  see [the Sanic GitHub issue](https://github.com/huge-success/sanic/issues/1729 "Sanic Github Issue #1729 about Multidict update breaking Sanic") for more info.

* [#4985](https://github.com/rasahq/rasa/issues/4985): Fix errors during training and testing of `ResponseSelector`.

## [1.5.3] - 2019-12-11

### Improvements

* [#4933](https://github.com/rasahq/rasa/issues/4933): Improved error message that appears when an incorrect parameter is passed to a policy.

### Bugfixes

* [#4914](https://github.com/rasahq/rasa/issues/4914): Added `rasa/nlu/schemas/config.yml` to wheel package

* [#4942](https://github.com/rasahq/rasa/issues/4942): Pin `multidict` dependency to 4.6.1 to prevent sanic from breaking,
  see [the Sanic GitHub issue](https://github.com/huge-success/sanic/issues/1729 "Sanic Github Issue #1729 about Multidict update breaking Sanic")

## [1.5.2] - 2019-12-09

### Improvements

* [#3684](https://github.com/rasahq/rasa/issues/3684): `rasa interactive` will skip the story visualization of training stories in case
  there are more than 200 stories. Stories created during interactive learning will be
  visualized as before.

* [#4792](https://github.com/rasahq/rasa/issues/4792): The log level for SocketIO loggers, including `websockets.protocol`, `engineio.server`,
  and `socketio.server`, is now handled by the `LOG_LEVEL_LIBRARIES` environment variable,
  where the default log level is `ERROR`.

* [#4873](https://github.com/rasahq/rasa/issues/4873): Updated all example bots and documentation to use the updated `dispatcher.utter_message()` method from rasa-sdk==1.5.0.

### Bugfixes

* [#3684](https://github.com/rasahq/rasa/issues/3684): `rasa interactive` will not load training stories in case the visualization is
  skipped.

* [#4789](https://github.com/rasahq/rasa/issues/4789): Fixed error where spacy models where not found in the docker images.

* [#4802](https://github.com/rasahq/rasa/issues/4802): Fixed unnecessary `kwargs` unpacking in `rasa.test.test_core` call in `rasa.test.test` function.

* [#4898](https://github.com/rasahq/rasa/issues/4898): Training data files now get loaded in the same order (especially relevant to subdirectories) each time to ensure training consistency when using a random seed.

* [#4918](https://github.com/rasahq/rasa/issues/4918): Locks for tickets in `LockStore` are immediately issued without a redundant
  check for their availability.

### Improved Documentation

* [#4844](https://github.com/rasahq/rasa/issues/4844): Added `towncrier` to automatically collect changelog entries.

* [#4869](https://github.com/rasahq/rasa/issues/4869): Document the pipeline for `pretrained_embeddings_convert` in the pre-configured pipelines section.

* [#4894](https://github.com/rasahq/rasa/issues/4894): `Proactively Reaching Out to the User Using Actions` now correctly links to the
  endpoint specification.

## [1.5.1] - 2019-11-27

### Improvements

* When NLU training data is dumped as Markdown file the intents are not longer ordered
  alphabetically, but in the original order of given training data

### Bugfixes

* End to end stories now support literal payloads which specify entities, e.g.
  `greet: /greet{"name": "John"}`

* Slots will be correctly interpolated if there are lists in custom response templates.

* Fixed compatibility issues with `rasa-sdk` `1.5`

* Updated `/status` endpoint to show correct path to model archive

## [1.5.0] - 2019-11-26

### Features

* Added data validator that checks if domain object returned is empty. If so, exit early
  from the command `rasa data validate`.

* Added the KeywordIntentClassifier.

* Added documentation for `AugmentedMemoizationPolicy`.

* Fall back to `InMemoryTrackerStore` in case there is any problem with the current
  tracker store.

* Arbitrary metadata can now be attached to any `Event` subclass. The data must be
  stored under the `metadata` key when reading the event from a JSON object or
  dictionary.

* Add command line argument `rasa x --config CONFIG`, to specify path to the policy
  and NLU pipeline configuration of your bot (default: `config.yml`).

* Added a new NLU featurizer - `ConveRTFeaturizer` based on [ConveRT](https://github.com/PolyAI-LDN/polyai-models) model released by PolyAI.

* Added a new preconfigured pipeline - `pretrained_embeddings_convert`.

### Improvements

* Do not retrain the entire Core model if only the `templates` section of the domain
  is changed.

* Upgraded `jsonschema` version.

### Deprecations and Removals

* Remove duplicate messages when creating training data (issues/1446).

### Bugfixes

* `MultiProjectImporter` now imports files in the order of the import statements

* Fixed server hanging forever on leaving `rasa shell` before first message

* Fixed rasa init showing traceback error when user does Keyboard Interrupt before choosing a project path

* `CountVectorsFeaturizer` featurizes intents only if its analyzer is set to `word`

* Fixed bug where facebooks generic template was not rendered when buttons were `None`

* Fixed default intents unnecessarily raising undefined parsing error

## [1.4.6] - 2019-11-22

### Bugfixes

* Fixed Rasa X not working when any tracker store was configured for Rasa.

* Use the matplotlib backend `agg` in case the `tkinter` package is not installed.

## [1.4.5] - 2019-11-14

### Bugfixes

* NLU-only models no longer throw warnings about parsing features not defined in the domain

* Fixed bug that stopped Dockerfiles from building version 1.4.4.

* Fixed format guessing for e2e stories with intent restated as `/intent`

## [1.4.4] - 2019-11-13

### Features

* `PikaEventProducer` adds the RabbitMQ `App ID` message property to published
  messages with the value of the `RASA_ENVIRONMENT` environment variable. The
  message property will not be assigned if this environment variable isn't set.

### Improvements

* Updated Mattermost connector documentation to be more clear.

* Updated format strings to f-strings where appropriate.

* Updated tensorflow requirement to `1.15.0`

* Dump domain using UTF-8 (to avoid `\\UXXXX` sequences in the dumped files)

### Bugfixes

* Fixed exporting NLU training data in `json` format from `rasa interactive`

* Fixed numpy deprecation warnings

## [1.4.3] - 2019-10-29

### Bugfixes

* Fixed `Connection reset by peer` errors and bot response delays when using the
  RabbitMQ event broker.

## [1.4.2] - 2019-10-28

### Deprecations and Removals

* TensorFlow deprecation warnings are no longer shown when running `rasa x`

### Bugfixes

* Fixed `'Namespace' object has no attribute 'persist_nlu_data'` error during
  interactive learning

* Pinned networkx~=2.3.0 to fix visualization in rasa interactive and Rasa X

* Fixed `No model found` error when using `rasa run actions` with “actions”
  as a directory.

## [1.4.1] - 2019-10-22

Regression: changes from `1.2.12` were missing from `1.4.0`, readded them

## [1.4.0] - 2019-10-19

### Features

* add flag to CLI to persist NLU training data if needed

* log a warning if the `Interpreter` picks up an intent or an entity that does not
  exist in the domain file.

* added `DynamoTrackerStore` to support persistence of agents running on AWS

* added docstrings for `TrackerStore` classes

* added buttons and images to mattermost.

* `CRFEntityExtractor` updated to accept arbitrary token-level features like word
  vectors (issues/4214)

* `SpacyFeaturizer` updated to add `ner_features` for `CRFEntityExtractor`

* Sanitizing incoming messages from slack to remove slack formatting like `<mailto:xyz@rasa.com|xyz@rasa.com>`
  or `<http://url.com|url.com>` and substitute it with original content

* Added the ability to configure the number of Sanic worker processes in the HTTP
  server (`rasa.server`) and input channel server
  (`rasa.core.agent.handle_channels()`). The number of workers can be set using the
  environment variable `SANIC_WORKERS` (default: 1). A value of >1 is allowed only in
  combination with `RedisLockStore` as the lock store.

* Botframework channel can handle uploaded files in `UserMessage` metadata.

* Added data validator that checks there is no duplicated example data across multiples intents

### Improvements

* Unknown sections in markdown format (NLU data) are not ignored anymore, but instead an error is raised.

* It is now easier to add metadata to a `UserMessage` in existing channels.
  You can do so by overwriting the method `get_metadata`. The return value of this
  method will be passed to the `UserMessage` object.

* Tests can now be run in parallel

* Serialise `DialogueStateTracker` as json instead of pickle. **DEPRECATION warning**:
  Deserialisation of pickled trackers will be deprecated in version 2.0. For now,
  trackers are still loaded from pickle but will be dumped as json in any subsequent
  save operations.

* Event brokers are now also passed to custom tracker stores (using the `event_broker` parameter)

* Don't run the Rasa Docker image as `root`.

* Use multi-stage builds to reduce the size of the Rasa Docker image.

* Updated the `/status` api route to use the actual model file location instead of the `tmp` location.

### Deprecations and Removals

* **Removed Python 3.5 support**

### Bugfixes

* fixed missing `tkinter` dependency for running tests on Ubuntu

* fixed issue with `conversation` JSON serialization

* fixed the hanging HTTP call with `ner_duckling_http` pipeline

* fixed Interactive Learning intent payload messages saving in nlu files

* fixed DucklingHTTPExtractor dimensions by actually applying to the request

## [1.3.10] - 2019-10-18

### Features

* Can now pass a package as an argument to the `--actions` parameter of the
  `rasa run actions` command.

### Bugfixes

* Fixed visualization of stories with entities which led to a failing
  visualization in Rasa X

## [1.3.9] - 2019-10-10

### Features

* Port of 1.2.10 (support for RabbitMQ TLS authentication and `port` key in
  event broker endpoint config).

* Port of 1.2.11 (support for passing a CA file for SSL certificate verification via the
  –ssl-ca-file flag).

### Bugfixes

* Fixed the hanging HTTP call with `ner_duckling_http` pipeline.

* Fixed text processing of `intent` attribute inside `CountVectorFeaturizer`.

* Fixed `argument of type 'NoneType' is not iterable` when using `rasa shell`,
  `rasa interactive` / `rasa run`

## [1.3.8] - 2019-10-08

### Improvements

* Policies now only get imported if they are actually used. This removes
  TensorFlow warnings when starting Rasa X

### Bugfixes

* Fixed error `Object of type 'MaxHistoryTrackerFeaturizer' is not JSON serializable`
  when running `rasa train core`

* Default channel `send_` methods no longer support kwargs as they caused issues in incompatible channels

## [1.3.7] - 2019-09-27

### Bugfixes

* re-added TLS, SRV dependencies for PyMongo

* socketio can now be run without turning on the `--enable-api` flag

* MappingPolicy no longer fails when the latest action doesn't have a policy

## [1.3.6] - 2019-09-21

### Features

* Added the ability for users to specify a conversation id to send a message to when
  using the `RasaChat` input channel.

## [1.3.5] - 2019-09-20

### Bugfixes

* Fixed issue where `rasa init` would fail without spaCy being installed

## [1.3.4] - 2019-09-20

### Features

* Added the ability to set the `backlog` parameter in Sanics `run()` method using
  the `SANIC_BACKLOG` environment variable. This parameter sets the
  number of unaccepted connections the server allows before refusing new
  connections. A default value of 100 is used if the variable is not set.

* Status endpoint (`/status`) now also returns the number of training processes currently running

### Bugfixes

* Added the ability to properly deal with spaCy `Doc`-objects created on
  empty strings as discussed in
  [issue #4445](https://github.com/RasaHQ/rasa/issues/4445 "Rasa issue #4445: Handling spaCy objects on empty strings").
  Only training samples that actually bear content are sent to `self.nlp.pipe`
  for every given attribute. Non-content-bearing samples are converted to empty
  `Doc`-objects. The resulting lists are merged with their preserved order and
  properly returned.

* asyncio warnings are now only printed if the callback takes more than 100ms
  (up from 1ms).

* `agent.load_model_from_server` no longer affects logging.

### Improvements

* The endpoint `POST /model/train` no longer supports specifying an output directory
  for the trained model using the field `out`. Instead you can choose whether you
  want to save the trained model in the default model directory (`models`)
  (default behavior) or in a temporary directory by specifying the
  `save_to_default_model_directory` field in the training request.

## [1.3.3] - 2019-09-13

### Bugfixes

* Added a check to avoid training `CountVectorizer` for a particular
  attribute of a message if no text is provided for that attribute across
  the training data.

* Default one-hot representation for label featurization inside `EmbeddingIntentClassifier` if label features don't exist.

* Policy ensemble no longer incorrectly wrings “missing mapping policy” when
  mapping policy is present.

* “text” from `utter_custom_json` now correctly saved to tracker when using telegram channel

### Deprecations and Removals

* Removed computation of `intent_spacy_doc`. As a result, none of the spacy components process intents now.

## [1.3.2] - 2019-09-10

### Bugfixes

* SQL tracker events are retrieved ordered by timestamps. This fixes interactive
  learning events being shown in the wrong order.

## [1.3.1] - 2019-09-09

### Improvements

* Pin gast to == 0.2.2

## [1.3.0] - 2019-09-05

### Features

* Added option to persist nlu training data (default: False)

* option to save stories in e2e format for interactive learning

* bot messages contain the `timestamp` of the `BotUttered` event, which can be used in channels

* `FallbackPolicy` can now be configured to trigger when the difference between confidences of two predicted intents is too narrow

* experimental training data importer which supports training with data of multiple
  sub bots. Please see the
  [docs](./training-data-importers.mdx) for more
  information.

* throw error during training when triggers are defined in the domain without
  `MappingPolicy` being present in the policy ensemble

* The tracker is now available within the interpreter's `parse` method, giving the
  ability to create interpreter classes that use the tracker state (eg. slot values)
  during the parsing of the message. More details on motivation of this change see
  issues/3015.

* add example bot `knowledgebasebot` to showcase the usage of `ActionQueryKnowledgeBase`

* `softmax` starspace loss for both `EmbeddingPolicy` and `EmbeddingIntentClassifier`

* `balanced` batching strategy for both `EmbeddingPolicy` and `EmbeddingIntentClassifier`

* `max_history` parameter for `EmbeddingPolicy`

* Successful predictions of the NER are written to a file if `--successes` is set when running `rasa test nlu`

* Incorrect predictions of the NER are written to a file by default. You can disable it via `--no-errors`.

* New NLU component `ResponseSelector` added for the task of response selection

* Message data attribute can contain two more keys - `response_key`, `response` depending on the training data

* New action type implemented by `ActionRetrieveResponse` class and identified with `response_` prefix

* Vocabulary sharing inside `CountVectorsFeaturizer` with `use_shared_vocab` flag. If set to True, vocabulary of corpus is shared between text, intent and response attributes of message

* Added an option to share the hidden layer weights of text input and label input inside `EmbeddingIntentClassifier` using the flag `share_hidden_layers`

* New type of training data file in NLU which stores response phrases for response selection task.

* Add flag `intent_split_symbol` and `intent_tokenization_flag` to all `WhitespaceTokenizer`, `JiebaTokenizer` and `SpacyTokenizer`

* Added evaluation for response selector. Creates a report `response_selection_report.json` inside `--out` directory.

* argument `--config-endpoint` to specify the URL from which `rasa x` pulls
  the runtime configuration (endpoints and credentials)

* `LockStore` class storing instances of `TicketLock` for every `conversation_id`

* environment variables `SQL_POOL_SIZE` (default: 50) and `SQL_MAX_OVERFLOW`
  (default: 100) can be set to control the pool size and maximum pool overflow for
  `SQLTrackerStore` when used with the `postgresql` dialect

* Add a bot_challenge intent and a utter_iamabot action to all example projects and the rasa init bot.

* Allow sending attachments when using the socketio channel

* `rasa data validate` will fail with a non-zero exit code if validation fails

### Improvements

* added character-level `CountVectorsFeaturizer` with empirically found parameters
  into the `supervised_embeddings` NLU pipeline template

* NLU evaluations now also stores its output in the output directory like the core evaluation

* show warning in case a default path is used instead of a provided, invalid path

* compare mode of `rasa train core` allows the whole core config comparison,
  naming style of models trained for comparison is changed (this is a breaking change)

* pika keeps a single connection open, instead of open and closing on each incoming event

* `RasaChatInput` fetches the public key from the Rasa X API. The key is used to
  decode the bearer token containing the conversation ID. This requires
  `rasa-x>=0.20.2`.

* more specific exception message when loading custom components depending on whether component's path or
  class name is invalid or can't be found in the global namespace

* change priorities so that the `MemoizationPolicy` has higher priority than the `MappingPolicy`

* substitute LSTM with Transformer in `EmbeddingPolicy`

* `EmbeddingPolicy` can now use `MaxHistoryTrackerFeaturizer`

* non zero `evaluate_on_num_examples` in `EmbeddingPolicy`
  and `EmbeddingIntentClassifier` is the size of
  hold out validation set that is excluded from training data

* defaults parameters and architectures for both `EmbeddingPolicy` and
  `EmbeddingIntentClassifier` are changed (this is a breaking change)

* evaluation of NER does not include 'no-entity' anymore

* `--successes` for `rasa test nlu` is now boolean values. If set incorrect/successful predictions
  are saved in a file.

* `--errors` is renamed to `--no-errors` and is now a boolean value. By default incorrect predictions are saved
  in a file. If `--no-errors` is set predictions are not written to a file.

* Remove `label_tokenization_flag` and `label_split_symbol` from `EmbeddingIntentClassifier`. Instead move these parameters to `Tokenizers`.

* Process features of all attributes of a message, i.e. - text, intent and response inside the respective component itself. For e.g. - intent of a message is now tokenized inside the tokenizer itself.

* Deprecate `as_markdown` and `as_json` in favour of `nlu_as_markdown` and `nlu_as_json` respectively.

* pin python-engineio >= 3.9.3

* update python-socketio req to >= 4.3.1

### Bugfixes

* `rasa test nlu` with a folder of configuration files

* `MappingPolicy` standard featurizer is set to `None`

* Removed `text` parameter from send_attachment function in slack.py to avoid duplication of text output to slackbot

* server `/status` endpoint reports status when an NLU-only model is loaded

### Deprecations and Removals

* Removed `--report` argument from `rasa test nlu`. All output files are stored in the `--out` directory.

## [1.2.12] - 2019-10-16

### Features

* Support for transit encryption with Redis via `use_ssl: True` in the tracker store config in endpoints.yml

## [1.2.11] - 2019-10-09

### Features

* Support for passing a CA file for SSL certificate verification via the
  –ssl-ca-file flag

## [1.2.10] - 2019-10-08

### Features

* Added support for RabbitMQ TLS authentication. The following environment variables
  need to be set:
  `RABBITMQ_SSL_CLIENT_CERTIFICATE` - path to the SSL client certificate (required)
  `RABBITMQ_SSL_CLIENT_KEY` - path to the SSL client key (required)
  `RABBITMQ_SSL_CA_FILE` - path to the SSL CA file (optional, for certificate
  verification)
  `RABBITMQ_SSL_KEY_PASSWORD` - SSL private key password (optional)

* Added ability to define the RabbitMQ port using the `port` key in the
  `event_broker` endpoint config.

## [1.2.9] - 2019-09-17

### Bugfixes

* Correctly pass SSL flag values to x CLI command (backport of

## [1.2.8] - 2019-09-10

### Bugfixes

* SQL tracker events are retrieved ordered by timestamps. This fixes interactive
  learning events being shown in the wrong order. Backport of `1.3.2` patch
  (PR #4427).

## [1.2.7] - 2019-09-02

### Bugfixes

* Added `query` dictionary argument to `SQLTrackerStore` which will be appended
  to the SQL connection URL as query parameters.

## [1.2.6] - 2019-09-02

### Bugfixes

* fixed bug that occurred when sending template `elements` through a channel that doesn't support them

## [1.2.5] - 2019-08-26

### Features

* SSL support for `rasa run` command. Certificate can be specified using
  `--ssl-certificate` and `--ssl-keyfile`.

### Bugfixes

* made default augmentation value consistent across repo

* `'/restart'` will now also restart the bot if the tracker is paused

## [1.2.4] - 2019-08-23

### Bugfixes

* the `SocketIO` input channel now allows accesses from other origins
  (fixes `SocketIO` channel on Rasa X)

## [1.2.3] - 2019-08-15

### Improvements

* messages with multiple entities are now handled properly with e2e evaluation

* `data/test_evaluations/end_to_end_story.md` was re-written in the
  restaurantbot domain

## [1.2.3] - 2019-08-15

### Improvements

* messages with multiple entities are now handled properly with e2e evaluation

* `data/test_evaluations/end_to_end_story.md` was re-written in the restaurantbot domain

### Bugfixes

* Free text input was not allowed in the Rasa shell when the response template
  contained buttons, which has now been fixed.

## [1.2.2] - 2019-08-07

### Bugfixes

* `UserUttered` events always got the same timestamp

## [1.2.1] - 2019-08-06

### Features

* Docs now have an `EDIT THIS PAGE` button

### Bugfixes

* `Flood control exceeded` error in Telegram connector which happened because the
  webhook was set twice

## [1.2.0] - 2019-08-01

### Features

* add root route to server started without `--enable-api` parameter

* add `--evaluate-model-directory` to `rasa test core` to evaluate models
  from `rasa train core -c <config-1> <config-2>`

* option to send messages to the user by calling
  `POST /conversations/{conversation_id}/execute`

### Improvements

* `Agent.update_model()` and `Agent.handle_message()` now work without needing to set a domain
  or a policy ensemble

* Update pytype to `2019.7.11`

* new event broker class: `SQLProducer`. This event broker is now used when running locally with
  Rasa X

* API requests are not longer logged to `rasa_core.log` by default in order to avoid
  problems when running on OpenShift (use `--log-file rasa_core.log` to retain the
  old behavior)

* `metadata` attribute added to `UserMessage`

### Bugfixes

* `rasa test core` can handle compressed model files

* rasa can handle story files containing multi line comments

* template will retain { if escaped with {. e.g. {{“foo”: {bar}}} will result in {“foo”: “replaced value”}

## [1.1.8] - 2019-07-25

### Features

* `TrainingFileImporter` interface to support customizing the process of loading
  training data

* fill slots for custom templates

### Improvements

* `Agent.update_model()` and `Agent.handle_message()` now work without needing to set a domain
  or a policy ensemble

* update pytype to `2019.7.11`

### Bugfixes

* interactive learning bug where reverted user utterances were dumped to training data

* added timeout to terminal input channel to avoid freezing input in case of server
  errors

* fill slots for image, buttons, quick_replies and attachments in templates

* `rasa train core` in comparison mode stores the model files compressed (`tar.gz` files)

* slot setting in interactive learning with the TwoStageFallbackPolicy

## [1.1.7] - 2019-07-18

### Features

* added optional pymongo dependencies `[tls, srv]` to `requirements.txt` for better mongodb support

* `case_sensitive` option added to `WhiteSpaceTokenizer` with `true` as default.

### Bugfixes

* validation no longer throws an error during interactive learning

* fixed wrong cleaning of `use_entities` in case it was a list and not `True`

* updated the server endpoint `/model/parse` to handle also messages with the intent prefix

* fixed bug where “No model found” message appeared after successfully running the bot

* debug logs now print to `rasa_core.log` when running `rasa x -vv` or `rasa run -vv`

## [1.1.6] - 2019-07-12

### Features

* rest channel supports setting a message's input_channel through a field
  `input_channel` in the request body

### Improvements

* recommended syntax for empty `use_entities` and `ignore_entities` in the domain file
  has been updated from `False` or `None` to an empty list (`[]`)

### Bugfixes

* `rasa run` without `--enable-api` does not require a local model anymore

* using `rasa run` with `--enable-api` to run a server now prints
  “running Rasa server” instead of “running Rasa Core server”

* actions, intents, and utterances created in `rasa interactive` can no longer be empty

## [1.1.5] - 2019-07-10

### Features

* debug logging now tells you which tracker store is connected

* the response of `/model/train` now includes a response header for the trained model filename

* `Validator` class to help developing by checking if the files have any errors

* project's code is now linted using flake8

* `info` log when credentials were provided for multiple channels and channel in
  `--connector` argument was specified at the same time

* validate export paths in interactive learning

### Improvements

* deprecate `rasa.core.agent.handle_channels(...)\`. Please use \`\`rasa.run(...)`
  or `rasa.core.run.configure_app` instead.

* `Agent.load()` also accepts `tar.gz` model file

### Deprecations and Removals

* revert the stripping of trailing slashes in endpoint URLs since this can lead to
  problems in case the trailing slash is actually wanted

* starter packs were removed from Github and are therefore no longer tested by Travis script

### Bugfixes

* all temporal model files are now deleted after stopping the Rasa server

* `rasa shell nlu` now outputs unicode characters instead of `\\uxxxx` codes

* fixed PUT /model with model_server by deserializing the model_server to
  EndpointConfig.

* `x in AnySlotDict` is now `True` for any `x`, which fixes empty slot warnings in
  interactive learning

* `rasa train` now also includes NLU files in other formats than the Rasa format

* `rasa train core` no longer crashes without a `--domain` arg

* `rasa interactive` now looks for endpoints in `endpoints.yml` if no `--endpoints` arg is passed

* custom files, e.g. custom components and channels, load correctly when using
  the command line interface

* `MappingPolicy` now works correctly when used as part of a PolicyEnsemble

## [1.1.4] - 2019-06-18

### Features

* unfeaturize single entities

* added agent readiness check to the `/status` resource

### Improvements

* removed leading underscore from name of '_create_initial_project' function.

### Bugfixes

* fixed bug where facebook quick replies were not rendering

* take FB quick reply payload rather than text as input

* fixed bug where training_data path in metadata.json was an absolute path

## [1.1.3] - 2019-06-14

### Bugfixes

* fixed any inconsistent type annotations in code and some bugs revealed by
  type checker

## [1.1.2] - 2019-06-13

### Bugfixes

* fixed duplicate events appearing in tracker when using a PostgreSQL tracker store

## [1.1.1] - 2019-06-13

### Bugfixes

* fixed compatibility with Rasa SDK

* bot responses can contain `custom` messages besides other message types

## [1.1.0] - 2019-06-13

### Features

* nlu configs can now be directly compared for performance on a dataset
  in `rasa test nlu`

### Improvements

* update the tracker in interactive learning through reverting and appending events
  instead of replacing the tracker

* `POST /conversations/{conversation_id}/tracker/events` supports a list of events

### Bugfixes

* fixed creation of `RasaNLUHttpInterpreter`

* form actions are included in domain warnings

* default actions, which are overriden by custom actions and are listed in the
  domain are excluded from domain warnings

* SQL `data` column type to `Text` for compatibility with MySQL

* non-featurizer training parameters don't break SklearnPolicy anymore

## [1.0.9] - 2019-06-10

### Improvements

* revert PR #3739 (as this is a breaking change): set `PikaProducer` and
  `KafkaProducer` default queues back to `rasa_core_events`

## [1.0.8] - 2019-06-10

### Features

* support for specifying full database urls in the `SQLTrackerStore` configuration

* maximum number of predictions can be set via the environment variable
  `MAX_NUMBER_OF_PREDICTIONS` (default is 10)

### Improvements

* default `PikaProducer` and `KafkaProducer` queues to `rasa_production_events`

* exclude unfeaturized slots from domain warnings

### Bugfixes

* loading of additional training data with the `SkillSelector`

* strip trailing slashes in endpoint URLs

## [1.0.7] - 2019-06-06

### Features

* added argument `--rasa-x-port` to specify the port of Rasa X when running Rasa X locally via `rasa x`

### Bugfixes

* slack notifications from bots correctly render text

* fixed usage of `--log-file` argument for `rasa run` and `rasa shell`

* check if correct tracker store is configured in local mode

## [1.0.6] - 2019-06-03

### Bugfixes

* fixed backwards incompatible utils changes

## [1.0.5] - 2019-06-03

### Bugfixes

* fixed spacy being a required dependency (regression)

## [1.0.4] - 2019-06-03

### Features

* automatic creation of index on the `sender_id` column when using an SQL
  tracker store. If you have an existing data and you are running into performance
  issues, please make sure to add an index manually using
  `CREATE INDEX event_idx_sender_id ON events (sender_id);`.

### Improvements

* NLU evaluation in cross-validation mode now also provides intent/entity reports,
  confusion matrix, etc.

## [1.0.3] - 2019-05-30

### Bugfixes

* non-ascii characters render correctly in stories generated from interactive learning

* validate domain file before usage, e.g. print proper error messages if domain file
  is invalid instead of raising errors

## [1.0.2] - 2019-05-29

### Features

* added `domain_warnings()` method to `Domain` which returns a dict containing the
  diff between supplied {actions, intents, entities, slots} and what's contained in the
  domain

### Bugfixes

* fix lookup table files failed to load issues/3622

* buttons can now be properly selected during cmdline chat or when in interactive learning

* set slots correctly when events are added through the API

* mapping policy no longer ignores NLU threshold

* mapping policy priority is correctly persisted

## [1.0.1] - 2019-05-21

### Bugfixes

* updated installation command in docs for Rasa X

## [1.0.0] - 2019-05-21

### Features

* added arguments to set the file paths for interactive training

* added quick reply representation for command-line output

* added option to specify custom button type for Facebook buttons

* added tracker store persisting trackers into a SQL database
  (`SQLTrackerStore`)

* added rasa command line interface and API

* Rasa  HTTP training endpoint at `POST /jobs`. This endpoint
  will train a combined Rasa Core and NLU model

* `ReminderCancelled(action_name)` event to cancel given action_name reminder
  for current user

* Rasa HTTP intent evaluation endpoint at `POST /intentEvaluation`.
  This endpoints performs an intent evaluation of a Rasa model

* option to create template for new utterance action in `interactive learning`

* you can now choose actions previously created in the same session
  in `interactive learning`

* add formatter 'black'

* channel-specific utterances via the `- "channel":` key in utterance templates

* arbitrary json messages via the `- "custom":` key in utterance templates and
  via `utter_custom_json()` method in custom actions

* support to load sub skills (domain, stories, nlu data)

* support to select which sub skills to load through `import` section in
  `config.yml`

* support for spaCy 2.1

* a model for an agent can now also be loaded from a remote storage

* log level can be set via environment variable `LOG_LEVEL`

* add `--store-uncompressed` to train command to not compress Rasa model

* log level of libraries, such as tensorflow, can be set via environment variable `LOG_LEVEL_LIBRARIES`

* if no spaCy model is linked upon building a spaCy pipeline, an appropriate error message
  is now raised with instructions for linking one

### Improvements

* renamed all CLI parameters containing any `_` to use dashes `-` instead (GNU standard)

* renamed `rasa_core` package to `rasa.core`

* for interactive learning only include manually annotated and ner_crf entities in nlu export

* made `message_id` an additional argument to `interpreter.parse`

* changed removing punctuation logic in `WhitespaceTokenizer`

* `training_processes` in the Rasa NLU data router have been renamed to `worker_processes`

* created a common utils package `rasa.utils` for nlu and core, common methods like `read_yaml` moved there

* removed `--num_threads` from run command (server will be asynchronous but
  running in a single thread)

* the `_check_token()` method in `RasaChat` now authenticates against `/auth/verify` instead of `/user`

* removed `--pre_load` from run command (Rasa NLU server will just have a maximum of one model and that model will be
  loaded by default)

* changed file format of a stored trained model from the Rasa NLU server to `tar.gz`

* train command uses fallback config if an invalid config is given

* test command now compares multiple models if a list of model files is provided for the argument `--model`

* Merged rasa.core and rasa.nlu server into a single server. See swagger file in `docs/_static/spec/server.yaml` for
  available endpoints.

* `utter_custom_message()` method in rasa_core_sdk has been renamed to `utter_elements()`

* updated dependencies. as part of this, models for spacy need to be reinstalled
  for 2.1 (from 2.0)

* make sure all command line arguments for `rasa test` and `rasa interactive` are actually used, removed arguments
  that were not used at all (e.g. `--core` for `rasa test`)

### Deprecations and Removals

* removed possibility to execute `python -m rasa_core.train` etc. (e.g. scripts in `rasa.core` and `rasa.nlu`).
  Use the CLI for rasa instead, e.g. `rasa train core`.

* removed `_sklearn_numpy_warning_fix` from the `SklearnIntentClassifier`

* removed `Dispatcher` class from core

* removed projects: the Rasa NLU server now has a maximum of one model at a time loaded.

### Bugfixes

* evaluating core stories with two stage fallback gave an error, trying to handle None for a policy

* the `/evaluate` route for the Rasa NLU server now runs evaluation
  in a parallel process, which prevents the currently loaded model unloading

* added missing implementation of the `keys()` function for the Redis Tracker
  Store

* in interactive learning: only updates entity values if user changes annotation

* log options from the command line interface are applied (they overwrite the environment variable)

* all message arguments (kwargs in dispatcher.utter methods, as well as template args) are now sent through to output channels

* utterance templates defined in actions are checked for existence upon training a new agent, and a warning
  is thrown before training if one is missing<|MERGE_RESOLUTION|>--- conflicted
+++ resolved
@@ -16,25 +16,14 @@
 
 <!-- TOWNCRIER -->
 
-<<<<<<< HEAD
-## [3.4.14] - 2023-06-08
-                        
-Rasa 3.4.14 (2023-06-08)                         
-=======
 ## [3.5.11] - 2023-06-08
-                        
-Rasa 3.5.11 (2023-06-08)                         
->>>>>>> 524a6d67
+
+Rasa 3.5.11 (2023-06-08)
 ### Bugfixes
 - [#12467](https://github.com/rasahq/rasa/issues/12467): Fix running custom form validation to update required slots at form activation when prefilled slots consist only of slots
   that are not requested by the form.
 
 
-<<<<<<< HEAD
-## [3.4.13] - 2023-05-19
-                        
-Rasa 3.4.13 (2023-05-19)                          
-=======
 ## [3.5.10] - 2023-05-23
 
 Rasa 3.5.10 (2023-05-23)
@@ -45,39 +34,22 @@
 ## [3.5.9] - 2023-05-19
 
 Rasa 3.5.9 (2023-05-19)
->>>>>>> 524a6d67
 
 No significant changes.
 
 
-<<<<<<< HEAD
-## [3.4.12] - 2023-05-12
-                        
-Rasa 3.4.12 (2023-05-12)                         
-=======
 ## [3.5.8] - 2023-05-12
 
 Rasa 3.5.8 (2023-05-12)
->>>>>>> 524a6d67
 ### Bugfixes
 - [#12361](https://github.com/rasahq/rasa/issues/12361): Explicitly handled `BufferError exception - Local: Queue full` in Kafka producer.
 
 
-<<<<<<< HEAD
-## [3.4.11] - 2023-05-09
-                        
-Rasa 3.4.11 (2023-05-09)                         
-### Bugfixes
-- [#12325](https://github.com/rasahq/rasa/issues/12325): Fix parsing of RabbitMQ URL provided in `endpoints.yml` file to include vhost path and query parameters.
-  Re-allows inclusion of credentials in the URL as a regression fix (this was supported in 2.x).
-- [#12364](https://github.com/rasahq/rasa/issues/12364): `SlotSet` events will be emitted when the value set by the custom action is the same as the existing value of the slot. This was fixed for `AugmentedMemoizationPolicy` to work properly with truncated trackers.
-=======
 ## [3.5.7] - 2023-05-09
 
 Rasa 3.5.7 (2023-05-09)
 ### Bugfixes
 - [#12314](https://github.com/rasahq/rasa/issues/12314): `SlotSet` events will be emitted when the value set by the custom action is the same as the existing value of the slot. This was fixed for `AugmentedMemoizationPolicy` to work properly with truncated trackers.
->>>>>>> 524a6d67
 
   To restore the previous behaviour, the custom action can return a SlotSet only if the slot value has changed. For example,
 
@@ -100,8 +72,6 @@
             return[SlotSet("my_slot", entity_value)]
   ```
 
-<<<<<<< HEAD
-=======
 
 ## [3.5.6] - 2023-04-28
 
@@ -128,21 +98,10 @@
 - [#12279](https://github.com/rasahq/rasa/issues/12279): Updated Rasa Pro Services documentation to add `KAFKA_SSL_CA_LOCATION` environment variable. Allows connections over SSL to Kafka
 - [#12290](https://github.com/rasahq/rasa/issues/12290): Added note to CLI documentation to address encoding and color issues on certain Windows terminals
 
->>>>>>> 524a6d67
 ### Miscellaneous internal changes
 - [#12267](https://github.com/rasahq/rasa/issues/12267)
 
 
-<<<<<<< HEAD
-## [3.4.10] - 2023-04-17
-                        
-Rasa 3.4.10 (2023-04-17)                         
-### Miscellaneous internal changes
-- [#12255](https://github.com/rasahq/rasa/issues/12255)
-
-
-## [3.4.9] - 2023-04-05                         
-=======
 ## [3.5.4] - 2023-04-05
 
 Rasa 3.5.4 (2023-04-05)
@@ -225,8 +184,69 @@
 - [#11924](https://github.com/rasahq/rasa/issues/11924), [#11926](https://github.com/rasahq/rasa/issues/11926), [#12006](https://github.com/rasahq/rasa/issues/12006), [#12022](https://github.com/rasahq/rasa/issues/12022), [#12092](https://github.com/rasahq/rasa/issues/12092), [#12135](https://github.com/rasahq/rasa/issues/12135), [#12137](https://github.com/rasahq/rasa/issues/12137), [#12140](https://github.com/rasahq/rasa/issues/12140), [#12154](https://github.com/rasahq/rasa/issues/12154)
 
 
+## [3.4.14] - 2023-06-08
+
+Rasa 3.4.14 (2023-06-08)
+### Bugfixes
+- [#12467](https://github.com/rasahq/rasa/issues/12467): Fix running custom form validation to update required slots at form activation when prefilled slots consist only of slots
+  that are not requested by the form.
+
+
+## [3.4.13] - 2023-05-19
+
+Rasa 3.4.13 (2023-05-19)
+
+No significant changes.
+
+
+## [3.4.12] - 2023-05-12
+
+Rasa 3.4.12 (2023-05-12)
+### Bugfixes
+- [#12361](https://github.com/rasahq/rasa/issues/12361): Explicitly handled `BufferError exception - Local: Queue full` in Kafka producer.
+
+
+## [3.4.11] - 2023-05-09
+
+Rasa 3.4.11 (2023-05-09)
+### Bugfixes
+- [#12325](https://github.com/rasahq/rasa/issues/12325): Fix parsing of RabbitMQ URL provided in `endpoints.yml` file to include vhost path and query parameters.
+  Re-allows inclusion of credentials in the URL as a regression fix (this was supported in 2.x).
+- [#12364](https://github.com/rasahq/rasa/issues/12364): `SlotSet` events will be emitted when the value set by the custom action is the same as the existing value of the slot. This was fixed for `AugmentedMemoizationPolicy` to work properly with truncated trackers.
+
+  To restore the previous behaviour, the custom action can return a SlotSet only if the slot value has changed. For example,
+
+  ```
+  class CustomAction(Action):
+      def name(self) -> Text:
+          return "custom_action"
+
+      def run(self, dispatcher: CollectingDispatcher,
+              tracker: Tracker,
+              domain: Dict[Text, Any]) -> List[Dict[Text, Any]]:
+          # current value of the slot
+          slot_value = tracker.get_slot('my_slot')
+
+          # value of the entity
+          # this is parsed from the user utterance
+          entity_value = next(tracker.get_latest_entity_values("entity_name"), None)
+
+          if slot_value != entity_value:
+            return[SlotSet("my_slot", entity_value)]
+  ```
+
+### Miscellaneous internal changes
+- [#12267](https://github.com/rasahq/rasa/issues/12267)
+
+
+## [3.4.10] - 2023-04-17
+
+Rasa 3.4.10 (2023-04-17)
+### Miscellaneous internal changes
+- [#12255](https://github.com/rasahq/rasa/issues/12255)
+
+
 ## [3.4.9] - 2023-04-05
->>>>>>> 524a6d67
 ### Miscellaneous internal changes
 - [#12234](https://github.com/rasahq/rasa/issues/12234)
 
