# This is a sample .typo-ci.yml file, it's used to configure how Typo CI will behave.
# Add it to the root of your project and push it to github.
---

# What language dictionaries should it use? Currently Typo CI supports:
# de
# en
# en_GB
# es
# fr
# it
# pt
# pt_BR
dictionaries:
  - en

# # Any files/folders we should ignore?
excluded_files:
  - "*.py"
  - "*.css"
  - "*.scss"
  - "*.yml"
  - "*.yaml"
  - "*.html"
  - "*.json"
  - "*.lock"
  - "*.js"
  - "*.jsx"
  - "*.ts"
  - "*.tsx"
  - "*.md"
  - "CHANGELOG.mdx"
  - "CODE_OF_CONDUCT.md"
  - "CONTRIBUTING.md"
  - "Dockerfile"
  - "LICENSE.txt"
  - "Makefile"
  - "NOTICE"
  - "README.md"
  - "cloudbuild.yaml"
  - "pyproject.toml"
  - "secrets.tar.enc"
  - "setup.cfg"
  - ".codeclimate.yml"
  - ".coveragerc"
  - ".deepsource.toml"
  - ".dockerignore"
  - ".env"
  - ".git"
  - ".gitattributes"
  - ".gitignore"
  - ".pre-commit-config.yaml"
  - ".typo-ci.yml"
  - ".github/**/*"
  - "binder/**/*"
  - "data/**/*"
  - "docker/**/*"
  - "examples/**/*"
  - "rasa/**/*"
  - "scripts/**/*"
  - "tests/**/*"

# # Any typos we should ignore?
excluded_words:
  - analytics
  - asyncio
  - bot
  - bot's
  - cdd
  - CDD
  - cmdline
  - conveRT
  - ConveRTFeaturizer
  - ConveRTTokenizer
  - crfsuite
  - custom-nlg-service
  - daksh
  - db's
  - deque
  - docusaurus
  - non-latin
  - deduplicate
  - deduplication
  - donath
  - matplotlib
  - extractor
  - fbmessenger
  - featurization
  - featurize
  - featurized
  - featurizer
  - featurizers
  - featurizes
  - featurizing
  - forni
  - gzip
  - gzipped
  - hftransformersnlp
  - initializer
  - instaclient
  - jwt
  - jwt's
  - jupyter
  - jupyterhub
  - karpathy
  - keras
  - knowledgebase
  - knowledgebasebot
  - linenos
  - luis
  - matmul
  - mattermost
  - memoization
  - miniconda
  - mitie
  - mitiefeaturizer
  - mitie's
  - mitienlp
  - dataset
  - mongod
  - mrkdown
  - mrkdwn
  - myio
  - mymodelname
  - myuser
  - numpy
  - networkx
  - nlu
  - nlu's
  - perceptron
  - pika
  - pika's
  - jieba
  - pretrained
  - prototyper
  - pycodestyle
  - pykwalify
  - pymessenger
  - pyobject
  - python-engineio
  - pre
  - customizable
  - quickstart
  - rasa
  - rasa's
  - readthedocs
  - regularizer
  - repo
  - rst
  - sanic
  - sanitization
  - scipy
  - sklearn
  - socketio
  - spacy
  - spacyfeaturizer
  - spacynlp
  - ish
  - spaCy
  - spaCy's
  - README
  - crf
  - backends
  - whitespaced
  - ngram
  - subsampled
  - testagent
  - tokenize
  - tokenized
  - tokenization
  - tokenizer
  - tokenizers
  - tokenizing
  - typoci
  - unfeaturized
  - unschedule
  - wsgi
  - ruamel
  - prototyper
  - hallo
  - crypto
  - regexes
  - walkthroughs
  - webexteams
  - venv
  - regexfeaturizer
  - crfentityextractor
  - Comerica
  - entitysynonymmapper
  - memoizationpolicy
  - NLG
  - nlg
  - Juste
  - Tanja
  - Vova
<<<<<<< HEAD
=======
  - rustup
  - rustup-init
  - rustc
>>>>>>> 5cd00726
  - conftest

spellcheck_filenames: false<|MERGE_RESOLUTION|>--- conflicted
+++ resolved
@@ -193,12 +193,9 @@
   - Juste
   - Tanja
   - Vova
-<<<<<<< HEAD
-=======
   - rustup
   - rustup-init
   - rustc
->>>>>>> 5cd00726
   - conftest
 
 spellcheck_filenames: false