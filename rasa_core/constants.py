--- conflicted
+++ resolved
@@ -16,17 +16,6 @@
 
 DEFAULT_REQUEST_TIMEOUT = 60 * 5  # 5 minutes
 
-<<<<<<< HEAD
-MEMO_SCORE = 1.1
-
-FALLBACK_SCORE = 1.2
-
-FORM_SCORE = 1.3
-
-MAPPING_SCORE = 1.4
-
-=======
->>>>>>> 99b727ef
 REQUESTED_SLOT = 'requested_slot'
 
 # start of special user message section
