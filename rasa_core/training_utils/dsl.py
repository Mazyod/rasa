--- conflicted
+++ resolved
@@ -432,24 +432,17 @@
         for m in messages:
             parse_data = self.interpreter.parse(m)
             utterance = UserUttered.from_parse_data(m, parse_data)
-<<<<<<< HEAD
             if m.startswith("_"):
                 c = utterance.as_story_string()
                 logger.warn("Stating user intents with a leading '_' is "
                             "deprecated. The new format is "
                             "'* {}'. Please update "
                             "your example '{}' to the new format.".format(c, m))
-            if utterance.intent.get("name") not in self.domain.intents:
-                logger.warn("Found unknown intent '{}'. Please, make sure "
-                            "that all intents are listed in your domain "
-                            "yaml.".format(utterance.intent.get("name")))
-=======
             intent_name = utterance.intent.get("name") 
             if intent_name not in self.domain.intents:
                 logger.warn("Found unknown intent '{}' on line {}. Please, "
                             "make sure that all intents are listed in your "
                             "domain yaml.".format(intent_name, line_num))
->>>>>>> 59185443
             parsed_messages.append(utterance)
         self.current_step_builder.add_user_messages(parsed_messages)
 
