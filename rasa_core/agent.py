import asyncio
from asyncio import Future

import aiohttp
import logging
import os
import shutil
import tempfile
import typing
import uuid
import zipfile
from io import BytesIO as IOReader
from requests.exceptions import InvalidURL
from signal import SIGINT
from signal import signal
from threading import Thread
from typing import Text, List, Optional, Callable, Any, Dict, Union

import rasa_core
from rasa_core import training, constants
from rasa_core.channels import UserMessage, OutputChannel, InputChannel
from rasa_core.constants import DEFAULT_REQUEST_TIMEOUT
from rasa_core.dispatcher import Dispatcher
from rasa_core.domain import Domain, check_domain_sanity, InvalidDomain
from rasa_core.exceptions import AgentNotReady
from rasa_core.interpreter import NaturalLanguageInterpreter
from rasa_core.nlg import NaturalLanguageGenerator
from rasa_core.policies import Policy, FormPolicy
from rasa_core.policies.ensemble import SimplePolicyEnsemble, PolicyEnsemble
from rasa_core.policies.memoization import MemoizationPolicy
from rasa_core.processor import MessageProcessor
from rasa_core.tracker_store import InMemoryTrackerStore
from rasa_core.trackers import DialogueStateTracker
from rasa_core.utils import EndpointConfig
from rasa_nlu.utils import is_url

logger = logging.getLogger(__name__)

if typing.TYPE_CHECKING:
    # noinspection PyPep8Naming
    from rasa_core.nlg import NaturalLanguageGenerator as NLG
    from rasa_core.tracker_store import TrackerStore


<<<<<<< HEAD
async def load_from_server(interpreter: NaturalLanguageInterpreter = None,
                           generator: Union[EndpointConfig, 'NLG'] = None,
                           tracker_store: Optional['TrackerStore'] = None,
                           action_endpoint: Optional[EndpointConfig] = None,
                           model_server: Optional[EndpointConfig] = None,
                           ) -> 'Agent':
=======
def load_from_server(interpreter: Optional[NaturalLanguageInterpreter] = None,
                     generator: Optional[Union[EndpointConfig, 'NLG']] = None,
                     tracker_store: Optional['TrackerStore'] = None,
                     action_endpoint: Optional[EndpointConfig] = None,
                     model_server: Optional[EndpointConfig] = None,
                     ) -> 'Agent':
>>>>>>> 2b072e56
    """Load a persisted model from a server."""

    agent = Agent(interpreter=interpreter,
                  generator=generator,
                  tracker_store=tracker_store,
                  action_endpoint=action_endpoint)

    wait_time_between_pulls = model_server.kwargs.get('wait_time_between_pulls',
                                                      100)
    if wait_time_between_pulls is not None and (
        isinstance(wait_time_between_pulls,
                   int) or wait_time_between_pulls.isdigit()):
        # continuously pull the model every `wait_time_between_pulls` seconds
        start_model_pulling_in_worker(model_server,
                                      int(wait_time_between_pulls),
                                      agent)
    else:
        # just pull the model once
        await _update_model_from_server(model_server, agent)

    return agent


async def _init_model_from_server(model_server: EndpointConfig
                                  ) -> Optional[typing.Tuple[Text, Text]]:
    """Initialise a Rasa Core model from a URL."""

    if not is_url(model_server.url):
        raise InvalidURL(model_server.url)

    model_directory = tempfile.mkdtemp()

    fingerprint = await _pull_model_and_fingerprint(model_server,
                                                    model_directory,
                                                    fingerprint=None)

    return fingerprint, model_directory


async def _update_model_from_server(model_server: EndpointConfig,
                                    agent: 'Agent'
                                    ) -> None:
    """Load a zipped Rasa Core model from a URL and update the passed agent."""

    if not is_url(model_server.url):
        raise InvalidURL(model_server.url)

    model_directory = tempfile.mkdtemp()

    new_model_fingerprint = await _pull_model_and_fingerprint(
        model_server, model_directory, agent.fingerprint)
    if new_model_fingerprint:
        domain_path = os.path.join(os.path.abspath(model_directory),
                                   "domain.yml")
        domain = Domain.load(domain_path)
        policy_ensemble = PolicyEnsemble.load(model_directory)
        agent.update_model(domain, policy_ensemble, new_model_fingerprint)
    else:
        logger.debug("No new model found at "
                     "URL {}".format(model_server.url))


async def _pull_model_and_fingerprint(model_server: EndpointConfig,
                                      model_directory: Text,
                                      fingerprint: Optional[Text]
                                      ) -> Optional[Text]:
    """Queries the model server and returns the value of the response's

    <ETag> header which contains the model hash."""
    headers = {"If-None-Match": fingerprint}

    logger.debug("Requesting model from server {}..."
                 "".format(model_server.url))

    try:
        async with model_server.session.request(
                "GET",
                model_server.url,
                timeout=DEFAULT_REQUEST_TIMEOUT,
                headers=headers,
                params=model_server.combine_parameters()) as resp:

            resp.raise_for_status()

            if resp.status in [204, 304]:
                logger.debug("Model server returned {} status code, indicating "
                             "that no new model is available. "
                             "Current fingerprint: {}"
                             "".format(resp.status, fingerprint))
                return resp.headers.get("ETag")
            elif resp.status == 404:
                logger.debug(
                    "Model server didn't find a model for our request. "
                    "Probably no one did train a model for the project "
                    "and tag combination yet.")
                return None
            elif resp.status != 200:
                logger.warning(
                    "Tried to fetch model from server, but server response "
                    "status code is {}. We'll retry later..."
                    "".format(resp.status))
                return None

            zip_ref = zipfile.ZipFile(IOReader(resp.read()))
            zip_ref.extractall(model_directory)
            logger.debug("Unzipped model to {}"
                         "".format(os.path.abspath(model_directory)))

            # get the new fingerprint
            return resp.headers.get("ETag")

    except aiohttp.client_exceptions.ClientResponseError as e:
        logger.warning("Tried to fetch model from server, but "
                       "couldn't reach server. We'll retry later... "
                       "Error: {}.".format(e))
        return None


async def _run_model_pulling_worker(model_server: EndpointConfig,
                                    wait_time_between_pulls: int,
                                    agent: 'Agent') -> None:
    while True:
        await _update_model_from_server(model_server, agent)
        await asyncio.sleep(wait_time_between_pulls)


def start_model_pulling_in_worker(model_server: EndpointConfig,
                                  wait_time_between_pulls: int,
                                  agent: 'Agent') -> None:
    # TODO AS adapt to use asyncio loop
    worker = Thread(target=_run_model_pulling_worker,
                    args=(model_server, wait_time_between_pulls, agent))
    worker.setDaemon(True)
    worker.start()


class Agent(object):
    """The Agent class provides a convenient interface for the most important
     Rasa Core functionality.

     This includes training, handling messages, loading a dialogue model,
     getting the next action, and handling a channel."""

    def __init__(
        self,
        domain: Union[Text, Domain] = None,
        policies: Union[PolicyEnsemble, List[Policy], None] = None,
        interpreter: Optional[NaturalLanguageInterpreter] = None,
        generator: Union[EndpointConfig, 'NLG', None] = None,
        tracker_store: Optional['TrackerStore'] = None,
        action_endpoint: Optional[EndpointConfig] = None,
        fingerprint: Optional[Text] = None
    ):
        # Initializing variables with the passed parameters.
        self.domain = self._create_domain(domain)
        if self.domain:
            self.domain.add_requested_slot()
        self.policy_ensemble = self._create_ensemble(policies)
        if not self._is_form_policy_present():
            raise InvalidDomain(
                "You have defined a form action, but haven't added the "
                "FormPolicy to your policy ensemble."
            )

        if not isinstance(interpreter, NaturalLanguageInterpreter):
            if interpreter is not None:
                logger.warning(
                    "Passing a value for interpreter to an agent "
                    "where the value is not an interpreter "
                    "is deprecated. Construct the interpreter, before"
                    "passing it to the agent, e.g. "
                    "`interpreter = NaturalLanguageInterpreter.create("
                    "nlu)`.")
            interpreter = NaturalLanguageInterpreter.create(interpreter, None)

        self.interpreter = interpreter

        self.nlg = NaturalLanguageGenerator.create(generator, self.domain)
        self.tracker_store = self.create_tracker_store(
            tracker_store, self.domain)
        self.action_endpoint = action_endpoint

        self._set_fingerprint(fingerprint)

    def update_model(self,
                     domain: Union[Text, Domain],
                     policy_ensemble: PolicyEnsemble,
                     fingerprint: Optional[Text]) -> None:
        self.domain = domain
        self.policy_ensemble = policy_ensemble

        self._set_fingerprint(fingerprint)

        # update domain on all instances
        self.tracker_store.domain = domain
        if hasattr(self.nlg, "templates"):
            self.nlg.templates = domain.templates or []

    @classmethod
    def load(cls,
             path: Text,
             interpreter: Optional[NaturalLanguageInterpreter] = None,
             generator: Union[EndpointConfig, 'NLG'] = None,
             tracker_store: Optional['TrackerStore'] = None,
             action_endpoint: Optional[EndpointConfig] = None,
             ) -> 'Agent':
        """Load a persisted model from the passed path."""

        if not path:
            raise ValueError("You need to provide a valid directory where "
                             "to load the agent from when calling "
                             "`Agent.load`.")

        if os.path.isfile(path):
            raise ValueError("You are trying to load a MODEL from a file "
                             "('{}'), which is not possible. \n"
                             "The persisted path should be a directory "
                             "containing the various model files. \n\n"
                             "If you want to load training data instead of "
                             "a model, use `agent.load_data(...)` "
                             "instead.".format(path))

        domain = Domain.load(os.path.join(path, "domain.yml"))
        ensemble = PolicyEnsemble.load(path) if path else None

        # ensures the domain hasn't changed between test and train
        domain.compare_with_specification(path)

        return cls(domain=domain,
                   policies=ensemble,
                   interpreter=interpreter,
                   generator=generator,
                   tracker_store=tracker_store,
                   action_endpoint=action_endpoint)

    def is_ready(self):
        """Check if all necessary components are instantiated to use agent."""
        return (self.interpreter is not None and
                self.tracker_store is not None and
                self.policy_ensemble is not None)

    # todo follow
    async def handle_message(
        self,
        message: UserMessage,
        message_preprocessor: Optional[Callable[[Text], Text]] = None,
        **kwargs
    ) -> Optional[List[Text]]:
        """Handle a single message."""

        if not isinstance(message, UserMessage):
            logger.warning("Passing a text to `agent.handle_message(...)` is "
                           "deprecated. Rather use `agent.handle_text(...)`.")
            # noinspection PyTypeChecker
            return await self.handle_text(
                message,
                message_preprocessor=message_preprocessor,
                **kwargs)

        def noop(_):
            logger.info("Ignoring message as there is no agent to handle it.")
            return None

        if not self.is_ready():
            return noop(message)  #

        processor = self.create_processor(message_preprocessor)
        return await processor.handle_message(message)

    # noinspection PyUnusedLocal
    def predict_next(
        self,
        sender_id: Text,
        **kwargs: Any
    ) -> Dict[Text, Any]:
        """Handle a single message."""

        processor = self.create_processor()
        return processor.predict_next(sender_id)

    # noinspection PyUnusedLocal
    def log_message(
        self,
        message: UserMessage,
        message_preprocessor: Optional[Callable[[Text], Text]] = None,
        **kwargs: Any
    ) -> DialogueStateTracker:
        """Append a message to a dialogue - does not predict actions."""

        processor = self.create_processor(message_preprocessor)
        return processor.log_message(message)

    async def execute_action(
        self,
        sender_id: Text,
        action: Text,
        output_channel: OutputChannel,
        policy: Text,
        confidence: float
    ) -> DialogueStateTracker:
        """Handle a single message."""

        processor = self.create_processor()
        dispatcher = Dispatcher(sender_id,
                                output_channel,
                                self.nlg)
        return await processor.execute_action(sender_id, action, dispatcher,
                                              policy,
                                              confidence)

    async def handle_text(
        self,
        text_message: Union[Text, Dict[Text, Any]],
        message_preprocessor: Optional[Callable[[Text], Text]] = None,
        output_channel: Optional[OutputChannel] = None,
        sender_id: Optional[Text] = UserMessage.DEFAULT_SENDER_ID
    ) -> Optional[List[Text]]:
        """Handle a single message.

        If a message preprocessor is passed, the message will be passed to that
        function first and the return value is then used as the
        input for the dialogue engine.

        The return value of this function depends on the ``output_channel``. If
        the output channel is not set, set to ``None``, or set
        to ``CollectingOutputChannel`` this function will return the messages
        the bot wants to respond.

        :Example:

            >>> from rasa_core.agent import Agent
            >>> from rasa_core.interpreter import RasaNLUInterpreter
            >>> interpreter = RasaNLUInterpreter(
            ... "examples/restaurantbot/models/nlu/current")
            >>> agent = Agent.load("examples/restaurantbot/models/dialogue",
            ... interpreter=interpreter)
            >>> agent.handle_text("hello")
            [u'how can I help you?']

        """

        if isinstance(text_message, str):
            text_message = {"text": text_message}

        msg = UserMessage(text_message.get("text"),
                          output_channel,
                          sender_id)

        return await self.handle_message(msg, message_preprocessor)

    def toggle_memoization(
        self,
        activate: bool
    ) -> None:
        """Toggles the memoization on and off.

        If a memoization policy is present in the ensemble, this will toggle
        the prediction of that policy. When set to ``False`` the Memoization
        policies present in the policy ensemble will not make any predictions.
        Hence, the prediction result from the ensemble always needs to come
        from a different policy (e.g. ``KerasPolicy``). Useful to test
        prediction
        capabilities of an ensemble when ignoring memorized turns from the
        training data."""

        if not self.policy_ensemble:
            return

        for p in self.policy_ensemble.policies:
            # explicitly ignore inheritance (e.g. augmented memoization policy)
            if type(p) == MemoizationPolicy:
                p.toggle(activate)

    def continue_training(self,
                          trackers: List[DialogueStateTracker],
                          **kwargs: Any
                          ) -> None:

        if not self.is_ready():
            raise AgentNotReady("Can't continue training without a policy "
                                "ensemble.")

        self.policy_ensemble.continue_training(trackers,
                                               self.domain,
                                               **kwargs)
        self._set_fingerprint()

    def _max_history(self):
        """Find maximum max_history."""

        max_histories = [policy.featurizer.max_history
                         for policy in self.policy_ensemble.policies
                         if hasattr(policy.featurizer, 'max_history')]

        return max(max_histories or [0])

    def _are_all_featurizers_using_a_max_history(self):
        """Check if all featurizers are MaxHistoryTrackerFeaturizer."""

        def has_max_history_featurizer(policy):
            return (not policy.featurizer or
                    hasattr(policy.featurizer, 'max_history'))

        for p in self.policy_ensemble.policies:
            if not has_max_history_featurizer(p):
                return False
        return True

    def load_data(self,
                  resource_name: Text,
                  remove_duplicates: bool = True,
                  unique_last_num_states: Optional[int] = None,
                  augmentation_factor: int = 20,
                  tracker_limit: Optional[int] = None,
                  use_story_concatenation: bool = True,
                  debug_plots: bool = False,
                  exclusion_percentage: int = None
                  ) -> List[DialogueStateTracker]:
        """Load training data from a resource."""

        max_history = self._max_history()

        if unique_last_num_states is None:
            # for speed up of data generation
            # automatically detect unique_last_num_states
            # if it was not set and
            # if all featurizers are MaxHistoryTrackerFeaturizer
            if self._are_all_featurizers_using_a_max_history():
                unique_last_num_states = max_history
        elif unique_last_num_states < max_history:
            # possibility of data loss
            logger.warning("unique_last_num_states={} but "
                           "maximum max_history={}."
                           "Possibility of data loss. "
                           "It is recommended to set "
                           "unique_last_num_states to "
                           "at least maximum max_history."
                           "".format(unique_last_num_states, max_history))

        return training.load_data(resource_name, self.domain,
                                  remove_duplicates, unique_last_num_states,
                                  augmentation_factor,
                                  tracker_limit, use_story_concatenation,
                                  debug_plots,
                                  exclusion_percentage=exclusion_percentage)

    def train(self,
              training_trackers: List[DialogueStateTracker],
              **kwargs: Any
              ) -> None:
        """Train the policies / policy ensemble using dialogue data from file.

        Args:
            training_trackers: trackers to train on
            **kwargs: additional arguments passed to the underlying ML
                           trainer (e.g. keras parameters)
        """

        if not self.is_ready():
            raise AgentNotReady("Can't train without a policy ensemble.")

        # deprecation tests
        if kwargs.get('featurizer') or kwargs.get('max_history'):
            raise Exception("Passing `featurizer` and `max_history` "
                            "to `agent.train(...)` is not supported anymore. "
                            "Pass appropriate featurizer "
                            "directly to the policy instead. More info "
                            "https://rasa.com/docs/core/migrations.html#x-to"
                            "-0-9-0")

        if isinstance(training_trackers, str):
            # the user most likely passed in a file name to load training
            # data from
            raise Exception("Passing a file name to `agent.train(...)` is "
                            "not supported anymore. Rather load the data with "
                            "`data = agent.load_data(file_name)` and pass it "
                            "to `agent.train(data)`.")

        logger.debug("Agent trainer got kwargs: {}".format(kwargs))
        check_domain_sanity(self.domain)

        self.policy_ensemble.train(training_trackers, self.domain,
                                   **kwargs)
        self._set_fingerprint()

    def handle_channels(self, channels: List[InputChannel],
                        http_port: int = constants.DEFAULT_SERVER_PORT,
                        serve_forever: bool = True,
                        route: Text = "/webhooks/") -> Future:
        """Start a webserver attaching the input channels and handling msgs.

        If ``serve_forever`` is set to ``True``, this call will be blocking.
        Otherwise the webserver will be started, and the method will
        return afterwards."""
        from sanic import Sanic

        app = Sanic(__name__)
        rasa_core.channels.channel.register(channels,
                                            app,
                                            self.handle_message,
                                            route=route)

        http_server = app.create_server(host='0.0.0.0', port=http_port)
        loop = asyncio.get_event_loop()
        task = asyncio.ensure_future(http_server)
        signal(SIGINT, lambda s, f: loop.stop())

        if serve_forever:
            try:
                loop.run_forever()
            except Exception as exc:
                logger.exception(exc)
                loop.stop()
        return task

    def _set_fingerprint(self, fingerprint: Optional[Text] = None) -> None:

        if fingerprint:
            self.fingerprint = fingerprint
        else:
            self.fingerprint = uuid.uuid4().hex

    @staticmethod
    def _clear_model_directory(model_path: Text) -> None:
        """Remove existing files from model directory.

        Only removes files if the directory seems to contain a previously
        persisted model. Otherwise does nothing to avoid deleting
        `/` by accident."""

        if not os.path.exists(model_path):
            return

        domain_spec_path = os.path.join(model_path, 'policy_metadata.json')
        # check if there were a model before
        if os.path.exists(domain_spec_path):
            logger.info("Model directory {} exists and contains old "
                        "model files. All files will be overwritten."
                        "".format(model_path))
            shutil.rmtree(model_path)
        else:
            logger.debug("Model directory {} exists, but does not contain "
                         "all old model files. Some files might be "
                         "overwritten.".format(model_path))

    def persist(self,
                model_path: Text,
                dump_flattened_stories: bool = False) -> None:
        """Persists this agent into a directory for later loading and usage."""

        if not self.is_ready():
            raise AgentNotReady("Can't persist without a policy ensemble.")

        self._clear_model_directory(model_path)

        self.policy_ensemble.persist(model_path, dump_flattened_stories)
        self.domain.persist(os.path.join(model_path, "domain.yml"))
        self.domain.persist_specification(model_path)

        logger.info("Persisted model to '{}'"
                    "".format(os.path.abspath(model_path)))

    def visualize(self,
                  resource_name: Text,
                  output_file: Text,
                  max_history: Optional[int] = None,
                  nlu_training_data: Optional[Text] = None,
                  should_merge_nodes: bool = True,
                  fontsize: int = 12
                  ) -> None:
        from rasa_core.training.visualization import visualize_stories
        from rasa_core.training.dsl import StoryFileReader
        """Visualize the loaded training data from the resource."""

        # if the user doesn't provide a max history, we will use the
        # largest value from any policy
        max_history = max_history or self._max_history()

        story_steps = StoryFileReader.read_from_folder(resource_name,
                                                       self.domain)
        visualize_stories(story_steps, self.domain, output_file,
                          max_history, self.interpreter,
                          nlu_training_data, should_merge_nodes, fontsize)

    def _ensure_agent_is_ready(self) -> None:
        """Checks that an interpreter and a tracker store are set.

        Necessary before a processor can be instantiated from this agent.
        Raises an exception if any argument is missing."""

        if not self.is_ready():
            raise AgentNotReady("Agent needs to be prepared before usage. "
                                "You need to set an interpreter, a policy "
                                "ensemble as well as a tracker store.")

    def create_processor(self,
                         preprocessor: Optional[Callable[[Text], Text]] = None
                         ) -> MessageProcessor:
        """Instantiates a processor based on the set state of the agent."""
        # Checks that the interpreter and tracker store are set and
        # creates a processor
        self._ensure_agent_is_ready()
        return MessageProcessor(
            self.interpreter,
            self.policy_ensemble,
            self.domain,
            self.tracker_store,
            self.nlg,
            action_endpoint=self.action_endpoint,
            message_preprocessor=preprocessor)

    @staticmethod
    def _create_domain(domain: Union[None, Domain, Text]) -> Domain:

        if isinstance(domain, str):
            return Domain.load(domain)
        elif isinstance(domain, Domain):
            return domain
        elif domain is not None:
            raise ValueError(
                "Invalid param `domain`. Expected a path to a domain "
                "specification or a domain instance. But got "
                "type '{}' with value '{}'".format(type(domain), domain))

    @staticmethod
    def create_tracker_store(store: Optional['TrackerStore'],
                             domain: Domain) -> 'TrackerStore':
        if store is not None:
            store.domain = domain
            return store
        else:
            return InMemoryTrackerStore(domain)

    @staticmethod
    def _create_ensemble(
        policies: Union[List[Policy], PolicyEnsemble, None]
    ) -> Optional[PolicyEnsemble]:
        if policies is None:
            return None
        if isinstance(policies, list):
            return SimplePolicyEnsemble(policies)
        elif isinstance(policies, PolicyEnsemble):
            return policies
        else:
            passed_type = type(policies).__name__
            raise ValueError(
                "Invalid param `policies`. Passed object is "
                "of type '{}', but should be policy, an array of "
                "policies, or a policy ensemble".format(passed_type))

    def _is_form_policy_present(self) -> bool:
        """Check whether form policy is present and used."""

        has_form_policy = (
            self.policy_ensemble and
            any(isinstance(p, FormPolicy)
                for p in self.policy_ensemble.policies))

        return not self.domain or not self.domain.form_names or has_form_policy<|MERGE_RESOLUTION|>--- conflicted
+++ resolved
@@ -42,21 +42,13 @@
     from rasa_core.tracker_store import TrackerStore
 
 
-<<<<<<< HEAD
-async def load_from_server(interpreter: NaturalLanguageInterpreter = None,
-                           generator: Union[EndpointConfig, 'NLG'] = None,
-                           tracker_store: Optional['TrackerStore'] = None,
-                           action_endpoint: Optional[EndpointConfig] = None,
-                           model_server: Optional[EndpointConfig] = None,
-                           ) -> 'Agent':
-=======
-def load_from_server(interpreter: Optional[NaturalLanguageInterpreter] = None,
-                     generator: Optional[Union[EndpointConfig, 'NLG']] = None,
-                     tracker_store: Optional['TrackerStore'] = None,
-                     action_endpoint: Optional[EndpointConfig] = None,
-                     model_server: Optional[EndpointConfig] = None,
-                     ) -> 'Agent':
->>>>>>> 2b072e56
+async def load_from_server(
+    interpreter: Optional[NaturalLanguageInterpreter] = None,
+    generator: Optional[Union[EndpointConfig, 'NLG']] = None,
+    tracker_store: Optional['TrackerStore'] = None,
+    action_endpoint: Optional[EndpointConfig] = None,
+    model_server: Optional[EndpointConfig] = None,
+) -> 'Agent':
     """Load a persisted model from a server."""
 
     agent = Agent(interpreter=interpreter,
