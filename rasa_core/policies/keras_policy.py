--- conflicted
+++ resolved
@@ -54,24 +54,8 @@
 
     @staticmethod
     def is_using_tensorflow():
-<<<<<<< HEAD
-        import keras
-        return keras.backend._BACKEND == "tensorflow"
-
-    def predict_action_probabilities(self, tracker, domain):
-        x, lengths = self.featurizer.featurize_trackers([tracker], domain)
-        current_idx = lengths[0] - 1
-        if KerasPolicy.is_using_tensorflow() and self.graph is not None:
-            with self.graph.as_default():
-                y_pred = self.model.predict(x, batch_size=1)
-        else:
-            y_pred = self.model.predict(x, batch_size=1)
-
-        return(y_pred[0, current_idx, :].tolist())
-=======
         from keras.backend import _BACKEND
         return _BACKEND == "tensorflow"
->>>>>>> bbf0accc
 
     def _build_model(self, num_features, num_actions, max_history_len):
         warnings.warn("Deprecated, use `model_architecture` instead.",
