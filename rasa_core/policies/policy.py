import copy
import logging
import tensorflow as tf
from typing import (
    Any, List, Optional, Text, Dict, Callable)

from rasa_core import utils
from rasa_core.domain import Domain
from rasa_core.featurizers import (
    MaxHistoryTrackerFeaturizer, BinarySingleStateFeaturizer)
from rasa_core.featurizers import TrackerFeaturizer
from rasa_core.trackers import DialogueStateTracker
from rasa_core.training.data import DialogueTrainingData

logger = logging.getLogger(__name__)


class Policy(object):
    SUPPORTS_ONLINE_TRAINING = False

    @staticmethod
    def _standard_featurizer():
        return MaxHistoryTrackerFeaturizer(BinarySingleStateFeaturizer())

    @classmethod
    def _create_featurizer(cls, featurizer=None):
        if featurizer:
            return copy.deepcopy(featurizer)
        else:
            return cls._standard_featurizer()

    @staticmethod
    def _load_tf_config(config: Dict[Text, Any]) -> Optional[tf.ConfigProto]:
        """Prepare tf.ConfigProto for training"""
        if config.get("tf_config") is not None:
            return tf.ConfigProto(**config.pop("tf_config"))
        else:
            return None

    def __init__(self,
<<<<<<< HEAD
                 featurizer: Optional[TrackerFeaturizer] = None
=======
                 featurizer: Optional[TrackerFeaturizer] = None,
                 priority: Optional[int] = 1
>>>>>>> 67e3a4b8
                 ) -> None:
        self.__featurizer = self._create_featurizer(featurizer)
        self.priority = priority

    @property
    def featurizer(self):
        return self.__featurizer

    @staticmethod
    def _get_valid_params(func: Callable, **kwargs: Any) -> Dict:
        # filter out kwargs that cannot be passed to func
        valid_keys = utils.arguments_of(func)

        params = {key: kwargs.get(key)
                  for key in valid_keys if kwargs.get(key)}
        ignored_params = {key: kwargs.get(key)
                          for key in kwargs.keys()
                          if not params.get(key)}
        logger.debug("Parameters ignored by `model.fit(...)`: {}"
                     "".format(ignored_params))
        return params

    def featurize_for_training(
        self,
        training_trackers: List[DialogueStateTracker],
        domain: Domain,
        **kwargs: Any
    ) -> DialogueTrainingData:
        """Transform training trackers into a vector representation.
        The trackers, consisting of multiple turns, will be transformed
        into a float vector which can be used by a ML model."""

        training_data = self.featurizer.featurize_trackers(training_trackers,
                                                           domain)

        max_training_samples = kwargs.get('max_training_samples')
        if max_training_samples is not None:
            logger.debug("Limit training data to {} training samples."
                         "".format(max_training_samples))
            training_data.limit_training_data_to(max_training_samples)

        return training_data

    def train(self,
              training_trackers: List[DialogueStateTracker],
              domain: Domain,
              **kwargs: Any
              ) -> None:
        """Trains the policy on given training trackers."""

        raise NotImplementedError("Policy must have the capacity "
                                  "to train.")

    def _training_data_for_continue_training(
        self,
        batch_size: int,
        training_trackers: List[DialogueStateTracker],
        domain: Domain
    ) -> DialogueTrainingData:
        """Creates training_data for `continue_training` by
            taking the new labelled example training_trackers[-1:]
            and inserting it in batch_size-1 parts of the old training data,
        """
        import numpy as np

        num_samples = batch_size - 1
        num_prev_examples = len(training_trackers) - 1

        sampled_idx = np.random.choice(range(num_prev_examples),
                                       replace=False,
                                       size=min(num_samples,
                                                num_prev_examples))
        trackers = [training_trackers[i]
                    for i in sampled_idx] + training_trackers[-1:]
        return self.featurize_for_training(trackers, domain)

    def continue_training(self,
                          training_trackers: List[DialogueStateTracker],
                          domain: Domain,
                          **kwargs: Any) -> None:
        """Continues training an already trained policy.

        This doesn't need to be supported by every policy. If it is supported,
        the policy can be used for online training and the implementation for
        the continued training should be put into this function."""

        pass

    def predict_action_probabilities(self,
                                     tracker: DialogueStateTracker,
                                     domain: Domain) -> List[float]:
        """Predicts the next action the bot should take
        after seeing the tracker.

        Returns the list of probabilities for the next actions"""

        raise NotImplementedError("Policy must have the capacity "
                                  "to predict.")

    def persist(self, path: Text) -> None:
        """Persists the policy to a storage."""
        raise NotImplementedError("Policy must have the capacity "
                                  "to persist itself.")

    @classmethod
    def load(cls, path: Text) -> 'Policy':
        """Loads a policy from the storage.
            Needs to load its featurizer"""
        raise NotImplementedError("Policy must have the capacity "
                                  "to load itself.")


def confidence_scores_for(action_name, value, domain):
    """Returns confidence scores if a single action is predicted.

    Args:
        action_name: Name of action for which the score should be set.
        value: Confidence for `action_name`.
        domain: Domain which contains all actions.

    Returns: List of length `len(nr_actions)`.

    """
    results = [0.0] * domain.num_actions
    idx = domain.index_for_action(action_name)
    results[idx] = value

    return results<|MERGE_RESOLUTION|>--- conflicted
+++ resolved
@@ -38,12 +38,8 @@
             return None
 
     def __init__(self,
-<<<<<<< HEAD
-                 featurizer: Optional[TrackerFeaturizer] = None
-=======
                  featurizer: Optional[TrackerFeaturizer] = None,
                  priority: Optional[int] = 1
->>>>>>> 67e3a4b8
                  ) -> None:
         self.__featurizer = self._create_featurizer(featurizer)
         self.priority = priority
