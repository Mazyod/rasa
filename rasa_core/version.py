from __future__ import unicode_literals
from __future__ import print_function
from __future__ import division
from __future__ import absolute_import


<<<<<<< HEAD
__version__ = '0.12.1'
=======
__version__ = '0.13.0a1'
>>>>>>> 3c2fe29a
<|MERGE_RESOLUTION|>--- conflicted
+++ resolved
@@ -4,8 +4,4 @@
 from __future__ import absolute_import
 
 
-<<<<<<< HEAD
-__version__ = '0.12.1'
-=======
-__version__ = '0.13.0a1'
->>>>>>> 3c2fe29a
+__version__ = '0.13.0a1'