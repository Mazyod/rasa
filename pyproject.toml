--- conflicted
+++ resolved
@@ -9,11 +9,7 @@
 
 [tool.poetry]
 name = "rasa"
-<<<<<<< HEAD
 version = "2.2.1"
-=======
-version = "1.10.20"
->>>>>>> 94b86a9f
 description = "Open source machine learning framework to automate text- and voice-based conversations: NLU, dialogue management, connect to Slack, Facebook, and more - Create chatbots and voice assistants"
 authors = [ "Rasa Technologies GmbH <hi@rasa.com>",]
 maintainers = [ "Tom Bocklisch <tom@rasa.com>",]
@@ -89,14 +85,8 @@
 "ruamel.yaml" = "^0.16.5"
 scikit-learn = ">=0.22,<0.24"
 slackclient = "^2.0.0"
-<<<<<<< HEAD
-python-telegram-bot = ">=11.1,<13.0"
 twilio = ">=6.26,<6.46"
 webexteamssdk = ">=1.1.1,<1.7.0"
-=======
-twilio = "~6.26"
-webexteamssdk = ">=1.1.1,<1.4.0"
->>>>>>> 94b86a9f
 mattermostwrapper = "~2.2"
 rocketchat_API = ">=0.6.31,<1.10.0"
 colorhash = "~1.0.2"
@@ -132,15 +122,11 @@
 kafka-python = ">=1.4,<3.0"
 ujson = ">=1.35,<4.0"
 oauth2client = "4.1.3"
-<<<<<<< HEAD
 regex = ">=2020.6,<2020.10"
 joblib = "^0.15.1"
 sentry-sdk = ">=0.17.0,<0.20.0"
 aio-pika = "^6.7.1"
-=======
-regex = "~2020.6"
 pyTelegramBotAPI = "^3.7.3"
->>>>>>> 94b86a9f
 
 [tool.poetry.dev-dependencies]
 pytest-cov = "^2.10.0"
