--- conflicted
+++ resolved
@@ -151,14 +151,11 @@
 portalocker = "^2.7.0"
 structlog = "^23.1.0"
 structlog-sentry = "^2.0.2"
-<<<<<<< HEAD
 polars = "^0.18.15"
-=======
 # pin dnspython to avoid dependency incompatibility
 # in order to fix https://rasahq.atlassian.net/browse/ATO-1419
 dnspython = "2.3.0"
 
->>>>>>> 2080cfa9
 [[tool.poetry.dependencies.tensorflow-io-gcs-filesystem]]
 version = "==0.31"
 markers = "sys_platform == 'win32'"
