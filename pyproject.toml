--- conflicted
+++ resolved
@@ -9,11 +9,7 @@
 
 [tool.poetry]
 name = "rasa"
-<<<<<<< HEAD
 version = "3.5.0a1.dev1"
-=======
-version = "3.5.6"
->>>>>>> 6541220a
 description = "Open source machine learning framework to automate text- and voice-based conversations: NLU, dialogue management, connect to Slack, Facebook, and more - Create chatbots and voice assistants"
 authors = [ "Rasa Technologies GmbH <hi@rasa.com>",]
 maintainers = [ "Tom Bocklisch <tom@rasa.com>",]
@@ -106,12 +102,8 @@
 pykwalify = ">=1.7,<1.9"
 coloredlogs = ">=10,<16"
 "ruamel.yaml" = ">=0.16.5,<0.18.0"
-<<<<<<< HEAD
 pyyaml = ">=5.3.1,<6.0"
-twilio = ">=6.26,<7.15"
-=======
 twilio = ">=6.26,<8.2"
->>>>>>> 6541220a
 webexteamssdk = ">=1.1.1,<1.7.0"
 mattermostwrapper = "~2.2"
 rocketchat_API = ">=0.6.31,<1.30.0"
@@ -119,10 +111,6 @@
 jsonschema = ">=3.2,<4.18"
 packaging = ">=20.0,<21.0"
 pytz = ">=2019.1,<2023.0"
-<<<<<<< HEAD
-=======
-rasa-sdk = "~3.5.0"
->>>>>>> 6541220a
 colorclass = "~2.2"
 terminaltables = "~3.1.0"
 sanic = "~21.12"
