[build-system]
requires = [ "poetry-core>=1.0.4",]
build-backend = "poetry.core.masonry.api"

[tool.black]
line-length = 88
target-version = [ "py37", "py38", "py39", "py310",]
exclude = "((.eggs | .git | .pytest_cache | build | dist))"

[tool.poetry]
name = "rasa"
version = "3.6.0a1"
description = "Open source machine learning framework to automate text- and voice-based conversations: NLU, dialogue management, connect to Slack, Facebook, and more - Create chatbots and voice assistants"
authors = [ "Rasa Technologies GmbH <hi@rasa.com>",]
maintainers = [ "Tom Bocklisch <tom@rasa.com>",]
homepage = "https://rasa.com"
repository = "https://github.com/rasahq/rasa"
documentation = "https://rasa.com/docs"
classifiers = [ "Development Status :: 5 - Production/Stable", "Intended Audience :: Developers", "License :: OSI Approved :: Apache Software License", "Topic :: Software Development :: Libraries",]
keywords = [ "nlp", "machine-learning", "machine-learning-library", "bot", "bots", "botkit", "rasa conversational-agents", "conversational-ai", "chatbot", "chatbot-framework", "bot-framework",]
include = [ "LICENSE.txt", "README.md", "rasa/shared/core/training_data/visualization.html", "rasa/cli/default_config.yml", "rasa/shared/importers/*", "rasa/utils/schemas/*", "rasa/keys",]
readme = "README.md"
license = "Apache-2.0"
[[tool.poetry.source]]
name = "internal repository mirroring psycopg binary for macos"
url = "https://europe-west3-python.pkg.dev/rasa-releases/psycopg-binary/simple/"

[tool.towncrier]
package = "rasa"
package_dir = "rasa"
filename = "CHANGELOG.mdx"
directory = "./changelog"
underlines = "   "
title_format = "## [{version}] - {project_date}"
template = "./changelog/_template.md.jinja2"
start_string = "<!-- TOWNCRIER -->\n"
issue_format = "[#{issue}](https://github.com/rasahq/rasa/issues/{issue})"
[[tool.towncrier.type]]
directory = "removal"
name = "Deprecations and Removals"
showcontent = true

[[tool.towncrier.type]]
directory = "feature"
name = "Features"
showcontent = true

[[tool.towncrier.type]]
directory = "improvement"
name = "Improvements"
showcontent = true

[[tool.towncrier.type]]
directory = "bugfix"
name = "Bugfixes"
showcontent = true

[[tool.towncrier.type]]
directory = "doc"
name = "Improved Documentation"
showcontent = true

[[tool.towncrier.type]]
directory = "misc"
name = "Miscellaneous internal changes"
showcontent = false

[tool.mypy]
mypy_path = "./stubs"
ignore_missing_imports = true
show_error_codes = true
warn_redundant_casts = true
warn_unused_ignores = true
disallow_untyped_calls = true
disallow_incomplete_defs = true
disallow_untyped_defs = true
disallow_untyped_decorators = true
no_implicit_optional = false
disable_error_code = [ "arg-type",]

[tool.bandit]
skips = [ "B104", "B301",]

[tool.ruff]
ignore = [ "D100", "D104", "D105", "RUF001", "RUF002", "RUF003", "RUF005",]
line-length = 88
select = [ "D", "E", "F", "W", "RUF",]

[tool.poetry.dependencies]
python = ">=3.8,<3.11"
boto3 = "^1.26.124"
requests = "^2.23"
matplotlib = ">=3.1,<3.6"
attrs = ">=19.3,<22.2"
jsonpickle = ">=1.3,<3.1"
redis = ">=4.5.3, <5.0"
absl-py = ">=0.9,<1.4"
apscheduler = ">=3.6,<3.10"
tqdm = "^4.31"
networkx = ">=2.4,<2.7"
fbmessenger = "~6.0.0"
pykwalify = ">=1.7,<1.9"
coloredlogs = ">=10,<16"
"ruamel.yaml" = ">=0.16.5,<0.18.0"
pyyaml = ">=5.3.1,<6.0"
twilio = ">=6.26,<8.2"
webexteamssdk = ">=1.1.1,<1.7.0"
mattermostwrapper = "~2.2"
rocketchat_API = ">=0.6.31,<1.30.0"
colorhash = ">=1.0.2,<1.3.0"
jsonschema = ">=3.2,<4.18"
packaging = ">=20.0,<21.0"
pytz = ">=2019.1,<2023.0"
rasa-sdk = "~3.6.0a1"
colorclass = "~2.2"
terminaltables = "~3.1.0"
sanic = "~21.12"
sanic-cors = "~2.0.0"
sanic-jwt = "^1.6.0"
sanic-routing = "^0.7.2"
websockets = ">=10.0,<11.0"
cloudpickle = ">=1.2,<2.3"
aiohttp = ">=3.6,!=3.7.4.post0,<3.9"
questionary = ">=1.5.1,<1.11.0"
prompt-toolkit = "^3.0,<3.0.29"
python-socketio = ">=4.4,<6"
python-engineio = ">=4,<6,!=5.0.0"
pydot = "~1.4"
SQLAlchemy = ">=1.4.0,<1.5.0"
sklearn-crfsuite = "~0.3"
psycopg2-binary = ">=2.8.2,<2.10.0"
python-dateutil = "~2.8"
protobuf = ">=3.9.2,< 3.20"
tensorflow_hub = "~0.12.0"
setuptools = ">=41.0.0"
ujson = ">=1.35,<6.0"
regex = ">=2020.6,<2022.11"
joblib = ">=0.15.1,<1.3.0"
sentry-sdk = ">=0.17.0,<1.15.0"
aio-pika = ">=6.7.1,<8.2.4"
aiogram = "<2.26"
typing-extensions = ">=4.1.1,<5.0.0"
typing-utils = "^0.1.0"
tarsafe = ">=0.0.3,<0.0.5"
google-auth = "<3"
CacheControl = "^0.12.9"
randomname = "^0.1.5"
pluggy = "^1.0.0"
slack-sdk = "^3.19.2"
confluent-kafka = ">=1.9.2,<3.0.0"
portalocker = "^2.7.0"
[[tool.poetry.dependencies.dask]]
version = "2022.2.0"
python = "~=3.7.0"

[[tool.poetry.dependencies.dask]]
version = "2022.10.2"
python = ">=3.8,<3.11"

[[tool.poetry.dependencies.numpy]]
version = ">=1.19.2,<1.22.0"
python = "~=3.7.0"

[[tool.poetry.dependencies.numpy]]
version = ">=1.19.2,<1.25.0"
python = ">=3.8,<3.11"

[[tool.poetry.dependencies.scipy]]
version = ">=1.4.1,<1.7.3"
python = "~=3.7.0"

[[tool.poetry.dependencies.scipy]]
version = ">=1.4.1,<1.9.0"
python = ">=3.8,<3.11"

[[tool.poetry.dependencies.scikit-learn]]
version = ">=0.22,<1.1"
python = "~=3.7.0"

[[tool.poetry.dependencies.scikit-learn]]
version = ">=0.22,<1.2"
python = ">=3.8,<3.11"

[[tool.poetry.dependencies.spacy]]
version = "^3.4"
markers = "sys_platform == 'darwin' and platform_machine == 'arm64'"
optional = true

[[tool.poetry.dependencies.spacy]]
version = ">=3.1,<3.5"
markers = "sys_platform != 'darwin' or platform_machine != 'arm64'"
optional = true

[[tool.poetry.dependencies.pydantic]]
version = "<1.10.3"
optional = true

[[tool.poetry.dependencies.tensorflow-addons]]
version = ">=0.18,<0.20"
markers = "sys_platform != 'linux' or (platform_machine != 'arm64' and platform_machine != 'aarch64')"

[[tool.poetry.dependencies.tensorflow-addons]]
version = "0.19.0"
markers = "sys_platform == 'linux' and (platform_machine == 'arm64' or platform_machine == 'aarch64')"

<<<<<<< HEAD
=======
[tool.poetry.dev-dependencies]
pytest-cov = "^4.0.0"
pytest-asyncio = "^0.20.0"
pytest-xdist = "^3.2.1"
pytest = "^7.1.3"
freezegun = "^1.0.0"
responses = "^0.22.0"
aioresponses = "^0.7.2"
moto = "~=4.1.2"
fakeredis = "^2.11.2"
mongomock = "^4.1.2"
black = "^22.10.0"
google-cloud-storage = "^2.4.0"
azure-storage-blob = "<12.16.0"
coveralls = "^3.0.1"
towncrier = "^22.8.0"
toml = "^0.10.0"
pep440-version-utils = "^0.3.0"
pydoc-markdown = "^4.5.1"
pytest-timeout = "^2.1.0"
mypy = "^1.0.0"
bandit = "^1.6.3"
types-pytz = "^2022.1.1"
types-python-dateutil = "^2.8.19"
types-requests = "^2.25.0"
types-setuptools = "^67.2.0"
memory-profiler = "^0.61.0"
psutil = "^5.8.0"
mypy-extensions = "^0.4.3"
sanic-testing = ">=21.12.0,<22.9.0"
analytics-python = "^1.4.0"
datadog-api-client = "^2.0.0"
datadog = "^0.45.0"
types-redis = "^4.3.20"
httpx = "0.23.3"

>>>>>>> b138eec1
[tool.poetry.extras]
spacy = [ "spacy",]
jieba = [ "jieba",]
transformers = [ "transformers", "sentencepiece",]
full = [ "spacy", "transformers", "sentencepiece", "jieba",]
gh-release-notes = [ "github3.py",]
metal = [ "tensorflow-metal",]

[tool.poetry.scripts]
rasa = "rasa.__main__:main"

[tool.ruff.pydocstyle]
convention = "google"

[tool.ruff.per-file-ignores]
"tests/test_telemetry.py" = [ "E501",]
"tests/shared/core/test_domain.py" = [ "E501",]

[tool.pytest.ini_options]
python_functions = "test_"
filterwarnings = [ "ignore::ResourceWarning:ruamel[.*]",]
log_cli_level = "WARNING"
log_cli = true
markers = [ "skip_on_windows", "skip_on_ci", "sequential", "category_cli", "category_core_featurizers", "category_policies", "category_nlu_featurizers", "category_nlu_predictors", "category_full_model_training", "category_other_unit_tests", "category_performance", "flaky",]
timeout = 60
timeout_func_only = true
asyncio_mode = "auto"

[tool.poetry.dependencies.tensorflow]
version = "2.11.0"
markers = "sys_platform != 'darwin' or platform_machine != 'arm64'"

[tool.poetry.dependencies.tensorflow-intel]
version = "2.11.0"
markers = "sys_platform == 'win32'"

[tool.poetry.dependencies.tensorflow-io-gcs-filesystem]
version = ">=0.23.1,<0.32"
markers = "sys_platform == 'win32'"

[tool.poetry.dependencies.tensorflow-cpu-aws]
version = "2.11.0"
markers = "sys_platform == 'linux' and (platform_machine == 'arm64' or platform_machine == 'aarch64')"

[tool.poetry.dependencies.tensorflow-macos]
version = "2.11.0"
markers = "sys_platform == 'darwin' and platform_machine == 'arm64'"

[tool.poetry.dependencies.PyJWT]
version = "^2.0.0"
extras = [ "crypto",]

[tool.poetry.dependencies.colorama]
version = "^0.4.4"
markers = "sys_platform == 'win32'"

[tool.poetry.dependencies.tensorflow-metal]
version = "0.5.1"
markers = "sys_platform == 'darwin' and platform_machine == 'arm64'"
optional = true

[tool.poetry.dependencies.tensorflow-text]
version = "2.11.0"
markers = "sys_platform != 'win32' and platform_machine != 'arm64' and platform_machine != 'aarch64'"

[tool.poetry.dependencies."github3.py"]
version = "~3.2.0"
optional = true

[tool.poetry.dependencies.transformers]
version = ">=4.13.0, <=4.26.0"
optional = true

[tool.poetry.dependencies.sentencepiece]
version = "~0.1.99"
optional = true
extras = [ "sentencepiece",]

[tool.poetry.dependencies.jieba]
version = ">=0.39, <0.43"
optional = true

[tool.poetry.dependencies.pymongo]
version = ">=3.8,<4.4"
extras = [ "tls", "srv",]

[tool.poetry.dev-dependencies.pytest-sanic]
git = "https://github.com/RasaHQ/pytest-sanic"
branch = "fix_signal_issue"

[tool.poetry.group.dev.dependencies]
ruff = "^0.0.255"
docker = "^6.0.1"
pytest-cov = "^4.0.0"
pytest-asyncio = "^0.20.0"
pytest-xdist = "^3.2.1"
pytest = "^7.1.3"
freezegun = "^1.0.0"
responses = "^0.22.0"
aioresponses = "^0.7.2"
moto = "~=4.1.2"
fakeredis = "^2.11.2"
mongomock = "^4.1.2"
black = "^22.10.0"
google-cloud-storage = "^2.4.0"
azure-storage-blob = "<12.16.0"
coveralls = "^3.0.1"
towncrier = "^22.8.0"
toml = "^0.10.0"
pep440-version-utils = "^0.3.0"
pydoc-markdown = "^4.5.1"
pytest-timeout = "^2.1.0"
mypy = "^1.0.0"
bandit = "^1.6.3"
types-pytz = "^2022.1.1"
types-python-dateutil = "^2.8.19"
types-requests = "^2.25.0"
types-setuptools = "^67.2.0"
memory-profiler = "^0.61.0"
psutil = "^5.8.0"
mypy-extensions = "^0.4.3"
sanic-testing = ">=21.12.0,<22.9.0"
analytics-python = "^1.4.0"
datadog-api-client = "^2.0.0"
datadog = "^0.45.0"
types-redis = "^4.3.20"
httpx = "0.23.3"<|MERGE_RESOLUTION|>--- conflicted
+++ resolved
@@ -203,8 +203,6 @@
 version = "0.19.0"
 markers = "sys_platform == 'linux' and (platform_machine == 'arm64' or platform_machine == 'aarch64')"
 
-<<<<<<< HEAD
-=======
 [tool.poetry.dev-dependencies]
 pytest-cov = "^4.0.0"
 pytest-asyncio = "^0.20.0"
@@ -241,7 +239,6 @@
 types-redis = "^4.3.20"
 httpx = "0.23.3"
 
->>>>>>> b138eec1
 [tool.poetry.extras]
 spacy = [ "spacy",]
 jieba = [ "jieba",]
