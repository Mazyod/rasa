[build-system]
requires = [ "poetry-core>=1.0.4",]
build-backend = "poetry.core.masonry.api"

[tool.black]
line-length = 88
target-version = [ "py37", "py38", "py39", "py310",]
exclude = "((.eggs | .git | .pytest_cache | build | dist))"

[tool.poetry]
name = "rasa"
<<<<<<< HEAD
version = "3.6.6"
=======
version = "3.7.0a1"
>>>>>>> 613338d3
description = "Open source machine learning framework to automate text- and voice-based conversations: NLU, dialogue management, connect to Slack, Facebook, and more - Create chatbots and voice assistants"
authors = [ "Rasa Technologies GmbH <hi@rasa.com>",]
maintainers = [ "Tom Bocklisch <tom@rasa.com>",]
homepage = "https://rasa.com"
repository = "https://github.com/rasahq/rasa"
documentation = "https://rasa.com/docs"
classifiers = [ "Development Status :: 5 - Production/Stable", "Intended Audience :: Developers", "License :: OSI Approved :: Apache Software License", "Topic :: Software Development :: Libraries",]
keywords = [ "nlp", "machine-learning", "machine-learning-library", "bot", "bots", "botkit", "rasa conversational-agents", "conversational-ai", "chatbot", "chatbot-framework", "bot-framework",]
include = [ "LICENSE.txt", "README.md", "rasa/shared/core/training_data/visualization.html", "rasa/cli/default_config.yml", "rasa/shared/importers/*", "rasa/utils/schemas/*", "rasa/keys",]
readme = "README.md"
license = "Apache-2.0"
[[tool.poetry.source]]
name = "internal repository mirroring psycopg binary for macos"
url = "https://europe-west3-python.pkg.dev/rasa-releases/psycopg-binary/simple/"

[tool.towncrier]
package = "rasa"
package_dir = "rasa"
filename = "CHANGELOG.mdx"
directory = "./changelog"
underlines = "   "
title_format = "## [{version}] - {project_date}"
template = "./changelog/_template.md.jinja2"
start_string = "<!-- TOWNCRIER -->\n"
issue_format = "[#{issue}](https://github.com/rasahq/rasa/issues/{issue})"
[[tool.towncrier.type]]
directory = "removal"
name = "Deprecations and Removals"
showcontent = true

[[tool.towncrier.type]]
directory = "feature"
name = "Features"
showcontent = true

[[tool.towncrier.type]]
directory = "improvement"
name = "Improvements"
showcontent = true

[[tool.towncrier.type]]
directory = "bugfix"
name = "Bugfixes"
showcontent = true

[[tool.towncrier.type]]
directory = "doc"
name = "Improved Documentation"
showcontent = true

[[tool.towncrier.type]]
directory = "misc"
name = "Miscellaneous internal changes"
showcontent = false

[tool.mypy]
mypy_path = "./stubs"
ignore_missing_imports = true
show_error_codes = true
warn_redundant_casts = true
warn_unused_ignores = true
disallow_untyped_calls = true
disallow_incomplete_defs = true
disallow_untyped_defs = true
disallow_untyped_decorators = true
no_implicit_optional = false
disable_error_code = [ "arg-type",]

[tool.bandit]
skips = [ "B104", "B301",]

[tool.ruff]
ignore = [ "D100", "D104", "D105", "RUF001", "RUF002", "RUF003", "RUF005",]
line-length = 88
select = [ "D", "E", "F", "W", "RUF",]

[tool.poetry.dependencies]
python = ">=3.8,<3.11"
boto3 = "^1.26.136"
requests = "^2.23"
matplotlib = ">=3.1,<3.8"
attrs = ">=19.3,<22.2"
jsonpickle = ">=1.3,<3.1"
redis = ">=4.5.3, <5.0"
absl-py = ">=0.9,<1.5"
apscheduler = ">=3.6,<3.10.2"
tqdm = "^4.31"
networkx = ">=2.4,<3.2"
fbmessenger = "~6.0.0"
pykwalify = ">=1.7,<1.9"
coloredlogs = ">=10,<16"
"ruamel.yaml" = ">=0.16.5,<0.17.22"
pyyaml = ">=6.0"
twilio = ">=6.26,<8.5"
webexteamssdk = ">=1.1.1,<1.7.0"
mattermostwrapper = "~2.2"
rocketchat_API = ">=0.6.31,<1.31.0"
colorhash = ">=1.0.2,<1.3.0"
jsonschema = ">=3.2,<4.18"
packaging = ">=20.0,<21.0"
pytz = ">=2019.1,<2023.0"
<<<<<<< HEAD
rasa-sdk = "~3.6.2"
=======
rasa-sdk = "~3.7.0a1"
>>>>>>> 613338d3
colorclass = "~2.2"
terminaltables = "~3.1.0"
sanic = "~21.12"
sanic-cors = "~2.0.0"
sanic-jwt = "^1.6.0"
sanic-routing = "^0.7.2"
websockets = ">=10.0,<11.0"
cloudpickle = ">=1.2,<2.3"
aiohttp = ">=3.6,!=3.7.4.post0,<3.9"
questionary = ">=1.5.1,<1.11.0"
prompt-toolkit = "^3.0,<3.0.29"
python-socketio = ">=4.4,<6"
python-engineio = ">=4,<6,!=5.0.0"
pydot = "~1.4"
SQLAlchemy = ">=1.4.0,<1.5.0"
sklearn-crfsuite = "~0.3"
psycopg2-binary = ">=2.8.2,<2.10.0"
python-dateutil = "~2.8"
protobuf = ">=4.23.3,< 4.23.4"
tensorflow_hub = "^0.13.0"
setuptools = ">=65.5.1"
ujson = ">=1.35,<6.0"
regex = ">=2020.6,<2022.11"
joblib = ">=0.15.1,<1.3.0"
sentry-sdk = ">=0.17.0,<1.15.0"
aio-pika = ">=6.7.1,<8.2.4"
aiogram = "<2.26"
typing-extensions = ">=4.1.1,<5.0.0"
typing-utils = "^0.1.0"
tarsafe = ">=0.0.3,<0.0.6"
google-auth = "<3"
CacheControl = "^0.12.9"
randomname = "^0.1.5"
pluggy = "^1.0.0"
slack-sdk = "^3.19.2"
confluent-kafka = ">=1.9.2,<3.0.0"
portalocker = "^2.7.0"
structlog = "^23.1.0"
structlog-sentry = "^2.0.2"
# pin dnspython to avoid dependency incompatibility
# in order to fix https://rasahq.atlassian.net/browse/ATO-1419
dnspython = "2.3.0"
wheel = ">=0.38.1"
<<<<<<< HEAD
certifi = ">=2023.7.22"
cryptography = ">=41.0.2"
=======
>>>>>>> 613338d3
[[tool.poetry.dependencies.tensorflow-io-gcs-filesystem]]
version = "==0.31"
markers = "sys_platform == 'win32'"

[[tool.poetry.dependencies.tensorflow-io-gcs-filesystem]]
version = "==0.32"
markers = "sys_platform == 'linux'"

[[tool.poetry.dependencies.tensorflow-io-gcs-filesystem]]
version = "==0.32"
markers = "sys_platform == 'darwin' and platform_machine != 'arm64'"

[[tool.poetry.dependencies.dask]]
version = "2022.2.0"
python = "~=3.7.0"

[[tool.poetry.dependencies.dask]]
version = "2022.10.2"
python = ">=3.8,<3.11"

[[tool.poetry.dependencies.numpy]]
version = ">=1.19.2,<1.22.0"
python = "~=3.7.0"

[[tool.poetry.dependencies.numpy]]
version = ">=1.19.2,<1.25.0"
python = ">=3.8,<3.11"

[[tool.poetry.dependencies.numpy]]
version = "1.22.3"
markers = "sys_platform =='Windows' and platform_python_implementation != 'PyPy'"
python = "3.10"

[[tool.poetry.dependencies.scipy]]
version = ">=1.4.1,<1.7.3"
python = "~=3.7.0"

[[tool.poetry.dependencies.scipy]]
version = ">=1.10.0"
python = ">=3.8,<3.11"

[[tool.poetry.dependencies.scikit-learn]]
version = ">=0.22,<1.1"
python = "~=3.7.0"

[[tool.poetry.dependencies.scikit-learn]]
version = ">=0.22,<1.2"
python = ">=3.8,<3.11"

[[tool.poetry.dependencies.spacy]]
version = "^3.4"
markers = "sys_platform == 'darwin' and platform_machine == 'arm64'"
optional = true

[[tool.poetry.dependencies.spacy]]
version = ">=3.1,<3.5"
markers = "sys_platform != 'darwin' or platform_machine != 'arm64'"
optional = true

[[tool.poetry.dependencies.pydantic]]
version = "<1.10.10"
optional = true

[tool.poetry.extras]
spacy = [ "spacy",]
jieba = [ "jieba",]
transformers = [ "transformers", "sentencepiece",]
full = [ "spacy", "transformers", "sentencepiece", "jieba",]
gh-release-notes = [ "github3.py",]
metal = [ "tensorflow-metal",]

[tool.poetry.scripts]
rasa = "rasa.__main__:main"

[tool.ruff.pydocstyle]
convention = "google"

[tool.ruff.per-file-ignores]
"tests/test_telemetry.py" = [ "E501",]
"tests/shared/core/test_domain.py" = [ "E501",]

[tool.pytest.ini_options]
python_functions = "test_"
filterwarnings = [ "ignore::ResourceWarning:ruamel[.*]",]
log_cli_level = "WARNING"
log_cli = true
markers = [ "skip_on_windows", "skip_on_ci", "sequential", "category_cli", "category_core_featurizers", "category_policies", "category_nlu_featurizers", "category_nlu_predictors", "category_full_model_training", "category_other_unit_tests", "category_performance", "flaky",]
timeout = 60
timeout_func_only = true
asyncio_mode = "auto"

[tool.poetry.dependencies.tensorflow]
version = "2.12.0"
markers = "sys_platform != 'darwin' or platform_machine != 'arm64'"

[tool.poetry.dependencies.tensorflow-intel]
version = "2.12.0"
markers = "sys_platform == 'win32'"

[tool.poetry.dependencies.tensorflow-cpu-aws]
version = "2.12.0"
markers = "sys_platform == 'linux' and (platform_machine == 'arm64' or platform_machine == 'aarch64')"

[tool.poetry.dependencies.tensorflow-macos]
version = "2.12.0"
markers = "sys_platform == 'darwin' and platform_machine == 'arm64'"

[tool.poetry.dependencies.PyJWT]
version = "^2.8.0"
extras = [ "crypto",]

[tool.poetry.dependencies.colorama]
version = "^0.4.4"
markers = "sys_platform == 'win32'"

[tool.poetry.dependencies.tensorflow-metal]
version = "0.8.0"
markers = "sys_platform == 'darwin' and platform_machine == 'arm64'"
optional = true

[tool.poetry.dependencies.tensorflow-text]
version = "2.12.0"
markers = "sys_platform != 'win32' and platform_machine != 'arm64' and platform_machine != 'aarch64'"

[tool.poetry.dependencies."github3.py"]
version = "~3.2.0"
optional = true

[tool.poetry.dependencies.transformers]
version = ">=4.13.0, <=4.26.0"
optional = true

[tool.poetry.dependencies.sentencepiece]
version = "~0.1.99"
optional = true
extras = [ "sentencepiece",]

[tool.poetry.dependencies.jieba]
version = ">=0.39, <0.43"
optional = true

[tool.poetry.dependencies.pymongo]
version = ">=3.8,<4.4"
extras = [ "tls", "srv",]

[tool.poetry.dev-dependencies.pytest-sanic]
git = "https://github.com/RasaHQ/pytest-sanic"
branch = "fix_signal_issue"

[tool.poetry.group.dev.dependencies]
ruff = ">=0.0.255,<0.0.256"
docker = "^6.0.1"
pytest-cov = "^4.0.0"
pytest-asyncio = "^0.20.0"
pytest-xdist = "^3.2.1"
pytest = "^7.1.3"
freezegun = "^1.0.0"
responses = "^0.22.0"
aioresponses = "^0.7.2"
moto = "~=4.1.2"
fakeredis = "^2.11.2"
mongomock = "^4.1.2"
black = "^22.10.0"
google-cloud-storage = "^2.4.0"
azure-storage-blob = "<12.17.0"
coveralls = "^3.0.1"
towncrier = "^22.8.0"
toml = "^0.10.0"
pep440-version-utils = "^0.3.0"
pydoc-markdown = "^4.7.0"
pytest-timeout = "^2.1.0"
mypy = "^1.0.0"
bandit = "^1.6.3"
types-pytz = "^2022.1.1"
types-python-dateutil = "^2.8.19"
types-requests = "^2.25.0"
types-setuptools = "^67.2.0"
memory-profiler = "^0.61.0"
psutil = "^5.8.0"
mypy-extensions = "^0.4.3"
sanic-testing = ">=21.12.0,<22.9.0"
analytics-python = "^1.4.0"
datadog-api-client = "^2.0.0"
datadog = "^0.45.0"
types-redis = "^4.3.20"
httpx = "0.23.3"<|MERGE_RESOLUTION|>--- conflicted
+++ resolved
@@ -9,11 +9,7 @@
 
 [tool.poetry]
 name = "rasa"
-<<<<<<< HEAD
-version = "3.6.6"
-=======
 version = "3.7.0a1"
->>>>>>> 613338d3
 description = "Open source machine learning framework to automate text- and voice-based conversations: NLU, dialogue management, connect to Slack, Facebook, and more - Create chatbots and voice assistants"
 authors = [ "Rasa Technologies GmbH <hi@rasa.com>",]
 maintainers = [ "Tom Bocklisch <tom@rasa.com>",]
@@ -115,11 +111,7 @@
 jsonschema = ">=3.2,<4.18"
 packaging = ">=20.0,<21.0"
 pytz = ">=2019.1,<2023.0"
-<<<<<<< HEAD
-rasa-sdk = "~3.6.2"
-=======
 rasa-sdk = "~3.7.0a1"
->>>>>>> 613338d3
 colorclass = "~2.2"
 terminaltables = "~3.1.0"
 sanic = "~21.12"
@@ -163,11 +155,8 @@
 # in order to fix https://rasahq.atlassian.net/browse/ATO-1419
 dnspython = "2.3.0"
 wheel = ">=0.38.1"
-<<<<<<< HEAD
 certifi = ">=2023.7.22"
 cryptography = ">=41.0.2"
-=======
->>>>>>> 613338d3
 [[tool.poetry.dependencies.tensorflow-io-gcs-filesystem]]
 version = "==0.31"
 markers = "sys_platform == 'win32'"
