[build-system]
requires = [ "poetry-core>=1.0.0",]
build-backend = "poetry.core.masonry.api"

[tool.black]
line-length = 88
target-version = [ "py36", "py37", "py38",]
exclude = "((.eggs | .git | .pytest_cache | build | dist))"

[tool.poetry]
name = "rasa"
version = "2.3.4"
description = "Open source machine learning framework to automate text- and voice-based conversations: NLU, dialogue management, connect to Slack, Facebook, and more - Create chatbots and voice assistants"
authors = [ "Rasa Technologies GmbH <hi@rasa.com>",]
maintainers = [ "Tom Bocklisch <tom@rasa.com>",]
homepage = "https://rasa.com"
repository = "https://github.com/rasahq/rasa"
documentation = "https://rasa.com/docs"
classifiers = [ "Development Status :: 4 - Beta", "Intended Audience :: Developers", "License :: OSI Approved :: Apache Software License", "Programming Language :: Python", "Programming Language :: Python :: 3.6", "Programming Language :: Python :: 3.7", "Programming Language :: Python :: 3.8", "Topic :: Software Development :: Libraries",]
keywords = [ "nlp", "machine-learning", "machine-learning-library", "bot", "bots", "botkit", "rasa conversational-agents", "conversational-ai", "chatbot", "chatbot-framework", "bot-framework",]
include = [ "LICENSE.txt", "README.md", "rasa/shared/core/training_data/visualization.html", "rasa/cli/default_config.yml", "rasa/shared/importers/*", "rasa/utils/schemas/*", "rasa/keys",]
readme = "README.md"
license = "Apache-2.0"

[tool.towncrier]
package = "rasa"
package_dir = "rasa"
filename = "CHANGELOG.mdx"
directory = "./changelog"
underlines = "   "
title_format = "## [{version}] - {project_date}"
template = "./changelog/_template.md.jinja2"
start_string = "<!-- TOWNCRIER -->\n"
issue_format = "[#{issue}](https://github.com/rasahq/rasa/issues/{issue})"
[[tool.towncrier.type]]
directory = "removal"
name = "Deprecations and Removals"
showcontent = true

[[tool.towncrier.type]]
directory = "feature"
name = "Features"
showcontent = true

[[tool.towncrier.type]]
directory = "improvement"
name = "Improvements"
showcontent = true

[[tool.towncrier.type]]
directory = "bugfix"
name = "Bugfixes"
showcontent = true

[[tool.towncrier.type]]
directory = "doc"
name = "Improved Documentation"
showcontent = true

[[tool.towncrier.type]]
directory = "misc"
name = "Miscellaneous internal changes"
showcontent = false

[tool.poetry.dependencies]
python = ">=3.6,<3.9"
boto3 = "^1.12"
requests = "^2.23"
matplotlib = ">=3.1,<3.4"
attrs = ">=19.3,<20.4"
jsonpickle = ">=1.3,<2.1"
redis = "^3.4"
numpy = "~1.16"
scipy = "^1.4.1"
absl-py = ">=0.9,<0.12"
apscheduler = ">=3.6,<3.8"
tqdm = ">=4.31,<4.57"
networkx = ">=2.4,<2.6"
fbmessenger = "~6.0.0"
pykwalify = ">=1.7,<1.9"
coloredlogs = ">=10,<15"
"ruamel.yaml" = "^0.16.5"
scikit-learn = ">=0.22,<0.25"
slackclient = "^2.0.0"
twilio = ">=6.26,<6.51"
webexteamssdk = ">=1.1.1,<1.7.0"
mattermostwrapper = "~2.2"
rocketchat_API = ">=0.6.31,<1.15.0"
colorhash = "~1.0.2"
jsonschema = "~3.2"
packaging = ">=20.0,<21.0"
pytz = ">=2019.1,<2021.0"
rasa-sdk = "^2.3.1"
colorclass = "~2.2"
terminaltables = "~3.1.0"
sanic = ">=19.12.2,<21.0.0"
sanic-cors = "^0.10.0b1"
sanic-jwt = ">=1.3.2,<2.0"
cloudpickle = ">=1.2,<1.7"
multidict = "^4.6"
aiohttp = "~3.6"
questionary = "~1.5.1"
prompt-toolkit = "^2.0"
python-socketio = ">=4.4,<6"
python-engineio = ">=3.11,<3.14"
pydot = "~1.4"
async_generator = "~1.10"
SQLAlchemy = "~1.3.3"
sklearn-crfsuite = "~0.3"
psycopg2-binary = "~2.8.2"
python-dateutil = "~2.8"
tensorflow = "~2.3"
tensorflow_hub = "~0.10"
tensorflow-addons = ">= 0.10, <= 0.12"
tensorflow-estimator = "~2.3"
tensorflow-probability = "~0.11"
setuptools = ">=41.0.0"
kafka-python = ">=1.4,<3.0"
ujson = ">=1.35,<5.0"
oauth2client = "4.1.3"
regex = ">=2020.6,<2020.10"
joblib = "^0.15.1"
sentry-sdk = ">=0.17.0,<0.20.0"
aio-pika = "^6.7.1"
pyTelegramBotAPI = "^3.7.3"

[tool.poetry.dev-dependencies]
pytest-cov = "^2.10.0"
pytest-localserver = "^0.5.0"
pytest-sanic = "^1.6.1"
pytest-asyncio = "^0.10.0"
pytest-xdist = "^1.32.0"
pytest = "^5.3.4"
freezegun = "^1.0.0"
responses = "^0.12.1"
aioresponses = "^0.6.2"
moto = "~=1.3.16"
fakeredis = "^1.4.0"
mongomock = "^3.18.0"
black = "^19.10b0"
flake8 = "^3.8.3"
flake8-docstrings = "^1.5.0"
google-cloud-storage = "^1.29.0"
azure-storage-blob = "<12.6.0"
coveralls = "^2.0.0"
towncrier = "^19.2.0"
toml = "^0.10.0"
pep440-version-utils = "^0.3.0"
pydoc-markdown = "^3.5.0"
pytest-timeout = "^1.4.2"
mypy = "^0.790"
<<<<<<< HEAD
typing-extensions = "^3.7.4"
=======
bandit = "^1.6.3"
>>>>>>> b228b667

[tool.poetry.extras]
spacy = [ "spacy",]
jieba = [ "jieba",]
transformers = [ "transformers",]
full = [ "spacy", "transformers", "jieba",]
gh-release-notes = [ "github3.py",]

[tool.poetry.scripts]
rasa = "rasa.__main__:main"

[tool.poetry.dependencies.PyJWT]
version = "^2.0.0"
extras = [ "crypto",]

[tool.poetry.dependencies.colorama]
version = "^0.4.4"
markers = "sys_platform == 'win32'"

[tool.poetry.dependencies.spacy]
version = ">=2.1,<2.3"
optional = true

[tool.poetry.dependencies.tensorflow-text]
version = "~2.3"
markers = "sys_platform!='win32'"

[tool.poetry.dependencies."github3.py"]
version = "~1.3.0"
optional = true

[tool.poetry.dependencies.transformers]
version = ">=2.4,<2.12"
optional = true

[tool.poetry.dependencies.jieba]
version = ">=0.39, <0.43"
optional = true

[tool.poetry.dependencies.pymongo]
version = ">=3.8,<3.11"
extras = [ "tls", "srv",]<|MERGE_RESOLUTION|>--- conflicted
+++ resolved
@@ -149,11 +149,7 @@
 pydoc-markdown = "^3.5.0"
 pytest-timeout = "^1.4.2"
 mypy = "^0.790"
-<<<<<<< HEAD
-typing-extensions = "^3.7.4"
-=======
 bandit = "^1.6.3"
->>>>>>> b228b667
 
 [tool.poetry.extras]
 spacy = [ "spacy",]
