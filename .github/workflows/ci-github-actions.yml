name: CI Github Actions

on:
  push:
    branches:
      - main
    tags:
      - "*"
  pull_request:

env:
  DEFAULT_PYTHON_VERSION: "3.10"

jobs:
  test:
    name: Run Tests
    runs-on: ubuntu-22.04
    #missing matrix
    strategy: 
      fail-fast: false

    steps:
      - name: Checkout git repository 🕝
        uses: actions/checkout@ac593985615ec2ede58e132d2e21d2b1cbd6127c

      - name: Download gomplate
        run: |-
          sudo curl -o /usr/local/bin/gomplate -sSL https://github.com/hairyhenderson/gomplate/releases/download/v3.9.0/gomplate_linux-amd64
          sudo chmod +x /usr/local/bin/gomplate

      - name: Set up Python ${{ env.DEFAULT_PYTHON_VERSION }} 🐍
        uses: actions/setup-python@13ae5bb136fac2878aff31522b9efb785519f984
        with:
          python-version: ${{ env.DEFAULT_PYTHON_VERSION }}

      - name: Read Poetry Version 🔢
        run: |
          echo "POETRY_VERSION=$(scripts/poetry-version.sh)" >> $GITHUB_ENV
        shell: bash

      - name: Install poetry 🦄
<<<<<<< HEAD
        uses: Gr1N/setup-poetry@09236184f6c1ab47c0dc9c1001c7fe200cf2afb0
=======
        uses: Gr1N/setup-poetry@15821dc8a61bc630db542ae4baf6a7c19a994844 # v8
>>>>>>> 57c67516
        with:
          poetry-version: ${{ env.POETRY_VERSION }}

      - name: Load Poetry Cached Libraries ⬇
        id: cache-poetry
        uses: actions/cache@6998d139ddd3e68c71e9e398d8e40b71a2f39812
        with:
          path: .venv
          key: ${{ runner.os }}-poetry-${{ env.POETRY_VERSION }}-${{ env.DEFAULT_PYTHON_VERSION }}-${{ hashFiles('**/poetry.lock') }}-${{ secrets.POETRY_CACHE_VERSION }}
          restore-keys: ${{ runner.os }}-poetry-${{ env.DEFAULT_PYTHON_VERSION }}

      - name: Clear Poetry cache
        if: steps.cache-poetry.outputs.cache-hit == 'true' && contains(github.event.pull_request.labels.*.name, 'tools:clear-poetry-cache-unit-tests')
        run: rm -r .venv

      - name: Create virtual environment
        if: (steps.cache-poetry.outputs.cache-hit != 'true' || contains(github.event.pull_request.labels.*.name, 'tools:clear-poetry-cache-unit-tests'))
        run: python -m venv create .venv

      - name: Set up virtual environment
        run: poetry config virtualenvs.in-project true

      - name: Install Dependencies 📦
        run: |
          make install-full

      - name: Lint Code 🎎
        run: |
          poetry run flake8 .github --extend-ignore D
          poetry run black --check .github

      - name: Test Code 🔍
        run: |
          make test-gh-actions<|MERGE_RESOLUTION|>--- conflicted
+++ resolved
@@ -39,11 +39,7 @@
         shell: bash
 
       - name: Install poetry 🦄
-<<<<<<< HEAD
         uses: Gr1N/setup-poetry@09236184f6c1ab47c0dc9c1001c7fe200cf2afb0
-=======
-        uses: Gr1N/setup-poetry@15821dc8a61bc630db542ae4baf6a7c19a994844 # v8
->>>>>>> 57c67516
         with:
           poetry-version: ${{ env.POETRY_VERSION }}
 
