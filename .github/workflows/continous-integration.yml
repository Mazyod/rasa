--- conflicted
+++ resolved
@@ -552,12 +552,8 @@
 
   integration_test:
     name: Run Non-Sequential Integration Tests
-<<<<<<< HEAD
-    runs-on: ubuntu-20.04
-=======
     if: github.ref_type != 'tag'
     runs-on: ubuntu-22.04
->>>>>>> df89c80f
     needs: [changes]
     env:
       REDIS_HOST: localhost
