--- conflicted
+++ resolved
@@ -111,11 +111,7 @@
       max-parallel: 3
       matrix:
         os: [windows-latest]
-<<<<<<< HEAD
-        python-version: [3.6, 3.7, 3.8]
-=======
         python-version: [3.6]
->>>>>>> 07552e0e
 
     steps:
     - name: Checkout git repository 🕝
@@ -136,17 +132,6 @@
       with:
         poetry-version: ${{ env.POETRY_VERSION }}
 
-<<<<<<< HEAD
-    - name: Get Poetry virtual environment path
-      id: poetry-venv
-      run: |
-        echo "::set-output name=dir::$(poetry config virtualenvs.path)"
-
-    - name: Load Poetry Cached Libraries ⬇
-      uses: actions/cache@v1
-      with:
-        path: ${{ steps.poetry-venv.outputs.dir }}
-=======
     - name: Load Poetry Cached Libraries ⬇ (Ubuntu)
       if: matrix.os == 'ubuntu-latest'
       uses: actions/cache@v1
@@ -160,7 +145,6 @@
       uses: actions/cache@v1
       with:
         path: $HOME\AppData\Local\pypoetry\Cache\virtualenvs
->>>>>>> 07552e0e
         key: ${{ runner.os }}-poetry-${{ matrix.python-version }}-${{ hashFiles('**/poetry.lock') }}
         restore-keys: ${{ runner.os }}-poetry-${{ matrix.python-version }}
 
