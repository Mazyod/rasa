--- conflicted
+++ resolved
@@ -30,11 +30,7 @@
 jobs:
   changes:
     name: Check for file changes
-<<<<<<< HEAD
-    runs-on: ubuntu-20.04
-=======
-    runs-on: ubuntu-22.04
->>>>>>> dd5fa178
+    runs-on: ubuntu-22.04
     # don't run this for pull requests of forks
     if: github.event_name == 'pull_request' && github.event.pull_request.head.repo.full_name == 'RasaHQ/rasa'
     outputs:
@@ -63,11 +59,7 @@
 
   evaluate_release_tag:
     name: Evaluate release tag
-<<<<<<< HEAD
-    runs-on: ubuntu-20.04
-=======
-    runs-on: ubuntu-22.04
->>>>>>> dd5fa178
+    runs-on: ubuntu-22.04
     # don't run this for main branches of forks and on documentation branch
     if: github.repository == 'RasaHQ/rasa' && github.ref != 'refs/heads/documentation' && github.event_name != 'pull_request'
     outputs:
@@ -108,11 +100,7 @@
 
   prebuild_docs:
     name: Prebuild Docs
-<<<<<<< HEAD
-    runs-on: ubuntu-20.04
-=======
-    runs-on: ubuntu-22.04
->>>>>>> dd5fa178
+    runs-on: ubuntu-22.04
     needs: [evaluate_release_tag]
     # don't run this for main branches of forks, would fail anyways
     if: github.repository == 'RasaHQ/rasa' && needs.evaluate_release_tag.outputs.build_docs == 'true' && github.ref != 'refs/heads/documentation' && github.event_name != 'pull_request'
@@ -201,11 +189,7 @@
 
   preview_docs:
     name: Preview Docs
-<<<<<<< HEAD
-    runs-on: ubuntu-20.04
-=======
-    runs-on: ubuntu-22.04
->>>>>>> dd5fa178
+    runs-on: ubuntu-22.04
     needs: [changes]
     # don't run this for pull requests from forks
     if: github.event_name == 'pull_request' && github.event.pull_request.head.repo.full_name == 'RasaHQ/rasa'
@@ -301,11 +285,7 @@
 
   publish_docs:
     name: Publish Docs
-<<<<<<< HEAD
-    runs-on: ubuntu-20.04
-=======
-    runs-on: ubuntu-22.04
->>>>>>> dd5fa178
+    runs-on: ubuntu-22.04
     # don't run this for main branches of forks; only run on documentation branch
     if: github.repository == 'RasaHQ/rasa' && github.ref == 'refs/heads/documentation'
 
