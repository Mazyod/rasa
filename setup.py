--- conflicted
+++ resolved
@@ -37,11 +37,7 @@
     "pymongo[tls,srv]~=3.8",
     "numpy~=1.16",
     "scipy~=1.2",
-<<<<<<< HEAD
     "tensorflow~=2.1",
-=======
-    "tensorflow-cpu~=1.15.0",
->>>>>>> 55caf93c
     # absl is a tensorflow dependency, but produces double logging before 0.8
     # should be removed once tensorflow requires absl > 0.8 on its own
     "absl-py>=0.8.0",
