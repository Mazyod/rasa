from setuptools import setup

__version__ = None   # Avoids IDE errors, but actual version is read from version.py
exec(open('rasa_nlu/version.py').read())

tests_requires = [
    "pytest-pep8",
    "pytest-services",
    "pytest-flask",
    "pytest-cov"
]

install_requires = [
    "requests",
    "pathlib",
    "cloudpickle",
    "gevent",
    "flask",
    "boto3",
    "typing",
    "future",
    "six",
<<<<<<< HEAD
    "jsonschema",
    "matplotlib"
=======
    "tqdm",
    "requests",
    "jsonschema"
>>>>>>> 1f01dd21
]

extras_requires = {
    'test': tests_requires,
    'spacy': ["sklearn", "scipy", "numpy"],
    'mitie': ["mitie", "numpy"],
}

setup(
    name='rasa_nlu',
    packages=[
        'rasa_nlu',
        'rasa_nlu.utils',
        'rasa_nlu.classifiers',
        'rasa_nlu.emulators',
        'rasa_nlu.extractors',
        'rasa_nlu.featurizers',
        'rasa_nlu.tokenizers',
    ],
    classifiers=[
        "Programming Language :: Python :: 2.7",
        "Programming Language :: Python :: 3.4",
        "Programming Language :: Python :: 3.5",
        "Programming Language :: Python :: 3.6"
    ],
    version=__version__,
    install_requires=install_requires,
    tests_require=tests_requires,
    extras_require=extras_requires,
    include_package_data=True,
    description="rasa NLU a natural language parser for bots",
    author='Alan Nichol',
    author_email='alan@rasa.ai',
    url="https://rasa.ai",
    keywords=["NLP", "bots"],
    download_url="https://github.com/RasaHQ/rasa_nlu/archive/{}.tar.gz".format(__version__)
)<|MERGE_RESOLUTION|>--- conflicted
+++ resolved
@@ -20,14 +20,10 @@
     "typing",
     "future",
     "six",
-<<<<<<< HEAD
+    "tqdm",
+    "requests",
     "jsonschema",
     "matplotlib"
-=======
-    "tqdm",
-    "requests",
-    "jsonschema"
->>>>>>> 1f01dd21
 ]
 
 extras_requires = {
