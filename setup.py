from setuptools import setup

__version__ = None   # Avoids IDE errors, but actual version is read from version.py
exec(open('rasa_nlu/version.py').read())

tests_requires = [
    "pytest-pep8",
    "pytest-services",
    "pytest-flask",
    "pytest-cov"
]

install_requires = [
    "requests",
    "pathlib",
    "cloudpickle",
    "gevent",
    "flask",
    "boto3",
    "typing",
    "future",
    "six",
<<<<<<< HEAD
    "jsonschema",
    "matplotlib"
=======
    "tqdm",
    "requests",
    "jsonschema"
>>>>>>> bd917ce2
]

extras_requires = {
    'test': tests_requires,
    'spacy': ["sklearn", "scipy", "numpy"],
    'mitie': ["mitie", "numpy"],
}

setup(
    name='rasa_nlu',
    packages=[
        'rasa_nlu',
        'rasa_nlu.utils',
        'rasa_nlu.classifiers',
        'rasa_nlu.emulators',
        'rasa_nlu.extractors',
        'rasa_nlu.featurizers',
        'rasa_nlu.tokenizers',
    ],
    classifiers=[
        "Programming Language :: Python :: 2.7",
        "Programming Language :: Python :: 3.4",
        "Programming Language :: Python :: 3.5",
        "Programming Language :: Python :: 3.6"
    ],
    version=__version__,
    install_requires=install_requires,
    tests_require=tests_requires,
    extras_require=extras_requires,
    include_package_data=True,
    description="rasa NLU a natural language parser for bots",
    author='Alan Nichol',
    author_email='alan@rasa.ai',
    url="https://rasa.ai",
    keywords=["NLP", "bots"],
    download_url="https://github.com/RasaHQ/rasa_nlu/archive/{}.tar.gz".format(__version__)
)<|MERGE_RESOLUTION|>--- conflicted
+++ resolved
@@ -20,14 +20,10 @@
     "typing",
     "future",
     "six",
-<<<<<<< HEAD
+    "tqdm",
+    "requests",
     "jsonschema",
     "matplotlib"
-=======
-    "tqdm",
-    "requests",
-    "jsonschema"
->>>>>>> bd917ce2
 ]
 
 extras_requires = {
