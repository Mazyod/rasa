from setuptools import setup, find_packages
import io

# Avoids IDE errors, but actual version is read from version.py
__version__ = None
exec(open('rasa_core/version.py').read())

try:
    import pypandoc
    readme = pypandoc.convert_file('README.md', 'rst')
except (IOError, ImportError):
    with io.open('README.md', encoding='utf-8') as f:
        readme = f.read()

tests_requires = [
    "pytest",
    "pytest-pep8",
    "pytest-services",
    "pytest-cov",
    "pytest-xdist",
    "pytest-twisted",
    "treq",
    "freezegun",
]

install_requires = [
    'jsonpickle',
    'six',
    'redis',
    'fakeredis',
    'nbsphinx',
    'pandoc',
    'future',
    'numpy>=1.13',
    'typing>=3.6',
    'graphviz',
    'Keras',
    'tensorflow',
    'h5py',
    'apscheduler',
    'tqdm',
    'ConfigArgParse',
    'networkx',
<<<<<<< HEAD
    'pymessenger2',
=======
    'fbmessenger',
>>>>>>> 3545c4d8
    'pykwalify',
    'coloredlogs',
    'ruamel.yaml',
    'flask',
    'scikit-learn',
    'rasa_nlu',
    'slackclient',
    'python-telegram-bot'
]

extras_requires = {
    'test': tests_requires
}

setup(
    name='rasa_core',
    classifiers=[
        "Programming Language :: Python :: 2.7",
        "Programming Language :: Python :: 3.5",
        "Programming Language :: Python :: 3.6"
    ],
    packages=find_packages(exclude=["tests", "tools"]),
    version=__version__,
    install_requires=install_requires,
    tests_require=tests_requires,
    extras_require=extras_requires,
    include_package_data=True,
    description="Machine learning based dialogue engine "
                "for conversational software.",
    long_description=readme,
    author='Rasa Technologies GmbH',
    author_email='hi@rasa.ai',
    keywords=["nlp", "machine-learning", "machine-learning-library", "bot",
              "bots",
              "botkit", "rasa", "conversational-agents",
              "conversational-ai",
              "chatbot", "chatbot-framework", "bot-framework"],
    url="https://rasa.ai",
    download_url="https://github.com/RasaHQ/rasa_core/archive/{}.tar.gz".format(__version__)
)

print("\nWelcome to Rasa Core!")
print("If any questions please visit documentation page https://rasahq.github.io/rasa_core")
print("or join community chat on https://gitter.im/RasaHQ/rasa_core")<|MERGE_RESOLUTION|>--- conflicted
+++ resolved
@@ -41,11 +41,7 @@
     'tqdm',
     'ConfigArgParse',
     'networkx',
-<<<<<<< HEAD
-    'pymessenger2',
-=======
     'fbmessenger',
->>>>>>> 3545c4d8
     'pykwalify',
     'coloredlogs',
     'ruamel.yaml',
