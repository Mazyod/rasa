--- conflicted
+++ resolved
@@ -41,26 +41,12 @@
 
 
 def filter_non_alpha_releases(tags: List[Version]) -> List[Version]:
-<<<<<<< HEAD
     return [tag for tag in tags if tag.is_alpha is False]
-
-
-def get_existing_tag_versions() -> List[Version]:
-    stdout = check_output(["git", "tag"])
-    tags = set(stdout.decode().split("\n"))
-    versions = [Version(tag) for tag in tags if is_valid_version(tag)]
-    return versions
-
-
-def should_build_docs(tag: Version) -> bool:
-    existing_tags = get_existing_tag_versions()
-=======
-    return [tag for tag in tags if not tag.is_alpha]
 
 
 def should_build_docs(tag: Version) -> bool:
     existing_tags = git_existing_tag_versions()
->>>>>>> cfa44e62
+
     non_alpha_releases = filter_non_alpha_releases(existing_tags)
     non_alpha_releases.sort()
     latest_version = non_alpha_releases[-1]
@@ -81,17 +67,10 @@
     elif tag.major == previous_major and tag > previous_major_latest_version:
         print(f"Tag {tag} is higher than the latest version for the previous major. Docs should be built.")
         need_to_build_docs = True
-<<<<<<< HEAD
 
     return need_to_build_docs
 
 
-=======
-
-    return need_to_build_docs
-
-
->>>>>>> cfa44e62
 def main(args: argparse.Namespace) -> None:
     tag = Version(args.tag)
     if not should_build_docs(tag):
@@ -101,4 +80,4 @@
 if __name__ == "__main__":
     arg_parser = create_argument_parser()
     cmdline_args = arg_parser.parse_args()
-    main(cmdline_args)
+    main(cmdline_args)