# -*- coding: utf-8 -*-

from __future__ import absolute_import
from __future__ import division
from __future__ import print_function
from __future__ import unicode_literals

import io
import json
import logging
import os
import warnings
from itertools import groupby

from builtins import object, str
from typing import Any
from typing import Dict
from typing import List
from typing import Optional
from typing import Text

from rasa_nlu.utils import lazyproperty, ordered
from rasa_nlu.utils import list_to_str

logger = logging.getLogger(__name__)


class Message(object):
    def __init__(self, text, data=None, output_properties=None, time=None):
        self.text = text
        self.time = time
        self.data = data if data else {}
        self.output_properties = output_properties if output_properties else set()

    def set(self, prop, info, add_to_output=False):
        self.data[prop] = info
        if add_to_output:
            self.output_properties.add(prop)

    def get(self, prop, default=None):
        return self.data.get(prop, default)

    def as_dict(self, only_output_properties=False):
        if only_output_properties:
            d = {key: value for key, value in self.data.items() if key in self.output_properties}
        else:
            d = self.data
        return dict(d, text=self.text)

    def __eq__(self, other):
        if not isinstance(other, Message):
            return False
        else:
            return (other.text, ordered(other.data)) == (self.text, ordered(self.data))

    def __hash__(self):
        return hash((self.text, str(ordered(self.data))))


class TrainingData(object):
    """Holds loaded intent and entity training data."""

    # Validation will ensure and warn if these lower limits are not met
    MIN_EXAMPLES_PER_INTENT = 2
    MIN_EXAMPLES_PER_ENTITY = 2

<<<<<<< HEAD
    def __init__(self,
                 intent_examples_only=None,  # type: Optional[TrainingExamples]
                 entity_examples_only=None,  # type: Optional[TrainingExamples]
                 common_examples=None,  # type: Optional[TrainingExamples]
                 regex_features=None,  # type: Optional[TrainingExamples]
                 entity_synonyms=None  # type: Optional[Dict[Text, List[Text]]]
                 ):
        # type: (...) -> None

        if intent_examples_only:
            self.intent_examples_only = self.sanitice_examples(intent_examples_only)
        else:
            self.intent_examples_only = []

        if common_examples:
            self.common_examples = self.sanitice_examples(common_examples)
        else:
            self.common_examples = []

        if entity_examples_only:
            self.entity_examples_only = self.sanitice_examples(entity_examples_only)
        else:
            self.entity_examples_only = []
=======
    def __init__(self, training_examples=None, entity_synonyms=None):
        # type: (Optional[List[Message]], Optional[Dict[Text, Text]]) -> None
>>>>>>> 8f3a6cd5

        self.training_examples = self.sanitice_examples(training_examples) if training_examples else []
        self.entity_synonyms = entity_synonyms if entity_synonyms else {}
        self.regex_features = regex_features if regex_features else []

        self.validate()

    def sanitice_examples(self, examples):
        # type: (List[Message]) -> List[Message]
        """Makes sure the training data is cleaned, e.q. removes trailing whitespaces from intent annotations."""

        for e in examples:
            if e.get("intent") is not None:
                e.set("intent", e.get("intent").strip())
        return examples

    @lazyproperty
    def intent_examples(self):
        # type: () -> List[Message]
        return [e for e in self.training_examples if e.get("intent") is not None]

    @lazyproperty
    def entity_examples(self):
        # type: () -> List[Message]
        return [e for e in self.training_examples if e.get("entities") is not None]

    @lazyproperty
    def num_entity_examples(self):
        # type: () -> int
        """Returns the number of proper entity training examples (containing at least one annotated entity)."""

        return len([e for e in self.training_examples if len(e.get("entities", [])) > 0])

    @lazyproperty
    def num_intent_examples(self):
        # type: () -> int
        """Returns the number of intent examples."""

        return len(self.intent_examples)

    def as_json(self, **kwargs):
        # type: (**Any) -> str
        """Represent this set of training examples as json adding the passed meta information."""

        return str(json.dumps({
            "rasa_nlu_data": {
<<<<<<< HEAD
                "common_examples": self.common_examples,
                "intent_examples": self.intent_examples_only,
                "entity_examples": self.entity_examples_only,
                "regex_features": self.regex_features
=======
                "common_examples": [example.as_dict() for example in self.training_examples],
>>>>>>> 8f3a6cd5
            }
        }, **kwargs))

    def persist(self, dir_name):
        # type: (Text) -> Dict[Text, Any]
        """Persists this training data to disk and returns necessary information to load it again."""

        data_file = os.path.join(dir_name, "training_data.json")
        with io.open(data_file, 'w') as f:
            f.write(self.as_json(indent=2))

        return {
            "training_data": "training_data.json"
        }

    def sorted_entity_examples(self):
        # type: () -> List[Message]
        """Sorts the entity examples by the annotated entity."""

        return sorted([entity for ex in self.entity_examples for entity in ex.get("entities")],
                      key=lambda e: e["entity"])

    def sorted_intent_examples(self):
        # type: () -> List[Message]
        """Sorts the intent examples by the name of the intent."""

        return sorted(self.intent_examples, key=lambda e: e.get("intent"))

    def validate(self):
        # type: () -> None
        """Ensures that the loaded training data is valid, e.g. has a minimum of certain training examples."""

        logger.debug("Validating training data...")
        examples = self.sorted_intent_examples()
        different_intents = []
        for intent, group in groupby(examples, lambda e: e.get("intent")):
            size = len(list(group))
            different_intents.append(intent)
            if size < self.MIN_EXAMPLES_PER_INTENT:
                template = "Intent '{}' has only {} training examples! minimum is {}, training may fail."
                warnings.warn(template.format(intent, size, self.MIN_EXAMPLES_PER_INTENT))

        sorted_entity_examples = self.sorted_entity_examples()
        different_entities = []
        for entity, group in groupby(sorted_entity_examples, lambda e: e["entity"]):
            size = len(list(group))
            different_entities.append(entity)
            if size < self.MIN_EXAMPLES_PER_ENTITY:
                template = "Entity '{}' has only {} training examples! minimum is {}, training may fail."
                warnings.warn(template.format(entity, size, self.MIN_EXAMPLES_PER_ENTITY))

        logger.info("Training data stats: \n" +
                    "\t- intent examples: {} ({} distinct intents)\n".format(
                            self.num_intent_examples, len(different_intents)) +
                    "\t- found intents: {}\n".format(list_to_str(different_intents)) +
                    "\t- entity examples: {} ({} distinct entities)\n".format(
                            self.num_entity_examples, len(different_entities)) +
                    "\t- found entities: {}\n".format(list_to_str(different_entities)))<|MERGE_RESOLUTION|>--- conflicted
+++ resolved
@@ -64,34 +64,8 @@
     MIN_EXAMPLES_PER_INTENT = 2
     MIN_EXAMPLES_PER_ENTITY = 2
 
-<<<<<<< HEAD
-    def __init__(self,
-                 intent_examples_only=None,  # type: Optional[TrainingExamples]
-                 entity_examples_only=None,  # type: Optional[TrainingExamples]
-                 common_examples=None,  # type: Optional[TrainingExamples]
-                 regex_features=None,  # type: Optional[TrainingExamples]
-                 entity_synonyms=None  # type: Optional[Dict[Text, List[Text]]]
-                 ):
-        # type: (...) -> None
-
-        if intent_examples_only:
-            self.intent_examples_only = self.sanitice_examples(intent_examples_only)
-        else:
-            self.intent_examples_only = []
-
-        if common_examples:
-            self.common_examples = self.sanitice_examples(common_examples)
-        else:
-            self.common_examples = []
-
-        if entity_examples_only:
-            self.entity_examples_only = self.sanitice_examples(entity_examples_only)
-        else:
-            self.entity_examples_only = []
-=======
-    def __init__(self, training_examples=None, entity_synonyms=None):
+    def __init__(self, training_examples=None, entity_synonyms=None, regex_features=None):
         # type: (Optional[List[Message]], Optional[Dict[Text, Text]]) -> None
->>>>>>> 8f3a6cd5
 
         self.training_examples = self.sanitice_examples(training_examples) if training_examples else []
         self.entity_synonyms = entity_synonyms if entity_synonyms else {}
@@ -138,14 +112,8 @@
 
         return str(json.dumps({
             "rasa_nlu_data": {
-<<<<<<< HEAD
-                "common_examples": self.common_examples,
-                "intent_examples": self.intent_examples_only,
-                "entity_examples": self.entity_examples_only,
+                "common_examples": [example.as_dict() for example in self.training_examples],
                 "regex_features": self.regex_features
-=======
-                "common_examples": [example.as_dict() for example in self.training_examples],
->>>>>>> 8f3a6cd5
             }
         }, **kwargs))
 
@@ -188,9 +156,8 @@
                 template = "Intent '{}' has only {} training examples! minimum is {}, training may fail."
                 warnings.warn(template.format(intent, size, self.MIN_EXAMPLES_PER_INTENT))
 
-        sorted_entity_examples = self.sorted_entity_examples()
         different_entities = []
-        for entity, group in groupby(sorted_entity_examples, lambda e: e["entity"]):
+        for entity, group in groupby(self.sorted_entity_examples(), lambda e: e["entity"]):
             size = len(list(group))
             different_entities.append(entity)
             if size < self.MIN_EXAMPLES_PER_ENTITY:
