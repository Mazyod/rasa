rules:
- rule: rule 1
<<<<<<< HEAD
  condition:
  - form: loop_q_form
=======
  steps:
  - active_loop: loop_q_form
>>>>>>> eb7f4a63
  - slot: requested_slot
    value: some_slot
  steps:
  - intent: inform
    entities:
    - some_slot: bla
  - action: loop_q_form

- rule: rule 2
<<<<<<< HEAD
  condition:
  - form: loop_q_form
=======
  steps:
  - active_loop: loop_q_form
>>>>>>> eb7f4a63
  - slot: requested_slot
    value: some_slot
  steps:
  - intent: explain
  - action: utter_explain_some_slot
  - action: loop_q_form
  - active_loop: loop_q_form

- rule: rule 3
  steps:
<<<<<<< HEAD
  - form: loop_q_form
  - form: null
=======
  - active_loop: loop_q_form
  - ...
  - active_loop: null
>>>>>>> eb7f4a63
  - slot: null
  - action: stop_q_form

stories:
- story: simple_story_without_checkpoint
  steps:
  - intent: simple
  - action: utter_default
  - action: utter_greet

- story: simple_story_with_only_start
  steps:
  - checkpoint: check_greet # checkpoints at the start define entry points
  - intent: simple
  - action: utter_default

- story: simple_story_with_only_end
  steps:
  - intent: hello
  - action: utter_greet
  - slot: name
    value: peter
  - checkpoint: check_greet # checkpoint defining the end of this turn<|MERGE_RESOLUTION|>--- conflicted
+++ resolved
@@ -1,12 +1,7 @@
 rules:
 - rule: rule 1
-<<<<<<< HEAD
   condition:
-  - form: loop_q_form
-=======
-  steps:
   - active_loop: loop_q_form
->>>>>>> eb7f4a63
   - slot: requested_slot
     value: some_slot
   steps:
@@ -16,13 +11,8 @@
   - action: loop_q_form
 
 - rule: rule 2
-<<<<<<< HEAD
   condition:
-  - form: loop_q_form
-=======
-  steps:
   - active_loop: loop_q_form
->>>>>>> eb7f4a63
   - slot: requested_slot
     value: some_slot
   steps:
@@ -33,14 +23,8 @@
 
 - rule: rule 3
   steps:
-<<<<<<< HEAD
-  - form: loop_q_form
-  - form: null
-=======
-  - active_loop: loop_q_form
-  - ...
+  - action: loop_q_form
   - active_loop: null
->>>>>>> eb7f4a63
   - slot: null
   - action: stop_q_form
 
