rules:
<<<<<<< HEAD
- rule: Rule with condition
  condition:
  - form: loop_q_form
=======
- rule: rule 1
  steps:
  - active_loop: loop_q_form
>>>>>>> eb7f4a63
  - slot: requested_slot
    value: some_slot
  steps:
  - intent: inform
    entities:
    - some_slot: bla
  - action: loop_q_form

- rule: Rule without condition
  steps:
<<<<<<< HEAD
=======
  - active_loop: loop_q_form
  - slot: requested_slot
    value: some_slot
  - ...
>>>>>>> eb7f4a63
  - intent: explain
  - action: utter_explain_some_slot
  - action: loop_q_form
  - active_loop: loop_q_form

- rule: Rule which explicitly waits for user input when finished
  steps:
<<<<<<< HEAD
  - intent: explain
  - action: utter_explain_some_slot
  wait_for_user_input: True

- rule: Rule after which another action should be predicted
  steps:
  - intent: explain
  - action: utter_explain_some_slot
  wait_for_user_input: False

- rule: Rule which only applies to conversation start
  conversation_start: True
  steps:
  - intent: explain
  - action: utter_explain_some_slot
=======
  - active_loop: loop_q_form
  - ...
  - active_loop: null
  - slot: null
  - action: stop_q_form
>>>>>>> eb7f4a63
<|MERGE_RESOLUTION|>--- conflicted
+++ resolved
@@ -1,13 +1,7 @@
 rules:
-<<<<<<< HEAD
 - rule: Rule with condition
   condition:
-  - form: loop_q_form
-=======
-- rule: rule 1
-  steps:
   - active_loop: loop_q_form
->>>>>>> eb7f4a63
   - slot: requested_slot
     value: some_slot
   steps:
@@ -18,13 +12,6 @@
 
 - rule: Rule without condition
   steps:
-<<<<<<< HEAD
-=======
-  - active_loop: loop_q_form
-  - slot: requested_slot
-    value: some_slot
-  - ...
->>>>>>> eb7f4a63
   - intent: explain
   - action: utter_explain_some_slot
   - action: loop_q_form
@@ -32,7 +19,6 @@
 
 - rule: Rule which explicitly waits for user input when finished
   steps:
-<<<<<<< HEAD
   - intent: explain
   - action: utter_explain_some_slot
   wait_for_user_input: True
@@ -47,11 +33,4 @@
   conversation_start: True
   steps:
   - intent: explain
-  - action: utter_explain_some_slot
-=======
-  - active_loop: loop_q_form
-  - ...
-  - active_loop: null
-  - slot: null
-  - action: stop_q_form
->>>>>>> eb7f4a63
+  - action: utter_explain_some_slot