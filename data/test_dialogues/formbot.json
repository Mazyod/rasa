--- conflicted
+++ resolved
@@ -171,14 +171,9 @@
       "timestamp":1551884208.092693
     },
     {
-<<<<<<< HEAD
-      "py/object":"rasa.core.events.ActionExecuted",
-      "action_name":"action_deactivate_form",
-      "action_text": null,
-=======
       "py/object":"rasa.shared.core.events.ActionExecuted",
       "action_name":"action_deactivate_loop",
->>>>>>> 30d2af78
+      "action_text": null,
       "confidence":null,
       "policy":null,
       "timestamp":1551884214.951055,
