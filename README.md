--- conflicted
+++ resolved
@@ -185,7 +185,6 @@
 
 Where `[n]` is the number of jobs desired. If omitted, `[n]` will be automatically chosen by pytest.
 
-<<<<<<< HEAD
 #### Tests that train
 A test that trains a model is defined as any test that explicitly or inadvertently calls any method annotated with `@rasa.shared.utils.common.raise_on_unexpected_train`.
 Currently, this is: `nlu.train`, `core.train`, `Agent.train`, and `Trainer.train`.
@@ -200,7 +199,7 @@
 These test are then run separately in the CI using the make commands `make test-non-training` and `make test-training` respectively.
 
 The command `make test-non-training` will fail if training occurs.
-=======
+
 
 ### Running the Integration Tests
 
@@ -224,7 +223,6 @@
 make test-integration
 ```
 
->>>>>>> a7cf0ad1
 
 ### Resolving merge conflicts
 
