--- conflicted
+++ resolved
@@ -25,13 +25,8 @@
     pass
 
 
-<<<<<<< HEAD
-class LockStore(object):
-    def __init__(self, lifetime: int = DEFAULT_LOCK_LIFETIME) -> None:
-=======
 class LockStore:
-    def __init__(self, lifetime: int = 60):
->>>>>>> d6452228
+    def __init__(self, lifetime: int = DEFAULT_LOCK_LIFETIME):
         self.lifetime = lifetime
 
     @staticmethod
