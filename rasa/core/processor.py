<<<<<<< HEAD
import inspect
=======
import copy
>>>>>>> d84bd8cb
import logging
import structlog
import os
from pathlib import Path
import tarfile
import time
from types import LambdaType
from typing import Any, Dict, List, Optional, Text, Tuple, Union

from rasa.core.http_interpreter import RasaNLUHttpInterpreter
from rasa.engine import loader
from rasa.engine.constants import PLACEHOLDER_MESSAGE, PLACEHOLDER_TRACKER
from rasa.engine.runner.dask import DaskGraphRunner
from rasa.engine.storage.local_model_storage import LocalModelStorage
from rasa.engine.storage.storage import ModelMetadata
from rasa.model import get_latest_model
from rasa.plugin import plugin_manager
from rasa.shared.data import TrainingType
import rasa.shared.utils.io
import rasa.core.actions.action
from rasa.core import jobs
from rasa.core.actions.action import Action
from rasa.core.channels.channel import (
    CollectingOutputChannel,
    OutputChannel,
    UserMessage,
)
import rasa.core.utils
from rasa.core.policies.policy import PolicyPrediction
from rasa.engine.runner.interface import GraphRunner
from rasa.exceptions import ActionLimitReached, ModelNotFound
from rasa.shared.core.constants import (
    USER_INTENT_RESTART,
    ACTION_LISTEN_NAME,
    ACTION_SESSION_START_NAME,
    FOLLOWUP_ACTION,
    SESSION_START_METADATA_SLOT,
    ACTION_EXTRACT_SLOTS,
)
from rasa.shared.core.events import (
    ActionExecutionRejected,
    BotUttered,
    Event,
    ReminderCancelled,
    ReminderScheduled,
    SlotSet,
    UserUttered,
    ActionExecuted,
)
from rasa.shared.constants import (
    ASSISTANT_ID_KEY,
    DOCS_URL_DOMAINS,
    DEFAULT_SENDER_ID,
    DOCS_URL_POLICIES,
    UTTER_PREFIX,
)
from rasa.core.nlg import NaturalLanguageGenerator
from rasa.core.lock_store import LockStore
from rasa.utils.common import TempDirectoryPath, get_temp_dir_name
import rasa.core.tracker_store
import rasa.core.actions.action
import rasa.shared.core.trackers
from rasa.shared.core.trackers import DialogueStateTracker, EventVerbosity
from rasa.shared.core.training_data.story_reader.yaml_story_reader import (
    YAMLStoryReader,
)
from rasa.shared.nlu.constants import (
    ENTITIES,
    INTENT,
    INTENT_NAME_KEY,
    PREDICTED_CONFIDENCE_KEY,
    TEXT,
)
from rasa.shared.nlu.training_data.message import Message
from rasa.utils.endpoints import EndpointConfig

logger = logging.getLogger(__name__)
structlogger = structlog.get_logger()

MAX_NUMBER_OF_PREDICTIONS = int(os.environ.get("MAX_NUMBER_OF_PREDICTIONS", "10"))


class MessageProcessor:
    """The message processor is interface for communicating with a bot model."""

    def __init__(
        self,
        model_path: Union[Text, Path],
        tracker_store: rasa.core.tracker_store.TrackerStore,
        lock_store: LockStore,
        generator: NaturalLanguageGenerator,
        action_endpoint: Optional[EndpointConfig] = None,
        max_number_of_predictions: int = MAX_NUMBER_OF_PREDICTIONS,
        on_circuit_break: Optional[LambdaType] = None,
        http_interpreter: Optional[RasaNLUHttpInterpreter] = None,
    ) -> None:
        """Initializes a `MessageProcessor`."""
        self.nlg = generator
        self.tracker_store = tracker_store
        self.lock_store = lock_store
        self.max_number_of_predictions = max_number_of_predictions
        self.on_circuit_break = on_circuit_break
        self.action_endpoint = action_endpoint
        self.model_filename, self.model_metadata, self.graph_runner = self._load_model(
            model_path
        )

        if self.model_metadata.assistant_id is None:
            rasa.shared.utils.io.raise_warning(
                f"The model metadata does not contain a value for the "
                f"'{ASSISTANT_ID_KEY}' attribute. Check that 'config.yml' "
                f"file contains a value for the '{ASSISTANT_ID_KEY}' key "
                f"and re-train the model. Failure to do so will result in "
                f"streaming events without a unique assistant identifier.",
                UserWarning,
            )

        self.model_path = Path(model_path)
        self.domain = self.model_metadata.domain
        self.http_interpreter = http_interpreter

    @staticmethod
    def _load_model(
        model_path: Union[Text, Path]
    ) -> Tuple[Text, ModelMetadata, GraphRunner]:
        """Unpacks a model from a given path using the graph model loader."""
        try:
            if os.path.isfile(model_path):
                model_tar = model_path
            else:
                model_file_path = get_latest_model(model_path)
                if not model_file_path:
                    raise ModelNotFound(f"No model found at path '{model_path}'.")
                model_tar = model_file_path
        except TypeError:
            raise ModelNotFound(f"Model {model_path} can not be loaded.")

        logger.info(f"Loading model {model_tar}...")
        with TempDirectoryPath(get_temp_dir_name()) as temporary_directory:
            try:
                metadata, runner = loader.load_predict_graph_runner(
                    Path(temporary_directory),
                    Path(model_tar),
                    LocalModelStorage,
                    DaskGraphRunner,
                )
                return os.path.basename(model_tar), metadata, runner
            except tarfile.ReadError:
                raise ModelNotFound(f"Model {model_path} can not be loaded.")

    async def handle_message(
        self, message: UserMessage
    ) -> Optional[List[Dict[Text, Any]]]:
        """Handle a single message with this processor."""
        # preprocess message if necessary
        tracker = await self.log_message(message, should_save_tracker=False)

        if self.model_metadata.training_type == TrainingType.NLU:
            await self.save_tracker(tracker)
            rasa.shared.utils.io.raise_warning(
                "No core model. Skipping action prediction and execution.",
                docs=DOCS_URL_POLICIES,
            )
            return None

        tracker = await self.run_action_extract_slots(message.output_channel, tracker)

        await self._run_prediction_loop(message.output_channel, tracker)

        await self.run_anonymization_pipeline(tracker)

        await self.save_tracker(tracker)

        if isinstance(message.output_channel, CollectingOutputChannel):
            return message.output_channel.messages

        return None

    async def run_action_extract_slots(
        self, output_channel: OutputChannel, tracker: DialogueStateTracker
    ) -> DialogueStateTracker:
        """Run action to extract slots and update the tracker accordingly.

        Args:
            output_channel: Output channel associated with the incoming user message.
            tracker: A tracker representing a conversation state.

        Returns:
            the given (updated) tracker
        """
        action_extract_slots = rasa.core.actions.action.action_for_name_or_text(
            ACTION_EXTRACT_SLOTS, self.domain, self.action_endpoint
        )
        extraction_events = await action_extract_slots.run(
            output_channel, self.nlg, tracker, self.domain
        )

        await self._send_bot_messages(extraction_events, tracker, output_channel)

        tracker.update_with_events(extraction_events, self.domain)

        structlogger.debug(
            "processor.extract.slots",
            action_extract_slot=ACTION_EXTRACT_SLOTS,
            len_extraction_events=len(extraction_events),
            rasa_events=copy.deepcopy(extraction_events),
        )

        return tracker

    async def run_anonymization_pipeline(self, tracker: DialogueStateTracker) -> None:
        """Run the anonymization pipeline on the new tracker events.

        Args:
            tracker: A tracker representing a conversation state.
        """
        anonymization_pipeline = plugin_manager().hook.get_anonymization_pipeline()
        if anonymization_pipeline is None:
            return None

        old_tracker = await self.tracker_store.retrieve(tracker.sender_id)
        new_events = rasa.shared.core.trackers.TrackerEventDiffEngine.event_difference(
            old_tracker, tracker
        )

        for event in new_events:
            body = {"sender_id": tracker.sender_id}
            body.update(event.as_dict())
            anonymization_pipeline.run(body)

    async def predict_next_for_sender_id(
        self, sender_id: Text
    ) -> Optional[Dict[Text, Any]]:
        """Predict the next action for the given sender_id.

        Args:
            sender_id: Conversation ID.

        Returns:
            The prediction for the next action. `None` if no domain or policies loaded.
        """
        tracker = await self.fetch_tracker_and_update_session(sender_id)
        result = self.predict_next_with_tracker(tracker)

        # save tracker state to continue conversation from this state
        await self.save_tracker(tracker)

        return result

    def predict_next_with_tracker(
        self,
        tracker: DialogueStateTracker,
        verbosity: EventVerbosity = EventVerbosity.AFTER_RESTART,
    ) -> Optional[Dict[Text, Any]]:
        """Predict the next action for a given conversation state.

        Args:
            tracker: A tracker representing a conversation state.
            verbosity: Verbosity for the returned conversation state.

        Returns:
            The prediction for the next action. `None` if no domain or policies loaded.
        """
        if self.model_metadata.training_type == TrainingType.NLU:
            rasa.shared.utils.io.raise_warning(
                "No core model. Skipping action prediction and execution.",
                docs=DOCS_URL_POLICIES,
            )
            return None

        prediction = self._predict_next_with_tracker(tracker)

        scores = [
            {"action": a, "score": p}
            for a, p in zip(self.domain.action_names_or_texts, prediction.probabilities)
        ]
        return {
            "scores": scores,
            "policy": prediction.policy_name,
            "confidence": prediction.max_confidence,
            "tracker": tracker.current_state(verbosity),
        }

    async def _update_tracker_session(
        self,
        tracker: DialogueStateTracker,
        output_channel: OutputChannel,
        metadata: Optional[Dict] = None,
    ) -> None:
        """Check the current session in `tracker` and update it if expired.

        An 'action_session_start' is run if the latest tracker session has expired,
        or if the tracker does not yet contain any events (only those after the last
        restart are considered).

        Args:
            metadata: Data sent from client associated with the incoming user message.
            tracker: Tracker to inspect.
            output_channel: Output channel for potential utterances in a custom
                `ActionSessionStart`.
        """
        if not tracker.applied_events() or self._has_session_expired(tracker):
            logger.debug(
                f"Starting a new session for conversation ID '{tracker.sender_id}'."
            )

            action_session_start = self._get_action(ACTION_SESSION_START_NAME)

            if metadata:
                tracker.update(
                    SlotSet(SESSION_START_METADATA_SLOT, metadata), self.domain
                )

            await self._run_action(
                action=action_session_start,
                tracker=tracker,
                output_channel=output_channel,
                nlg=self.nlg,
                prediction=PolicyPrediction.for_action_name(
                    self.domain, ACTION_SESSION_START_NAME
                ),
            )

    async def fetch_tracker_and_update_session(
        self,
        sender_id: Text,
        output_channel: Optional[OutputChannel] = None,
        metadata: Optional[Dict] = None,
    ) -> DialogueStateTracker:
        """Fetches tracker for `sender_id` and updates its conversation session.

        If a new tracker is created, `action_session_start` is run.

        Args:
            metadata: Data sent from client associated with the incoming user message.
            output_channel: Output channel associated with the incoming user message.
            sender_id: Conversation ID for which to fetch the tracker.

        Returns:
              Tracker for `sender_id`.
        """
        tracker = await self.get_tracker(sender_id)

        await self._update_tracker_session(tracker, output_channel, metadata)

        return tracker

    async def fetch_tracker_with_initial_session(
        self,
        sender_id: Text,
        output_channel: Optional[OutputChannel] = None,
        metadata: Optional[Dict] = None,
    ) -> DialogueStateTracker:
        """Fetches tracker for `sender_id` and runs a session start if it's a new
        tracker.

        Args:
            metadata: Data sent from client associated with the incoming user message.
            output_channel: Output channel associated with the incoming user message.
            sender_id: Conversation ID for which to fetch the tracker.

        Returns:
              Tracker for `sender_id`.
        """
        tracker = await self.get_tracker(sender_id)

        # run session start only if the tracker is empty
        if not tracker.events:
            await self._update_tracker_session(tracker, output_channel, metadata)

        return tracker

    async def get_tracker(self, conversation_id: Text) -> DialogueStateTracker:
        """Get the tracker for a conversation.

        In contrast to `fetch_tracker_and_update_session` this does not add any
        `action_session_start` or `session_start` events at the beginning of a
        conversation.

        Args:
            conversation_id: The ID of the conversation for which the history should be
                retrieved.

        Returns:
            Tracker for the conversation. Creates an empty tracker in case it's a new
            conversation.
        """
        conversation_id = conversation_id or DEFAULT_SENDER_ID

        tracker = await self.tracker_store.get_or_create_tracker(
            conversation_id, append_action_listen=False
        )
        tracker.model_id = self.model_metadata.model_id
        if tracker.assistant_id is None:
            tracker.assistant_id = self.model_metadata.assistant_id
        return tracker

    async def fetch_full_tracker_with_initial_session(
        self,
        conversation_id: Text,
        output_channel: Optional[OutputChannel] = None,
        metadata: Optional[Dict] = None,
    ) -> DialogueStateTracker:
        """Get the full tracker for a conversation, including events after a restart.

        Args:
            conversation_id: The ID of the conversation for which the history should be
                retrieved.
            output_channel: Output channel associated with the incoming user message.
            metadata: Data sent from client associated with the incoming user message.

        Returns:
            Tracker for the conversation. Creates an empty tracker with a new session
            initialized in case it's a new conversation.
        """
        conversation_id = conversation_id or DEFAULT_SENDER_ID

        tracker = await self.tracker_store.get_or_create_full_tracker(
            conversation_id, False
        )
        tracker.model_id = self.model_metadata.model_id

        if tracker.assistant_id is None:
            tracker.assistant_id = self.model_metadata.assistant_id

        if not tracker.events:
            await self._update_tracker_session(tracker, output_channel, metadata)

        return tracker

    async def get_trackers_for_all_conversation_sessions(
        self, conversation_id: Text
    ) -> List[DialogueStateTracker]:
        """Fetches all trackers for a conversation.

        Individual trackers are returned for each conversation session found
        for `conversation_id`.

        Args:
            conversation_id: The ID of the conversation for which the trackers should
                be retrieved.

        Returns:
            Trackers for the conversation.
        """
        conversation_id = conversation_id or DEFAULT_SENDER_ID

        tracker = await self.tracker_store.retrieve_full_tracker(conversation_id)

        return rasa.shared.core.trackers.get_trackers_for_conversation_sessions(tracker)

    async def log_message(
        self, message: UserMessage, should_save_tracker: bool = True
    ) -> DialogueStateTracker:
        """Log `message` on tracker belonging to the message's conversation_id.

        Optionally save the tracker if `should_save_tracker` is `True`. Tracker saving
        can be skipped if the tracker returned by this method is used for further
        processing and saved at a later stage.
        """
        tracker = await self.fetch_tracker_and_update_session(
            message.sender_id, message.output_channel, message.metadata
        )

        await self._handle_message_with_tracker(message, tracker)

        if should_save_tracker:
            await self.save_tracker(tracker)

        return tracker

    async def execute_action(
        self,
        sender_id: Text,
        action_name: Text,
        output_channel: OutputChannel,
        nlg: NaturalLanguageGenerator,
        prediction: PolicyPrediction,
    ) -> Optional[DialogueStateTracker]:
        """Execute an action for a conversation.

        Note that this might lead to unexpected bot behavior. Rather use an intent
        to execute certain behavior within a conversation (e.g. by using
        `trigger_external_user_uttered`).

        Args:
            sender_id: The ID of the conversation.
            action_name: The name of the action which should be executed.
            output_channel: The output channel which should be used for bot responses.
            nlg: The response generator.
            prediction: The prediction for the action.

        Returns:
            The new conversation state. Note that the new state is also persisted.
        """
        # we have a Tracker instance for each user
        # which maintains conversation state
        tracker = await self.fetch_tracker_and_update_session(sender_id, output_channel)

        action = self._get_action(action_name)
        await self._run_action(action, tracker, output_channel, nlg, prediction)

        # save tracker state to continue conversation from this state
        await self.save_tracker(tracker)

        return tracker

    def predict_next_with_tracker_if_should(
        self, tracker: DialogueStateTracker
    ) -> Tuple[rasa.core.actions.action.Action, PolicyPrediction]:
        """Predicts the next action the bot should take after seeing x.

        This should be overwritten by more advanced policies to use
        ML to predict the action.

        Returns:
             The index of the next action and prediction of the policy.

        Raises:
            ActionLimitReached if the limit of actions to predict has been reached.
        """
        should_predict_another_action = self.should_predict_another_action(
            tracker.latest_action_name
        )

        if self.is_action_limit_reached(tracker, should_predict_another_action):
            raise ActionLimitReached(
                "The limit of actions to predict has been reached."
            )

        prediction = self._predict_next_with_tracker(tracker)

        action = rasa.core.actions.action.action_for_index(
            prediction.max_confidence_index, self.domain, self.action_endpoint
        )

        logger.debug(
            f"Predicted next action '{action.name()}' with confidence "
            f"{prediction.max_confidence:.2f}."
        )

        return action, prediction

    @staticmethod
    def _is_reminder(e: Event, name: Text) -> bool:
        return isinstance(e, ReminderScheduled) and e.name == name

    @staticmethod
    def _is_reminder_still_valid(
        tracker: DialogueStateTracker, reminder_event: ReminderScheduled
    ) -> bool:
        """Check if the conversation has been restarted after reminder."""
        for e in reversed(tracker.applied_events()):
            if MessageProcessor._is_reminder(e, reminder_event.name):
                return True
        return False  # not found in applied events --> has been restarted

    @staticmethod
    def _has_message_after_reminder(
        tracker: DialogueStateTracker, reminder_event: ReminderScheduled
    ) -> bool:
        """Check if the user sent a message after the reminder."""
        for e in reversed(tracker.events):
            if MessageProcessor._is_reminder(e, reminder_event.name):
                return False

            if isinstance(e, UserUttered) and e.text:
                return True

        return True  # tracker has probably been restarted

    async def handle_reminder(
        self,
        reminder_event: ReminderScheduled,
        sender_id: Text,
        output_channel: OutputChannel,
    ) -> None:
        """Handle a reminder that is triggered asynchronously."""
        async with self.lock_store.lock(sender_id):
            tracker = await self.fetch_tracker_and_update_session(
                sender_id, output_channel
            )

            if (
                reminder_event.kill_on_user_message
                and self._has_message_after_reminder(tracker, reminder_event)
                or not self._is_reminder_still_valid(tracker, reminder_event)
            ):
                logger.debug(
                    f"Canceled reminder because it is outdated ({reminder_event})."
                )
            else:
                intent = reminder_event.intent
                entities: Union[List[Dict], Dict] = reminder_event.entities or {}
                await self.trigger_external_user_uttered(
                    intent, entities, tracker, output_channel
                )

    async def trigger_external_user_uttered(
        self,
        intent_name: Text,
        entities: Optional[Union[List[Dict[Text, Any]], Dict[Text, Text]]],
        tracker: DialogueStateTracker,
        output_channel: OutputChannel,
    ) -> None:
        """Triggers an external message.

        Triggers an external message (like a user message, but invisible;
        used, e.g., by a reminder or the trigger_intent endpoint).

        Args:
            intent_name: Name of the intent to be triggered.
            entities: Entities to be passed on.
            tracker: The tracker to which the event should be added.
            output_channel: The output channel.
        """
        if isinstance(entities, list):
            entity_list = entities
        elif isinstance(entities, dict):
            # Allow for a short-hand notation {"ent1": "val1", "ent2": "val2", ...}.
            # Useful if properties like 'start', 'end', or 'extractor' are not given,
            # e.g. for external events.
            entity_list = [
                {"entity": ent, "value": val} for ent, val in entities.items()
            ]
        elif not entities:
            entity_list = []
        else:
            rasa.shared.utils.io.raise_warning(
                f"Invalid entity specification: {entities}. Assuming no entities."
            )
            entity_list = []

        # Set the new event's input channel to the latest input channel, so
        # that we don't lose this property.
        input_channel = tracker.get_latest_input_channel()

        tracker.update(
            UserUttered.create_external(intent_name, entity_list, input_channel),
            self.domain,
        )

        tracker = await self.run_action_extract_slots(output_channel, tracker)

        await self._run_prediction_loop(output_channel, tracker)
        # save tracker state to continue conversation from this state
        await self.save_tracker(tracker)

    @staticmethod
    def _log_slots(tracker: DialogueStateTracker) -> None:
        # Log currently set slots
        slot_values = "\n".join(
            [f"\t{s.name}: {s.value}" for s in tracker.slots.values()]
        )
        if slot_values.strip():
            structlogger.debug(
                "processor.slots.log", slot_values=copy.deepcopy(slot_values)
            )

    def _check_for_unseen_features(self, parse_data: Dict[Text, Any]) -> None:
        """Warns the user if the NLU parse data contains unrecognized features.

        Checks intents and entities picked up by the NLU parsing
        against the domain and warns the user of those that don't match.
        Also considers a list of default intents that are valid but don't
        need to be listed in the domain.

        Args:
            parse_data: Message parse data to check against the domain.
        """
        if not self.domain or self.domain.is_empty():
            return

        intent = parse_data["intent"][INTENT_NAME_KEY]
        if intent and intent not in self.domain.intents:
            rasa.shared.utils.io.raise_warning(
                f"Parsed an intent '{intent}' "
                f"which is not defined in the domain. "
                f"Please make sure all intents are listed in the domain.",
                docs=DOCS_URL_DOMAINS,
            )

        entities = parse_data["entities"] or []
        for element in entities:
            entity = element["entity"]
            if entity and entity not in self.domain.entities:
                rasa.shared.utils.io.raise_warning(
                    f"Parsed an entity '{entity}' "
                    f"which is not defined in the domain. "
                    f"Please make sure all entities are listed in the domain.",
                    docs=DOCS_URL_DOMAINS,
                )

    def _get_action(
        self, action_name: Text
    ) -> Optional[rasa.core.actions.action.Action]:
        return rasa.core.actions.action.action_for_name_or_text(
            action_name, self.domain, self.action_endpoint
        )

    async def parse_message(
        self,
        message: UserMessage,
        tracker: Optional[DialogueStateTracker] = None,
        only_output_properties: bool = True,
    ) -> Dict[Text, Any]:
        """Interprets the passed message.

        Args:
            message: Message to handle.
            tracker: Tracker to use.
            only_output_properties: If `True`, restrict the output to
                Message.only_output_properties.

        Returns:
            Parsed data extracted from the message.
        """
        if self.http_interpreter:
            parse_data = await self.http_interpreter.parse(message)
        else:
            msg = YAMLStoryReader.unpack_regex_message(
                message=Message({TEXT: message.text})
            )
            # Intent is not explicitly present. Pass message to graph.
            if msg.data.get(INTENT) is None:
                parse_data = self._parse_message_with_graph(
                    message, tracker, only_output_properties
                )
            else:
                parse_data = {
                    TEXT: "",
                    INTENT: {INTENT_NAME_KEY: None, PREDICTED_CONFIDENCE_KEY: 0.0},
                    ENTITIES: [],
                }
                parse_data.update(
                    msg.as_dict(only_output_properties=only_output_properties)
                )

        structlogger.debug(
            "processor.message.parse",
            parse_data_text=copy.deepcopy(parse_data["text"]),
            parse_data_intent=parse_data["intent"],
            parse_data_entities=copy.deepcopy(parse_data["entities"]),
        )

        self._check_for_unseen_features(parse_data)

        return parse_data

    def _parse_message_with_graph(
        self,
        message: UserMessage,
        tracker: Optional[DialogueStateTracker] = None,
        only_output_properties: bool = True,
    ) -> Dict[Text, Any]:
        """Interprets the passed message.

        Arguments:
            message: Message to handle
            tracker: Tracker to use
            only_output_properties: If `True`, restrict the output to
                Message.only_output_properties.

        Returns:
            Parsed data extracted from the message.
        """
        results = self.graph_runner.run(
            inputs={PLACEHOLDER_MESSAGE: [message], PLACEHOLDER_TRACKER: tracker},
            targets=[self.model_metadata.nlu_target],
        )
        parsed_messages = results[self.model_metadata.nlu_target]
        parsed_message = parsed_messages[0]
        parse_data = {
            TEXT: "",
            INTENT: {INTENT_NAME_KEY: None, PREDICTED_CONFIDENCE_KEY: 0.0},
            ENTITIES: [],
        }
        parse_data.update(
            parsed_message.as_dict(only_output_properties=only_output_properties)
        )
        return parse_data

    async def _handle_message_with_tracker(
        self, message: UserMessage, tracker: DialogueStateTracker
    ) -> None:

        if message.parse_data:
            parse_data = message.parse_data
        else:
            parse_data = await self.parse_message(message, tracker)

        # don't ever directly mutate the tracker
        # - instead pass its events to log
        tracker.update(
            UserUttered(
                message.text,
                parse_data["intent"],
                parse_data["entities"],
                parse_data,
                input_channel=message.input_channel,
                message_id=message.message_id,
                metadata=message.metadata,
            ),
            self.domain,
        )

        if parse_data["entities"]:
            self._log_slots(tracker)

        logger.debug(
            f"Logged UserUtterance - tracker now has {len(tracker.events)} events."
        )

    @staticmethod
    def _should_handle_message(tracker: DialogueStateTracker) -> bool:
        return not tracker.is_paused() or (
            tracker.latest_message is not None
            and tracker.latest_message.intent.get(INTENT_NAME_KEY)
            == USER_INTENT_RESTART
        )

    def is_action_limit_reached(
        self, tracker: DialogueStateTracker, should_predict_another_action: bool
    ) -> bool:
        """Check whether the maximum number of predictions has been met.

        Args:
            tracker: instance of DialogueStateTracker.
            should_predict_another_action: Whether the last executed action allows
            for more actions to be predicted or not.

        Returns:
            `True` if the limit of actions to predict has been reached.
        """
        reversed_events = list(tracker.events)[::-1]
        num_predicted_actions = 0

        for e in reversed_events:
            if isinstance(e, ActionExecuted):
                if e.action_name in (ACTION_LISTEN_NAME, ACTION_SESSION_START_NAME):
                    break
                num_predicted_actions += 1

        return (
            num_predicted_actions >= self.max_number_of_predictions
            and should_predict_another_action
        )

    async def _run_prediction_loop(
        self, output_channel: OutputChannel, tracker: DialogueStateTracker
    ) -> None:
        # keep taking actions decided by the policy until it chooses to 'listen'
        should_predict_another_action = True

        # action loop. predicts actions until we hit action listen
        while should_predict_another_action and self._should_handle_message(tracker):
            # this actually just calls the policy's method by the same name
            try:
                action, prediction = self.predict_next_with_tracker_if_should(tracker)
            except ActionLimitReached:
                logger.warning(
                    "Circuit breaker tripped. Stopped predicting "
                    f"more actions for sender '{tracker.sender_id}'."
                )
                if self.on_circuit_break:
                    # call a registered callback
                    self.on_circuit_break(tracker, output_channel, self.nlg)
                break

            if prediction.is_end_to_end_prediction:
                logger.debug(
                    f"An end-to-end prediction was made which has triggered the 2nd "
                    f"execution of the default action '{ACTION_EXTRACT_SLOTS}'."
                )
                tracker = await self.run_action_extract_slots(output_channel, tracker)

            should_predict_another_action = await self._run_action(
                action, tracker, output_channel, self.nlg, prediction
            )

    @staticmethod
    def should_predict_another_action(action_name: Text) -> bool:
        """Determine whether the processor should predict another action.

        Args:
            action_name: Name of the latest executed action.

        Returns:
            `False` if `action_name` is `ACTION_LISTEN_NAME` or
            `ACTION_SESSION_START_NAME`, otherwise `True`.
        """
        return action_name not in (ACTION_LISTEN_NAME, ACTION_SESSION_START_NAME)

    async def execute_side_effects(
        self,
        events: List[Event],
        tracker: DialogueStateTracker,
        output_channel: OutputChannel,
    ) -> None:
        """Send bot messages, schedule and cancel reminders that are logged
        in the events array.
        """
        await self._send_bot_messages(events, tracker, output_channel)
        await self._schedule_reminders(events, tracker, output_channel)
        await self._cancel_reminders(events, tracker)

    @staticmethod
    async def _send_bot_messages(
        events: List[Event],
        tracker: DialogueStateTracker,
        output_channel: OutputChannel,
    ) -> None:
        """Send all the bot messages that are logged in the events array."""
        for e in events:
            if not isinstance(e, BotUttered):
                continue

            await output_channel.send_response(tracker.sender_id, e.message())

    async def _schedule_reminders(
        self,
        events: List[Event],
        tracker: DialogueStateTracker,
        output_channel: OutputChannel,
    ) -> None:
        """Uses the scheduler to time a job to trigger the passed reminder.

        Reminders with the same `id` property will overwrite one another
        (i.e. only one of them will eventually run).
        """
        for e in events:
            if not isinstance(e, ReminderScheduled):
                continue

            (await jobs.scheduler()).add_job(
                self.handle_reminder,
                "date",
                run_date=e.trigger_date_time,
                args=[e, tracker.sender_id, output_channel],
                id=e.name,
                replace_existing=True,
                name=e.scheduled_job_name(tracker.sender_id),
            )

    @staticmethod
    async def _cancel_reminders(
        events: List[Event], tracker: DialogueStateTracker
    ) -> None:
        """Cancel reminders that match the `ReminderCancelled` event."""
        # All Reminders specified by ReminderCancelled events will be cancelled
        for event in events:
            if isinstance(event, ReminderCancelled):
                scheduler = await jobs.scheduler()
                for scheduled_job in scheduler.get_jobs():
                    if event.cancels_job_with_name(
                        scheduled_job.name, tracker.sender_id
                    ):
                        scheduler.remove_job(scheduled_job.id)

    async def _run_action(
        self,
        action: rasa.core.actions.action.Action,
        tracker: DialogueStateTracker,
        output_channel: OutputChannel,
        nlg: NaturalLanguageGenerator,
        prediction: PolicyPrediction,
    ) -> bool:
        # events and return values are used to update
        # the tracker state after an action has been taken
        try:
            # Use temporary tracker as we might need to discard the policy events in
            # case of a rejection.
            temporary_tracker = tracker.copy()
            temporary_tracker.update_with_events(prediction.events, self.domain)

            run_args = inspect.getfullargspec(action.run).args
            if "metadata" in run_args:
                events = await action.run(
                    output_channel,
                    nlg,
                    temporary_tracker,
                    self.domain,
                    metadata=prediction.action_metadata,
                )
            else:
                events = await action.run(
                    output_channel, nlg, temporary_tracker, self.domain
                )
        except rasa.core.actions.action.ActionExecutionRejection:
            events = [
                ActionExecutionRejected(
                    action.name(), prediction.policy_name, prediction.max_confidence
                )
            ]
            tracker.update(events[0])
            return self.should_predict_another_action(action.name())
        except Exception:
            logger.exception(
                f"Encountered an exception while running action '{action.name()}'."
                "Bot will continue, but the actions events are lost. "
                "Please check the logs of your action server for "
                "more information."
            )
            events = []

        self._log_action_on_tracker(tracker, action, events, prediction)

        if any(isinstance(e, UserUttered) for e in events):
            logger.debug(
                f"A `UserUttered` event was returned by executing "
                f"action '{action.name()}'. This will run the default action "
                f"'{ACTION_EXTRACT_SLOTS}'."
            )
            tracker = await self.run_action_extract_slots(output_channel, tracker)

        if action.name() != ACTION_LISTEN_NAME and not action.name().startswith(
            UTTER_PREFIX
        ):
            self._log_slots(tracker)

        await self.execute_side_effects(events, tracker, output_channel)

        return self.should_predict_another_action(action.name())

    def _log_action_on_tracker(
        self,
        tracker: DialogueStateTracker,
        action: Action,
        events: Optional[List[Event]],
        prediction: PolicyPrediction,
    ) -> None:
        # Ensures that the code still works even if a lazy programmer missed
        # to type `return []` at the end of an action or the run method
        # returns `None` for some other reason.
        if events is None:
            events = []

        action_was_rejected_manually = any(
            isinstance(event, ActionExecutionRejected) for event in events
        )
        if not action_was_rejected_manually:
            structlogger.debug(
                "processor.actions.policy_prediction",
                prediction_events=copy.deepcopy(prediction.events),
            )
            tracker.update_with_events(prediction.events, self.domain)

            # log the action and its produced events
            tracker.update(action.event_for_successful_execution(prediction))

        structlogger.debug(
            "processor.actions.log",
            action_name=action.name(),
            rasa_events=copy.deepcopy(events),
        )
        tracker.update_with_events(events, self.domain)

    def _has_session_expired(self, tracker: DialogueStateTracker) -> bool:
        """Determine whether the latest session in `tracker` has expired.

        Args:
            tracker: Tracker to inspect.

        Returns:
            `True` if the session in `tracker` has expired, `False` otherwise.
        """
        if not self.domain.session_config.are_sessions_enabled():
            # tracker has never expired if sessions are disabled
            return False

        user_uttered_event: Optional[UserUttered] = tracker.get_last_event_for(
            UserUttered
        )

        if not user_uttered_event:
            # there is no user event so far so the session should not be considered
            # expired
            return False

        time_delta_in_seconds = time.time() - user_uttered_event.timestamp
        has_expired = (
            time_delta_in_seconds / 60
            > self.domain.session_config.session_expiration_time
        )
        if has_expired:
            logger.debug(
                f"The latest session for conversation ID '{tracker.sender_id}' has "
                f"expired."
            )

        return has_expired

    async def save_tracker(self, tracker: DialogueStateTracker) -> None:
        """Save the given tracker to the tracker store.

        Args:
            tracker: Tracker to be saved.
        """
        await self.tracker_store.save(tracker)

    def _predict_next_with_tracker(
        self, tracker: DialogueStateTracker
    ) -> PolicyPrediction:
        """Collect predictions from ensemble and return action and predictions."""
        followup_action = tracker.followup_action
        if followup_action:
            tracker.clear_followup_action()
            if followup_action in self.domain.action_names_or_texts:
                prediction = PolicyPrediction.for_action_name(
                    self.domain, followup_action, FOLLOWUP_ACTION
                )
                return prediction

            logger.error(
                f"Trying to run unknown follow-up action '{followup_action}'. "
                "Instead of running that, Rasa Open Source will ignore the action "
                "and predict the next action."
            )

        target = self.model_metadata.core_target
        if not target:
            raise ValueError("Cannot predict next action if there is no core target.")

        results = self.graph_runner.run(
            inputs={PLACEHOLDER_TRACKER: tracker}, targets=[target]
        )
        policy_prediction = results[target]
        return policy_prediction<|MERGE_RESOLUTION|>--- conflicted
+++ resolved
@@ -1,8 +1,5 @@
-<<<<<<< HEAD
 import inspect
-=======
 import copy
->>>>>>> d84bd8cb
 import logging
 import structlog
 import os
