import argparse
import asyncio
import logging
import os
import typing
from typing import Dict, Optional, Text

if typing.TYPE_CHECKING:
    from rasa.core.interpreter import NaturalLanguageInterpreter
    from rasa.core.run import AvailableEndpoints

logger = logging.getLogger(__name__)


def create_argument_parser():
    """Parse all the command line arguments for the training script."""
    from rasa.core import cli

    parser = argparse.ArgumentParser(
        description="Train a dialogue model for Rasa Core. "
        "The training will use your conversations "
        "in the story training data format and "
        "your domain definition to train a dialogue "
        "model to predict a bots actions."
    )
    parent_parser = argparse.ArgumentParser(add_help=False)
    cli.train.add_general_args(parent_parser)

    subparsers = parser.add_subparsers(help="Training mode of core.", dest="mode")
    subparsers.required = True

    train_parser = subparsers.add_parser(
        "default", help="train a dialogue model", parents=[parent_parser]
    )
    compare_parser = subparsers.add_parser(
        "compare",
        help="train multiple dialogue models to compare policies",
        parents=[parent_parser],
    )
    interactive_parser = subparsers.add_parser(
        "interactive",
        help="teach the bot with interactive learning",
        parents=[parent_parser],
    )

    cli.train.add_compare_args(compare_parser)
    cli.train.add_interactive_args(interactive_parser)
    cli.train.add_train_args(train_parser)

    return parser


async def train(
    domain_file: Text,
    stories_file: Text,
    output_path: Text,
    interpreter: Optional["NaturalLanguageInterpreter"] = None,
    endpoints: "AvailableEndpoints" = None,
    dump_stories: bool = False,
    policy_config: Text = None,
    exclusion_percentage: int = None,
    kwargs: Optional[Dict] = None,
):
    from rasa.core.agent import Agent
    from rasa.core import config, utils
    from rasa.core.run import AvailableEndpoints

    if not endpoints:
        endpoints = AvailableEndpoints()

    if not kwargs:
        kwargs = {}

    policies = config.load(policy_config)

    agent = Agent(
        domain_file,
        generator=endpoints.nlg,
        action_endpoint=endpoints.action,
        interpreter=interpreter,
        policies=policies,
    )

    data_load_args, kwargs = utils.extract_args(
        kwargs,
        {
            "use_story_concatenation",
            "unique_last_num_states",
            "augmentation_factor",
            "remove_duplicates",
            "debug_plots",
        },
    )

    training_data = await agent.load_data(
        stories_file, exclusion_percentage=exclusion_percentage, **data_load_args
    )
    agent.train(training_data, **kwargs)
    agent.persist(output_path, dump_stories)

    return agent


def _additional_arguments(args):
    additional = {
        "augmentation_factor": args.augmentation,
        "debug_plots": args.debug_plots,
    }
    # remove None values
    return {k: v for k, v in additional.items() if v is not None}


async def train_comparison_models(
    stories,
    domain,
    output_path="",
    exclusion_percentages=None,
    policy_configs=None,
    runs=1,
    dump_stories=False,
    kwargs=None,
):
    """Train multiple models for comparison of policies"""
    from rasa.core import config

    exclusion_percentages = exclusion_percentages or []
    policy_configs = policy_configs or []

    for r in range(runs):
        logging.info("Starting run {}/{}".format(r + 1, runs))

        for i in exclusion_percentages:
            current_round = exclusion_percentages.index(i) + 1

            for policy_config in policy_configs:
                policies = config.load(policy_config)

                if len(policies) > 1:
                    raise ValueError(
                        "You can only specify one policy per model for comparison"
                    )

                policy_name = type(policies[0]).__name__
                output = os.path.join(
                    output_path, "run_" + str(r + 1), policy_name + str(current_round)
                )

                logging.info(
                    "Starting to train {} round {}/{}"
                    " with {}% exclusion"
                    "".format(policy_name, current_round, len(exclusion_percentages), i)
                )

                await train(
                    domain,
                    stories,
                    output,
                    policy_config=policy_config,
                    exclusion_percentage=i,
                    kwargs=kwargs,
                    dump_stories=dump_stories,
                )


async def get_no_of_stories(story_file, domain):
    """Get number of stories in a file."""
    from rasa.core.domain import TemplateDomain
    from rasa.core.training.dsl import StoryFileReader

    stories = await StoryFileReader.read_from_folder(
        story_file, TemplateDomain.load(domain)
    )
    return len(stories)


async def do_default_training(cmdline_args, stories, additional_arguments):
    """Train a model."""

    await train(
        domain_file=cmdline_args.domain,
        stories_file=stories,
        output_path=cmdline_args.out,
        dump_stories=cmdline_args.dump_stories,
        policy_config=cmdline_args.config[0],
        kwargs=additional_arguments,
    )


async def do_compare_training(cmdline_args, stories, additional_arguments):
    from rasa.core import utils

    await train_comparison_models(
        stories,
        cmdline_args.domain,
        cmdline_args.out,
        cmdline_args.percentages,
        cmdline_args.config,
        cmdline_args.runs,
        cmdline_args.dump_stories,
        additional_arguments,
    )

    no_stories = await get_no_of_stories(cmdline_args.stories, cmdline_args.domain)

    # store the list of the number of stories present at each exclusion
    # percentage
    story_range = [
        no_stories - round((x / 100.0) * no_stories) for x in cmdline_args.percentages
    ]

    story_n_path = os.path.join(cmdline_args.out, "num_stories.json")
    utils.dump_obj_as_json_to_file(story_n_path, story_range)


def do_interactive_learning(cmdline_args, stories, additional_arguments=None):
    from rasa.core.training import interactive

    if cmdline_args.core and cmdline_args.finetune:
        raise ValueError("--core can only be used without --finetune flag.")

    interactive.run_interactive_learning(
        stories,
        finetune=cmdline_args.finetune,
        skip_visualization=cmdline_args.skip_visualization,
        server_args=cmdline_args.__dict__,
        additional_arguments=additional_arguments,
    )


def main():
    from rasa.utils.io import configure_colored_logging
    import rasa.core.cli.train
    from rasa.core.utils import set_default_subparser

    # Running as standalone python application
    arg_parser = create_argument_parser()
    set_default_subparser(arg_parser, "default")
    cmdline_arguments = arg_parser.parse_args()
    additional_args = _additional_arguments(cmdline_arguments)

    configure_colored_logging(cmdline_arguments.loglevel)

    loop = asyncio.get_event_loop()

    training_stories = loop.run_until_complete(
        rasa.core.cli.train.stories_from_cli_args(cmdline_arguments)
    )

    if cmdline_arguments.mode == "default":
        loop.run_until_complete(
            do_default_training(cmdline_arguments, training_stories, additional_args)
        )

    elif cmdline_arguments.mode == "interactive":
        do_interactive_learning(cmdline_arguments, training_stories, additional_args)

    elif cmdline_arguments.mode == "compare":
        loop.run_until_complete(
            do_compare_training(cmdline_arguments, training_stories, additional_args)
        )


<<<<<<< HEAD
if __name__ == "__main__":
    main()
=======
if __name__ == '__main__':
    raise RuntimeError("Calling `rasa.core.train` directly is "
                       "no longer supported. "
                       "Please use `rasa train core` instead.")
>>>>>>> 525555fe
<|MERGE_RESOLUTION|>--- conflicted
+++ resolved
@@ -260,12 +260,9 @@
         )
 
 
-<<<<<<< HEAD
 if __name__ == "__main__":
-    main()
-=======
-if __name__ == '__main__':
-    raise RuntimeError("Calling `rasa.core.train` directly is "
-                       "no longer supported. "
-                       "Please use `rasa train core` instead.")
->>>>>>> 525555fe
+    raise RuntimeError(
+        "Calling `rasa.core.train` directly is "
+        "no longer supported. "
+        "Please use `rasa train core` instead."
+    )