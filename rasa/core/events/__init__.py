import json
import logging
import re

import jsonpickle
import time
import typing
import uuid
from dateutil import parser
from datetime import datetime
from typing import List, Dict, Text, Any, Type, Optional

from rasa.core import utils
from typing import Union

from rasa.core.constants import (
    IS_EXTERNAL,
    EXTERNAL_MESSAGE_PREFIX,
    ACTION_NAME_SENDER_ID_CONNECTOR_STR,
)
from rasa.nlu.constants import INTENT_NAME_KEY

if typing.TYPE_CHECKING:
    from rasa.core.trackers import DialogueStateTracker

logger = logging.getLogger(__name__)


def deserialise_events(serialized_events: List[Dict[Text, Any]]) -> List["Event"]:
    """Convert a list of dictionaries to a list of corresponding events.

    Example format:
        [{"event": "slot", "value": 5, "name": "my_slot"}]
    """

    deserialised = []

    for e in serialized_events:
        if "event" in e:
            event = Event.from_parameters(e)
            if event:
                deserialised.append(event)
            else:
                logger.warning(
                    f"Unable to parse event '{event}' while deserialising. The event"
                    " will be ignored."
                )

    return deserialised


def deserialise_entities(entities: Union[Text, List[Any]]) -> List[Dict[Text, Any]]:
    if isinstance(entities, str):
        entities = json.loads(entities)

    return [e for e in entities if isinstance(e, dict)]


def md_format_message(text, intent, entities) -> Text:
    from rasa.nlu.training_data.formats import MarkdownWriter, MarkdownReader

    message_from_md = MarkdownReader().parse_training_example(text)
    deserialised_entities = deserialise_entities(entities)
    return MarkdownWriter.generate_message_md(
        {
            "text": message_from_md.text,
            "intent": intent,
            "entities": deserialised_entities,
        }
    )


def first_key(d: Dict[Text, Any], default_key: Any) -> Any:
    if len(d) > 1:
        for k, v in d.items():
            if k != default_key:
                # we return the first key that is not the default key
                return k
    elif len(d) == 1:
        return list(d.keys())[0]
    else:
        return None


# noinspection PyProtectedMember
class Event:
    """Events describe everything that occurs in
    a conversation and tell the :class:`rasa.core.trackers.DialogueStateTracker`
    how to update its state."""

    type_name = "event"

    def __init__(
        self,
        timestamp: Optional[float] = None,
        metadata: Optional[Dict[Text, Any]] = None,
    ) -> None:
        self.timestamp = timestamp or time.time()
        self._metadata = metadata or {}

    @property
    def metadata(self) -> Dict[Text, Any]:
        # Needed for compatibility with Rasa versions <1.4.0. Previous versions
        # of Rasa serialized trackers using the pickle module. For the moment,
        # Rasa still supports loading these serialized trackers with pickle,
        # but will use JSON in any subsequent save operations. Versions of
        # trackers serialized with pickle won't include the `_metadata`
        # attribute in their events, so it is necessary to define this getter
        # in case the attribute does not exist. For more information see
        # CHANGELOG.rst.
        return getattr(self, "_metadata", {})

    def __ne__(self, other: Any) -> bool:
        # Not strictly necessary, but to avoid having both x==y and x!=y
        # True at the same time
        return not (self == other)

    def as_story_string(self) -> Optional[Text]:
        raise NotImplementedError

    @staticmethod
    def from_story_string(
        event_name: Text,
        parameters: Dict[Text, Any],
        default: Optional[Type["Event"]] = None,
    ) -> Optional[List["Event"]]:
        event_class = Event.resolve_by_type(event_name, default)

        if not event_class:
            return None

        return event_class._from_story_string(parameters)

    @staticmethod
    def from_parameters(
        parameters: Dict[Text, Any], default: Optional[Type["Event"]] = None
    ) -> Optional["Event"]:

        event_name = parameters.get("event")
        if event_name is None:
            return None

        event_class: Optional[Type[Event]] = Event.resolve_by_type(event_name, default)
        if not event_class:
            return None

        return event_class._from_parameters(parameters)

    @classmethod
    def _from_story_string(cls, parameters: Dict[Text, Any]) -> Optional[List["Event"]]:
        """Called to convert a parsed story line into an event."""
        return [cls(parameters.get("timestamp"), parameters.get("metadata"))]

    def as_dict(self) -> Dict[Text, Any]:
        d = {"event": self.type_name, "timestamp": self.timestamp}

        if self.metadata:
            d["metadata"] = self.metadata

        return d

    @classmethod
    def _from_parameters(cls, parameters: Dict[Text, Any]) -> Optional["Event"]:
        """Called to convert a dictionary of parameters to a single event.

        By default uses the same implementation as the story line
        conversation ``_from_story_string``. But the subclass might
        decide to handle parameters differently if the parsed parameters
        don't origin from a story file."""

        result = cls._from_story_string(parameters)
        if len(result) > 1:
            logger.warning(
                f"Event from parameters called with parameters "
                f"for multiple events. This is not supported, "
                f"only the first event will be returned. "
                f"Parameters: {parameters}"
            )
        return result[0] if result else None

    @staticmethod
    def resolve_by_type(
        type_name: Text, default: Optional[Type["Event"]] = None
    ) -> Optional[Type["Event"]]:
        """Returns a slots class by its type name."""
        from rasa.core import utils

        for cls in utils.all_subclasses(Event):
            if cls.type_name == type_name:
                return cls
        if type_name == "topic":
            return None  # backwards compatibility to support old TopicSet evts
        elif default is not None:
            return default
        else:
            raise ValueError(f"Unknown event name '{type_name}'.")

    def apply_to(self, tracker: "DialogueStateTracker") -> None:
        pass


# noinspection PyProtectedMember
class UserUttered(Event):
    """The user has said something to the bot.

    As a side effect a new ``Turn`` will be created in the ``Tracker``."""

    type_name = "user"

    def __init__(
        self,
        text: Optional[Text] = None,
        intent: Optional[Dict] = None,
        entities: Optional[List[Dict]] = None,
        parse_data: Optional[Dict[Text, Any]] = None,
        timestamp: Optional[float] = None,
        input_channel: Optional[Text] = None,
        message_id: Optional[Text] = None,
        metadata: Optional[Dict] = None,
    ) -> None:
        self.text = text
        self.intent = intent if intent else {}
        self.entities = entities if entities else []
        self.input_channel = input_channel
        self.message_id = message_id

        super().__init__(timestamp, metadata)

        if parse_data:
            self.parse_data = parse_data
        else:
            self.parse_data = {
                "intent": self.intent,
                "entities": self.entities,
                "text": text,
                "message_id": self.message_id,
                "metadata": self.metadata,
            }

    @staticmethod
    def _from_parse_data(
        text: Text,
        parse_data: Dict[Text, Any],
        timestamp: Optional[float] = None,
        input_channel: Optional[Text] = None,
        message_id: Optional[Text] = None,
        metadata: Optional[Dict] = None,
    ):
        return UserUttered(
            text,
            parse_data.get("intent"),
            parse_data.get("entities", []),
            parse_data,
            timestamp,
            input_channel,
            message_id,
            metadata,
        )

    def __hash__(self) -> int:
<<<<<<< HEAD
        return hash((self.text, self.intent_name, jsonpickle.encode(self.entities)))
=======
        return hash(
            (
                self.text,
                self.intent.get(INTENT_NAME_KEY),
                jsonpickle.encode(self.entities),
            )
        )
>>>>>>> c9dbcf1a

    @property
    def intent_name(self) -> Optional[Text]:
        return self.intent.get("name")

    def __eq__(self, other: Any) -> bool:
        if not isinstance(other, UserUttered):
            return False
        else:
            return (
                self.text,
<<<<<<< HEAD
                self.intent_name,
                [jsonpickle.encode(ent) for ent in self.entities],
            ) == (
                other.text,
                other.intent_name,
=======
                self.intent.get(INTENT_NAME_KEY),
                [jsonpickle.encode(ent) for ent in self.entities],
            ) == (
                other.text,
                other.intent.get(INTENT_NAME_KEY),
>>>>>>> c9dbcf1a
                [jsonpickle.encode(ent) for ent in other.entities],
            )

    def __str__(self) -> Text:
        return "UserUttered(text: {}, intent: {}, entities: {})".format(
            self.text, self.intent, self.entities
        )

    @staticmethod
    def empty() -> "UserUttered":
        return UserUttered(None)

    def as_dict(self) -> Dict[Text, Any]:
        _dict = super().as_dict()
        _dict.update(
            {
                "text": self.text,
                "parse_data": self.parse_data,
                "input_channel": getattr(self, "input_channel", None),
                "message_id": getattr(self, "message_id", None),
                "metadata": self.metadata,
            }
        )
        return _dict

    @classmethod
    def _from_story_string(cls, parameters: Dict[Text, Any]) -> Optional[List[Event]]:
        try:
            return [
                cls._from_parse_data(
                    parameters.get("text"),
                    parameters.get("parse_data"),
                    parameters.get("timestamp"),
                    parameters.get("input_channel"),
                    parameters.get("message_id"),
                    parameters.get("metadata"),
                )
            ]
        except KeyError as e:
            raise ValueError(f"Failed to parse bot uttered event. {e}")

    def as_story_string(self, e2e: bool = False) -> Text:
        if self.intent:
            if self.entities:
                ent_string = json.dumps(
                    {ent["entity"]: ent["value"] for ent in self.entities},
                    ensure_ascii=False,
                )
            else:
                ent_string = ""

            parse_string = "{intent}{entities}".format(
                intent=self.intent.get(INTENT_NAME_KEY, ""), entities=ent_string
            )
            if e2e:
                message = md_format_message(self.text, self.intent, self.entities)
                return "{}: {}".format(self.intent.get(INTENT_NAME_KEY), message)
            else:
                return parse_string
        else:
            return self.text

    def apply_to(self, tracker: "DialogueStateTracker") -> None:
        tracker.latest_message = self
        tracker.clear_followup_action()

    @staticmethod
    def create_external(
        intent_name: Text, entity_list: Optional[List[Dict[Text, Any]]] = None
    ) -> "UserUttered":
        return UserUttered(
            text=f"{EXTERNAL_MESSAGE_PREFIX}{intent_name}",
            intent={INTENT_NAME_KEY: intent_name},
            metadata={IS_EXTERNAL: True},
            entities=entity_list or [],
        )


# noinspection PyProtectedMember
class BotUttered(Event):
    """The bot has said something to the user.

    This class is not used in the story training as it is contained in the

    ``ActionExecuted`` class. An entry is made in the ``Tracker``."""

    type_name = "bot"

    def __init__(self, text=None, data=None, metadata=None, timestamp=None) -> None:
        self.text = text
        self.data = data or {}
        super().__init__(timestamp, metadata)

    def __members(self):
        data_no_nones = utils.remove_none_values(self.data)
        meta_no_nones = utils.remove_none_values(self.metadata)
        return (
            self.text,
            jsonpickle.encode(data_no_nones),
            jsonpickle.encode(meta_no_nones),
        )

    def __hash__(self) -> int:
        return hash(self.__members())

    def __eq__(self, other) -> bool:
        if not isinstance(other, BotUttered):
            return False
        else:
            return self.__members() == other.__members()

    def __str__(self) -> Text:
        return "BotUttered(text: {}, data: {}, metadata: {})".format(
            self.text, json.dumps(self.data), json.dumps(self.metadata)
        )

    def __repr__(self) -> Text:
        return "BotUttered('{}', {}, {}, {})".format(
            self.text, json.dumps(self.data), json.dumps(self.metadata), self.timestamp
        )

    def apply_to(self, tracker: "DialogueStateTracker") -> None:

        tracker.latest_bot_utterance = self

    def as_story_string(self) -> None:
        return None

    def message(self) -> Dict[Text, Any]:
        """Return the complete message as a dictionary."""

        m = self.data.copy()
        m["text"] = self.text
        m["timestamp"] = self.timestamp
        m.update(self.metadata)

        if m.get("image") == m.get("attachment"):
            # we need this as there is an oddity we introduced a while ago where
            # we automatically set the attachment to the image. to not break
            # any persisted events we kept that, but we need to make sure that
            # the message contains the image only once
            m["attachment"] = None

        return m

    @staticmethod
    def empty() -> "BotUttered":
        return BotUttered()

    def as_dict(self) -> Dict[Text, Any]:
        d = super().as_dict()
        d.update({"text": self.text, "data": self.data, "metadata": self.metadata})
        return d

    @classmethod
    def _from_parameters(cls, parameters) -> "BotUttered":
        try:
            return BotUttered(
                parameters.get("text"),
                parameters.get("data"),
                parameters.get("metadata"),
                parameters.get("timestamp"),
            )
        except KeyError as e:
            raise ValueError(f"Failed to parse bot uttered event. {e}")


# noinspection PyProtectedMember
class SlotSet(Event):
    """The user has specified their preference for the value of a ``slot``.

    Every slot has a name and a value. This event can be used to set a
    value for a slot on a conversation.

    As a side effect the ``Tracker``'s slots will be updated so
    that ``tracker.slots[key]=value``."""

    type_name = "slot"

    def __init__(
        self,
        key: Text,
        value: Optional[Any] = None,
        timestamp: Optional[float] = None,
        metadata: Optional[Dict[Text, Any]] = None,
    ) -> None:
        self.key = key
        self.value = value
        super().__init__(timestamp, metadata)

    def __str__(self) -> Text:
        return f"SlotSet(key: {self.key}, value: {self.value})"

    def __hash__(self) -> int:
        return hash((self.key, jsonpickle.encode(self.value)))

    def __eq__(self, other) -> bool:
        if not isinstance(other, SlotSet):
            return False
        else:
            return (self.key, self.value) == (other.key, other.value)

    def as_story_string(self) -> Text:
        props = json.dumps({self.key: self.value}, ensure_ascii=False)
        return f"{self.type_name}{props}"

    @classmethod
    def _from_story_string(cls, parameters: Dict[Text, Any]) -> Optional[List[Event]]:

        slots = []
        for slot_key, slot_val in parameters.items():
            slots.append(SlotSet(slot_key, slot_val))

        if slots:
            return slots
        else:
            return None

    def as_dict(self) -> Dict[Text, Any]:
        d = super().as_dict()
        d.update({"name": self.key, "value": self.value})
        return d

    @classmethod
    def _from_parameters(cls, parameters) -> "SlotSet":
        try:
            return SlotSet(
                parameters.get("name"),
                parameters.get("value"),
                parameters.get("timestamp"),
                parameters.get("metadata"),
            )
        except KeyError as e:
            raise ValueError(f"Failed to parse set slot event. {e}")

    def apply_to(self, tracker: "DialogueStateTracker") -> None:
        tracker._set_slot(self.key, self.value)


# noinspection PyProtectedMember
class Restarted(Event):
    """Conversation should start over & history wiped.

    Instead of deleting all events, this event can be used to reset the
    trackers state (e.g. ignoring any past user messages & resetting all
    the slots)."""

    type_name = "restart"

    def __hash__(self) -> int:
        return hash(32143124312)

    def __eq__(self, other) -> bool:
        return isinstance(other, Restarted)

    def __str__(self) -> Text:
        return "Restarted()"

    def as_story_string(self) -> Text:
        return self.type_name

    def apply_to(self, tracker: "DialogueStateTracker") -> None:
        from rasa.core.actions.action import (  # pytype: disable=pyi-error
            ACTION_LISTEN_NAME,
        )

        tracker._reset()
        tracker.trigger_followup_action(ACTION_LISTEN_NAME)


# noinspection PyProtectedMember
class UserUtteranceReverted(Event):
    """Bot reverts everything until before the most recent user message.

    The bot will revert all events after the latest `UserUttered`, this
    also means that the last event on the tracker is usually `action_listen`
    and the bot is waiting for a new user message."""

    type_name = "rewind"

    def __hash__(self) -> int:
        return hash(32143124315)

    def __eq__(self, other) -> bool:
        return isinstance(other, UserUtteranceReverted)

    def __str__(self) -> Text:
        return "UserUtteranceReverted()"

    def as_story_string(self) -> Text:
        return self.type_name

    def apply_to(self, tracker: "DialogueStateTracker") -> None:
        tracker._reset()
        tracker.replay_events()


# noinspection PyProtectedMember
class AllSlotsReset(Event):
    """All Slots are reset to their initial values.

    If you want to keep the dialogue history and only want to reset the
    slots, you can use this event to set all the slots to their initial
    values."""

    type_name = "reset_slots"

    def __hash__(self) -> int:
        return hash(32143124316)

    def __eq__(self, other) -> bool:
        return isinstance(other, AllSlotsReset)

    def __str__(self) -> Text:
        return "AllSlotsReset()"

    def as_story_string(self) -> Text:
        return self.type_name

    def apply_to(self, tracker) -> None:
        tracker._reset_slots()


# noinspection PyProtectedMember
class ReminderScheduled(Event):
    """Schedules the asynchronous triggering of a user intent
    (with entities if needed) at a given time."""

    type_name = "reminder"

    def __init__(
        self,
        intent: Text,
        trigger_date_time: datetime,
        entities: Optional[List[Dict]] = None,
        name: Optional[Text] = None,
        kill_on_user_message: bool = True,
        timestamp: Optional[float] = None,
        metadata: Optional[Dict[Text, Any]] = None,
    ) -> None:
        """Creates the reminder

        Args:
            intent: Name of the intent to be triggered.
            trigger_date_time: Date at which the execution of the action
                should be triggered (either utc or with tz).
            name: ID of the reminder. If there are multiple reminders with
                 the same id only the last will be run.
            entities: Entities that should be supplied together with the
                 triggered intent.
            kill_on_user_message: ``True`` means a user message before the
                 trigger date will abort the reminder.
            timestamp: Creation date of the event.
            metadata: Optional event metadata.
        """
        self.intent = intent
        self.entities = entities
        self.trigger_date_time = trigger_date_time
        self.kill_on_user_message = kill_on_user_message
        self.name = name if name is not None else str(uuid.uuid1())
        super().__init__(timestamp, metadata)

    def __hash__(self) -> int:
        return hash(
            (
                self.intent,
                self.entities,
                self.trigger_date_time.isoformat(),
                self.kill_on_user_message,
                self.name,
            )
        )

    def __eq__(self, other) -> bool:
        if not isinstance(other, ReminderScheduled):
            return False
        else:
            return self.name == other.name

    def __str__(self) -> Text:
        return (
            f"ReminderScheduled(intent: {self.intent}, trigger_date: {self.trigger_date_time}, "
            f"entities: {self.entities}, name: {self.name})"
        )

    def scheduled_job_name(self, sender_id: Text) -> Text:
        return (
            f"[{hash(self.name)},{hash(self.intent)},{hash(str(self.entities))}]"
            f"{ACTION_NAME_SENDER_ID_CONNECTOR_STR}"
            f"{sender_id}"
        )

    def _properties(self) -> Dict[Text, Any]:
        return {
            "intent": self.intent,
            "date_time": self.trigger_date_time.isoformat(),
            "entities": self.entities,
            "name": self.name,
            "kill_on_user_msg": self.kill_on_user_message,
        }

    def as_story_string(self) -> Text:
        props = json.dumps(self._properties())
        return f"{self.type_name}{props}"

    def as_dict(self) -> Dict[Text, Any]:
        d = super().as_dict()
        d.update(self._properties())
        return d

    @classmethod
    def _from_story_string(cls, parameters: Dict[Text, Any]) -> Optional[List[Event]]:

        trigger_date_time = parser.parse(parameters.get("date_time"))

        return [
            ReminderScheduled(
                parameters.get("intent"),
                trigger_date_time,
                parameters.get("entities"),
                name=parameters.get("name"),
                kill_on_user_message=parameters.get("kill_on_user_msg", True),
                timestamp=parameters.get("timestamp"),
                metadata=parameters.get("metadata"),
            )
        ]


# noinspection PyProtectedMember
class ReminderCancelled(Event):
    """Cancel certain jobs."""

    type_name = "cancel_reminder"

    def __init__(
        self,
        name: Optional[Text] = None,
        intent: Optional[Text] = None,
        entities: Optional[List[Dict]] = None,
        timestamp: Optional[float] = None,
        metadata: Optional[Dict[Text, Any]] = None,
    ) -> None:
        """Creates a ReminderCancelled event.

        If all arguments are `None`, this will cancel all reminders.
        are to be cancelled. If no arguments are supplied, this will cancel all reminders.

        Args:
            name: Name of the reminder to be cancelled.
            intent: Intent name that is to be used to identify the reminders to be cancelled.
            entities: Entities that are to be used to identify the reminders to be cancelled.
            timestamp: Optional timestamp.
            metadata: Optional event metadata.
        """

        self.name = name
        self.intent = intent
        self.entities = entities
        super().__init__(timestamp, metadata)

    def __hash__(self) -> int:
        return hash((self.name, self.intent, str(self.entities)))

    def __eq__(self, other: Any) -> bool:
        if not isinstance(other, ReminderCancelled):
            return False
        else:
            return hash(self) == hash(other)

    def __str__(self) -> Text:
        return f"ReminderCancelled(name: {self.name}, intent: {self.intent}, entities: {self.entities})"

    def cancels_job_with_name(self, job_name: Text, sender_id: Text) -> bool:
        """Determines if this `ReminderCancelled` event should cancel the job with the given name.

        Args:
            job_name: Name of the job to be tested.
            sender_id: The `sender_id` of the tracker.

        Returns:
            `True`, if this `ReminderCancelled` event should cancel the job with the given name,
            and `False` otherwise.
        """

        match = re.match(
            rf"^\[([\d\-]*),([\d\-]*),([\d\-]*)\]"
            rf"({re.escape(ACTION_NAME_SENDER_ID_CONNECTOR_STR)}{re.escape(sender_id)})",
            job_name,
        )
        if not match:
            return False
        name_hash, intent_hash, entities_hash = match.group(1, 2, 3)

        # Cancel everything unless names/intents/entities are given to
        # narrow it down.
        return (
            ((not self.name) or self._matches_name_hash(name_hash))
            and ((not self.intent) or self._matches_intent_hash(intent_hash))
            and ((not self.entities) or self._matches_entities_hash(entities_hash))
        )

    def _matches_name_hash(self, name_hash: Text) -> bool:
        return str(hash(self.name)) == name_hash

    def _matches_intent_hash(self, intent_hash: Text) -> bool:
        return str(hash(self.intent)) == intent_hash

    def _matches_entities_hash(self, entities_hash: Text) -> bool:
        return str(hash(str(self.entities))) == entities_hash

    def as_story_string(self) -> Text:
        props = json.dumps(
            {"name": self.name, "intent": self.intent, "entities": self.entities}
        )
        return f"{self.type_name}{props}"

    @classmethod
    def _from_story_string(cls, parameters: Dict[Text, Any]) -> Optional[List[Event]]:
        return [
            ReminderCancelled(
                parameters.get("name"),
                parameters.get("intent"),
                parameters.get("entities"),
                timestamp=parameters.get("timestamp"),
                metadata=parameters.get("metadata"),
            )
        ]


# noinspection PyProtectedMember
class ActionReverted(Event):
    """Bot undoes its last action.

    The bot reverts everything until before the most recent action.
    This includes the action itself, as well as any events that
    action created, like set slot events - the bot will now
    predict a new action using the state before the most recent
    action."""

    type_name = "undo"

    def __hash__(self) -> int:
        return hash(32143124318)

    def __eq__(self, other) -> bool:
        return isinstance(other, ActionReverted)

    def __str__(self) -> Text:
        return "ActionReverted()"

    def as_story_string(self) -> Text:
        return self.type_name

    def apply_to(self, tracker: "DialogueStateTracker") -> None:
        tracker._reset()
        tracker.replay_events()


# noinspection PyProtectedMember
class StoryExported(Event):
    """Story should get dumped to a file."""

    type_name = "export"

    def __init__(
        self,
        path: Optional[Text] = None,
        timestamp: Optional[float] = None,
        metadata: Optional[Dict[Text, Any]] = None,
    ) -> None:
        self.path = path
        super().__init__(timestamp, metadata)

    def __hash__(self) -> int:
        return hash(32143124319)

    def __eq__(self, other) -> bool:
        return isinstance(other, StoryExported)

    def __str__(self) -> Text:
        return "StoryExported()"

    @classmethod
    def _from_story_string(cls, parameters: Dict[Text, Any]) -> Optional[List[Event]]:
        return [
            StoryExported(
                parameters.get("path"),
                parameters.get("timestamp"),
                parameters.get("metadata"),
            )
        ]

    def as_story_string(self) -> Text:
        return self.type_name

    def apply_to(self, tracker: "DialogueStateTracker") -> None:
        if self.path:
            tracker.export_stories_to_file(self.path)


# noinspection PyProtectedMember
class FollowupAction(Event):
    """Enqueue a followup action."""

    type_name = "followup"

    def __init__(
        self,
        name: Text,
        timestamp: Optional[float] = None,
        metadata: Optional[Dict[Text, Any]] = None,
    ) -> None:
        self.action_name = name
        super().__init__(timestamp, metadata)

    def __hash__(self) -> int:
        return hash(self.action_name)

    def __eq__(self, other) -> bool:
        if not isinstance(other, FollowupAction):
            return False
        else:
            return self.action_name == other.action_name

    def __str__(self) -> Text:
        return f"FollowupAction(action: {self.action_name})"

    def as_story_string(self) -> Text:
        props = json.dumps({"name": self.action_name})
        return f"{self.type_name}{props}"

    @classmethod
    def _from_story_string(cls, parameters: Dict[Text, Any]) -> Optional[List[Event]]:

        return [
            FollowupAction(
                parameters.get("name"),
                parameters.get("timestamp"),
                parameters.get("metadata"),
            )
        ]

    def as_dict(self) -> Dict[Text, Any]:
        d = super().as_dict()
        d.update({"name": self.action_name})
        return d

    def apply_to(self, tracker: "DialogueStateTracker") -> None:
        tracker.trigger_followup_action(self.action_name)


# noinspection PyProtectedMember
class ConversationPaused(Event):
    """Ignore messages from the user to let a human take over.

    As a side effect the ``Tracker``'s ``paused`` attribute will
    be set to ``True``. """

    type_name = "pause"

    def __hash__(self) -> int:
        return hash(32143124313)

    def __eq__(self, other) -> bool:
        return isinstance(other, ConversationPaused)

    def __str__(self) -> Text:
        return "ConversationPaused()"

    def as_story_string(self) -> Text:
        return self.type_name

    def apply_to(self, tracker) -> None:
        tracker._paused = True


# noinspection PyProtectedMember
class ConversationResumed(Event):
    """Bot takes over conversation.

    Inverse of ``PauseConversation``. As a side effect the ``Tracker``'s
    ``paused`` attribute will be set to ``False``."""

    type_name = "resume"

    def __hash__(self) -> int:
        return hash(32143124314)

    def __eq__(self, other) -> bool:
        return isinstance(other, ConversationResumed)

    def __str__(self) -> Text:
        return "ConversationResumed()"

    def as_story_string(self) -> Text:
        return self.type_name

    def apply_to(self, tracker) -> None:
        tracker._paused = False


# noinspection PyProtectedMember
class ActionExecuted(Event):
    """An operation describes an action taken + its result.

    It comprises an action and a list of events. operations will be appended
    to the latest `Turn`` in `Tracker.turns`.
    """

    type_name = "action"

    def __init__(
        self,
        action_name: Text,
        policy: Optional[Text] = None,
        confidence: Optional[float] = None,
        timestamp: Optional[float] = None,
        metadata: Optional[Dict] = None,
        e2e_text: Optional[Text] = None,
    ) -> None:
        self.action_name = action_name
        self.policy = policy
        self.confidence = confidence
        self.unpredictable = False
        self.e2e_text = e2e_text

        super().__init__(timestamp, metadata)

    def __str__(self) -> Text:
        return "ActionExecuted(action: {}, policy: {}, confidence: {})".format(
            self.action_name, self.policy, self.confidence
        )

    def __hash__(self) -> int:
        return hash(self.action_name)

    def __eq__(self, other) -> bool:
        if not isinstance(other, ActionExecuted):
            return False
        else:
            return self.action_name == other.action_name

    def as_story_string(self) -> Text:
        return self.action_name

    @classmethod
    def _from_story_string(cls, parameters: Dict[Text, Any]) -> Optional[List[Event]]:

        return [
            ActionExecuted(
                parameters.get("name"),
                parameters.get("policy"),
                parameters.get("confidence"),
                parameters.get("timestamp"),
                parameters.get("metadata"),
                e2e_text=parameters.get("e2e_text"),
            )
        ]

    def as_dict(self) -> Dict[Text, Any]:
        d = super().as_dict()
        policy = None  # for backwards compatibility (persisted events)
        if hasattr(self, "policy"):
            policy = self.policy
        confidence = None
        if hasattr(self, "confidence"):
            confidence = self.confidence

        d.update({"name": self.action_name, "policy": policy, "confidence": confidence})
        return d

    def apply_to(self, tracker: "DialogueStateTracker") -> None:
        tracker.set_latest_action_name(self.action_name)
        tracker.clear_followup_action()


class AgentUttered(Event):
    """The agent has said something to the user.

    This class is not used in the story training as it is contained in the
    ``ActionExecuted`` class. An entry is made in the ``Tracker``."""

    type_name = "agent"

    def __init__(
        self,
        text: Optional[Text] = None,
        data: Optional[Any] = None,
        timestamp: Optional[float] = None,
        metadata: Optional[Dict[Text, Any]] = None,
    ) -> None:
        self.text = text
        self.data = data
        super().__init__(timestamp, metadata)

    def __hash__(self) -> int:
        return hash((self.text, jsonpickle.encode(self.data)))

    def __eq__(self, other) -> bool:
        if not isinstance(other, AgentUttered):
            return False
        else:
            return (self.text, jsonpickle.encode(self.data)) == (
                other.text,
                jsonpickle.encode(other.data),
            )

    def __str__(self) -> Text:
        return "AgentUttered(text: {}, data: {})".format(
            self.text, json.dumps(self.data)
        )

    def apply_to(self, tracker: "DialogueStateTracker") -> None:

        pass

    def as_story_string(self) -> None:
        return None

    def as_dict(self) -> Dict[Text, Any]:
        d = super().as_dict()
        d.update({"text": self.text, "data": self.data})
        return d

    @staticmethod
    def empty() -> "AgentUttered":
        return AgentUttered()

    @classmethod
    def _from_parameters(cls, parameters) -> "AgentUttered":
        try:
            return AgentUttered(
                parameters.get("text"),
                parameters.get("data"),
                parameters.get("timestamp"),
                parameters.get("metadata"),
            )
        except KeyError as e:
            raise ValueError(f"Failed to parse agent uttered event. {e}")


class Form(Event):
    """If `name` is not None: activates a form with `name`
        else deactivates active form
    """

    type_name = "form"

    def __init__(
        self,
        name: Optional[Text],
        timestamp: Optional[float] = None,
        metadata: Optional[Dict[Text, Any]] = None,
    ) -> None:
        self.name = name
        super().__init__(timestamp, metadata)

    def __str__(self) -> Text:
        return f"Form({self.name})"

    def __hash__(self) -> int:
        return hash(self.name)

    def __eq__(self, other) -> bool:
        if not isinstance(other, Form):
            return False
        else:
            return self.name == other.name

    def as_story_string(self) -> Text:
        props = json.dumps({"name": self.name})
        return f"{self.type_name}{props}"

    @classmethod
    def _from_story_string(cls, parameters) -> List["Form"]:
        """Called to convert a parsed story line into an event."""
        return [
            Form(
                parameters.get("name"),
                parameters.get("timestamp"),
                parameters.get("metadata"),
            )
        ]

    def as_dict(self) -> Dict[Text, Any]:
        d = super().as_dict()
        d.update({"name": self.name})
        return d

    def apply_to(self, tracker: "DialogueStateTracker") -> None:
        tracker.change_form_to(self.name)


class FormValidation(Event):
    """Event added by FormPolicy to notify form action
        whether or not to validate the user input"""

    type_name = "form_validation"

    def __init__(
        self,
        validate: bool,
        timestamp: Optional[float] = None,
        metadata: Optional[Dict[Text, Any]] = None,
    ) -> None:
        self.validate = validate
        super().__init__(timestamp, metadata)

    def __str__(self) -> Text:
        return f"FormValidation({self.validate})"

    def __hash__(self) -> int:
        return hash(self.validate)

    def __eq__(self, other) -> bool:
        return isinstance(other, FormValidation)

    def as_story_string(self) -> None:
        return None

    @classmethod
    def _from_parameters(cls, parameters) -> "FormValidation":
        return FormValidation(
            parameters.get("validate"),
            parameters.get("timestamp"),
            parameters.get("metadata"),
        )

    def as_dict(self) -> Dict[Text, Any]:
        d = super().as_dict()
        d.update({"validate": self.validate})
        return d

    def apply_to(self, tracker: "DialogueStateTracker") -> None:
        tracker.set_form_validation(self.validate)


class ActionExecutionRejected(Event):
    """Notify Core that the execution of the action has been rejected"""

    type_name = "action_execution_rejected"

    def __init__(
        self,
        action_name: Text,
        policy: Optional[Text] = None,
        confidence: Optional[float] = None,
        timestamp: Optional[float] = None,
        metadata: Optional[Dict[Text, Any]] = None,
    ) -> None:
        self.action_name = action_name
        self.policy = policy
        self.confidence = confidence
        super().__init__(timestamp, metadata)

    def __str__(self) -> Text:
        return (
            "ActionExecutionRejected("
            "action: {}, policy: {}, confidence: {})"
            "".format(self.action_name, self.policy, self.confidence)
        )

    def __hash__(self) -> int:
        return hash(self.action_name)

    def __eq__(self, other) -> bool:
        if not isinstance(other, ActionExecutionRejected):
            return False
        else:
            return self.action_name == other.action_name

    @classmethod
    def _from_parameters(cls, parameters) -> "ActionExecutionRejected":
        return ActionExecutionRejected(
            parameters.get("name"),
            parameters.get("policy"),
            parameters.get("confidence"),
            parameters.get("timestamp"),
            parameters.get("metadata"),
        )

    def as_story_string(self) -> None:
        return None

    def as_dict(self) -> Dict[Text, Any]:
        d = super().as_dict()
        d.update(
            {
                "name": self.action_name,
                "policy": self.policy,
                "confidence": self.confidence,
            }
        )
        return d

    def apply_to(self, tracker: "DialogueStateTracker") -> None:
        tracker.reject_action(self.action_name)


class SessionStarted(Event):
    """Mark the beginning of a new conversation session."""

    type_name = "session_started"

    def __hash__(self) -> int:
        return hash(32143124320)

    def __eq__(self, other: Any) -> bool:
        return isinstance(other, SessionStarted)

    def __str__(self) -> Text:
        return "SessionStarted()"

    def as_story_string(self) -> None:
        logger.warning(
            f"'{self.type_name}' events cannot be serialised as story strings."
        )
        return None

    def apply_to(self, tracker: "DialogueStateTracker") -> None:
        # noinspection PyProtectedMember
        tracker._reset()<|MERGE_RESOLUTION|>--- conflicted
+++ resolved
@@ -258,9 +258,6 @@
         )
 
     def __hash__(self) -> int:
-<<<<<<< HEAD
-        return hash((self.text, self.intent_name, jsonpickle.encode(self.entities)))
-=======
         return hash(
             (
                 self.text,
@@ -268,7 +265,6 @@
                 jsonpickle.encode(self.entities),
             )
         )
->>>>>>> c9dbcf1a
 
     @property
     def intent_name(self) -> Optional[Text]:
@@ -280,19 +276,11 @@
         else:
             return (
                 self.text,
-<<<<<<< HEAD
-                self.intent_name,
-                [jsonpickle.encode(ent) for ent in self.entities],
-            ) == (
-                other.text,
-                other.intent_name,
-=======
                 self.intent.get(INTENT_NAME_KEY),
                 [jsonpickle.encode(ent) for ent in self.entities],
             ) == (
                 other.text,
                 other.intent.get(INTENT_NAME_KEY),
->>>>>>> c9dbcf1a
                 [jsonpickle.encode(ent) for ent in other.entities],
             )
 
