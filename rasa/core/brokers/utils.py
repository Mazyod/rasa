--- conflicted
+++ resolved
@@ -1,9 +1,6 @@
 import logging
-<<<<<<< HEAD
 import warnings
-=======
 import os
->>>>>>> 92c3d32f
 import typing
 from typing import Optional, Text
 
