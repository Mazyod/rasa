--- conflicted
+++ resolved
@@ -889,12 +889,6 @@
         Returns:
         A tuple of the predicted action and a list of events.
         """
-<<<<<<< HEAD
-        # TODO: better way to prevent circularity for generate_text_openai_chat
-        from rasa.nlu.classifiers.llm_flow_classifier import generate_text_openai_chat
-
-=======
->>>>>>> 1a89a5a8
         if isinstance(step, QuestionFlowStep):
             structlogger.debug("flow.step.run.question", step=step, flow=flow)
             slot = tracker.slots.get(step.question, None)
