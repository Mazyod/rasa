--- conflicted
+++ resolved
@@ -696,23 +696,13 @@
                 )
             )
 
-<<<<<<< HEAD
-    def trigger_pattern_ask_question(self, question: str) -> None:
+    def trigger_pattern_ask_collect_information(self, collect_information: str) -> None:
         context = self.dialogue_stack.current_context().copy()
-        context["question"] = question
+        context["collect_information"] = collect_information
 
         self.dialogue_stack.push(
             DialogueStackFrame(
-                flow_id=FLOW_PATTERN_ASK_QUESTION,
-=======
-    def trigger_pattern_ask_collect_information(self, collect_information: str) -> None:
-        context = self.flow_stack.current_context().copy()
-        context["collect_information"] = collect_information
-
-        self.flow_stack.push(
-            FlowStackFrame(
                 flow_id=FLOW_PATTERN_COLLECT_INFORMATION,
->>>>>>> 62252667
                 frame_type=StackFrameType.REMARK,
                 context=context,
             )
