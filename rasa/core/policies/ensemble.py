import importlib
import json
import logging
import os
import sys
from collections import defaultdict
from datetime import datetime
from typing import Text, Optional, Any, List, Dict, Tuple

import rasa.core
import rasa.utils.io
from rasa.constants import MINIMUM_COMPATIBLE_VERSION, DOCS_BASE_URL

from rasa.core import utils, training
from rasa.core.constants import USER_INTENT_BACK, USER_INTENT_RESTART
from rasa.core.actions.action import (
    ACTION_LISTEN_NAME,
    ACTION_BACK_NAME,
    ACTION_RESTART_NAME,
)
from rasa.core.domain import Domain
from rasa.core.events import SlotSet, ActionExecuted, ActionExecutionRejected
from rasa.core.exceptions import UnsupportedDialogueModelError
from rasa.core.featurizers import MaxHistoryTrackerFeaturizer
from rasa.core.policies.policy import Policy
from rasa.core.policies.fallback import FallbackPolicy
from rasa.core.policies.memoization import MemoizationPolicy, AugmentedMemoizationPolicy
from rasa.core.trackers import DialogueStateTracker
from rasa.core import registry
from rasa.utils.common import class_from_module_path

logger = logging.getLogger(__name__)


class PolicyEnsemble(object):
    versioned_packages = ["rasa", "tensorflow", "sklearn"]

    def __init__(
        self, policies: List[Policy], action_fingerprints: Optional[Dict] = None
    ) -> None:
        self.policies = policies
        self.training_trackers = None
        self.date_trained = None

        if action_fingerprints:
            self.action_fingerprints = action_fingerprints
        else:
            self.action_fingerprints = {}

        self._check_priorities()
        self._check_for_important_policies()

    def _check_for_important_policies(self):
        from rasa.core.policies.mapping_policy import MappingPolicy

        if not any(isinstance(policy, MappingPolicy) for policy in self.policies):
            logger.info(
                "MappingPolicy not included in policy ensemble. Default intents "
                "'{} and {} will not trigger actions '{}' and '{}'."
                "".format(
                    USER_INTENT_RESTART,
                    USER_INTENT_BACK,
                    ACTION_RESTART_NAME,
                    ACTION_BACK_NAME,
                )
            )

    @staticmethod
    def _training_events_from_trackers(training_trackers):
        events_metadata = defaultdict(set)

        for t in training_trackers:
            tracker = t.init_copy()
            for event in t.events:
                tracker.update(event)
                if not isinstance(event, ActionExecuted):
                    action_name = tracker.latest_action_name
                    events_metadata[action_name].add(event)

        return events_metadata

    @staticmethod
    def check_domain_ensemble_compatibility(
        ensemble: Optional["PolicyEnsemble"], domain: Optional[Domain]
    ) -> None:
        """Check for elements that only work with certain policy/domain combinations."""

        from rasa.core.policies.form_policy import FormPolicy
        from rasa.core.policies.mapping_policy import MappingPolicy
        from rasa.core.policies.two_stage_fallback import TwoStageFallbackPolicy

        policies_needing_validation = [
            FormPolicy,
            MappingPolicy,
            TwoStageFallbackPolicy,
        ]
        for policy in policies_needing_validation:
            policy.validate_against_domain(ensemble, domain)

    def _check_priorities(self) -> None:
        """Checks for duplicate policy priorities within PolicyEnsemble."""

        priority_dict = defaultdict(list)
        for p in self.policies:
            priority_dict[p.priority].append(type(p).__name__)

        for k, v in priority_dict.items():
            if len(v) > 1:
                logger.warning(
                    (
                        "Found policies {} with same priority {} "
                        "in PolicyEnsemble. When personalizing "
                        "priorities, be sure to give all policies "
                        "different priorities. More information: "
                        "{}/core/policies/"
                    ).format(v, k, DOCS_BASE_URL)
                )

    def train(
        self,
        training_trackers: List[DialogueStateTracker],
        domain: Domain,
        **kwargs: Any
    ) -> None:
        if training_trackers:
            for policy in self.policies:
                policy.train(training_trackers, domain, **kwargs)
        else:
            logger.info("Skipped training, because there are no training samples.")
        self.training_trackers = training_trackers
        self.date_trained = datetime.now().strftime("%Y%m%d-%H%M%S")

    def probabilities_using_best_policy(
        self, tracker: DialogueStateTracker, domain: Domain
    ) -> Tuple[Optional[List[float]], Optional[Text]]:
        raise NotImplementedError

    def _max_histories(self) -> List[Optional[int]]:
        """Return max history."""

        max_histories = []
        for p in self.policies:
            if isinstance(p.featurizer, MaxHistoryTrackerFeaturizer):
                max_histories.append(p.featurizer.max_history)
            else:
                max_histories.append(None)
        return max_histories

    @staticmethod
    def _create_action_fingerprints(training_events):
        """Fingerprint each action using the events it created during train.

        This allows us to emit warnings when the model is used
        if an action does things it hasn't done during training."""
        if not training_events:
            return None

        action_fingerprints = {}
        for k, vs in training_events.items():
            slots = list({v.key for v in vs if isinstance(v, SlotSet)})
            action_fingerprints[k] = {"slots": slots}
        return action_fingerprints

    def _add_package_version_info(self, metadata: Dict[Text, Any]) -> None:
        """Adds version info for self.versioned_packages to metadata."""

        for package_name in self.versioned_packages:
            try:
                p = importlib.import_module(package_name)
                v = p.__version__  # pytype: disable=attribute-error
                metadata[package_name] = v
            except ImportError:
                pass

    def _persist_metadata(
        self, path: Text, dump_flattened_stories: bool = False
    ) -> None:
        """Persists the domain specification to storage."""

        # make sure the directory we persist exists
        domain_spec_path = os.path.join(path, "metadata.json")
        training_data_path = os.path.join(path, "stories.md")
        rasa.utils.io.create_directory_for_file(domain_spec_path)

        policy_names = [utils.module_path_from_instance(p) for p in self.policies]

        training_events = self._training_events_from_trackers(self.training_trackers)

        action_fingerprints = self._create_action_fingerprints(training_events)

        metadata = {
            "action_fingerprints": action_fingerprints,
            "python": ".".join([str(s) for s in sys.version_info[:3]]),
            "max_histories": self._max_histories(),
            "ensemble_name": self.__module__ + "." + self.__class__.__name__,
            "policy_names": policy_names,
            "trained_at": self.date_trained,
        }

        self._add_package_version_info(metadata)

        utils.dump_obj_as_json_to_file(domain_spec_path, metadata)

        # if there are lots of stories, saving flattened stories takes a long
        # time, so this is turned off by default
        if dump_flattened_stories:
            training.persist_data(self.training_trackers, training_data_path)

    def persist(self, path: Text, dump_flattened_stories: bool = False) -> None:
        """Persists the policy to storage."""

        self._persist_metadata(path, dump_flattened_stories)

        for i, policy in enumerate(self.policies):
            dir_name = "policy_{}_{}".format(i, type(policy).__name__)
            policy_path = os.path.join(path, dir_name)
            policy.persist(policy_path)

    @classmethod
    def load_metadata(cls, path):
        metadata_path = os.path.join(path, "metadata.json")
        metadata = json.loads(rasa.utils.io.read_file(os.path.abspath(metadata_path)))
        return metadata

    @staticmethod
    def ensure_model_compatibility(metadata, version_to_check=None):
        from packaging import version

        if version_to_check is None:
            version_to_check = MINIMUM_COMPATIBLE_VERSION

        model_version = metadata.get("rasa", "0.0.0")
        if version.parse(model_version) < version.parse(version_to_check):
            raise UnsupportedDialogueModelError(
                "The model version is too old to be "
                "loaded by this Rasa Core instance. "
                "Either retrain the model, or run with "
                "an older version. "
                "Model version: {} Instance version: {} "
                "Minimal compatible version: {}"
                "".format(model_version, rasa.__version__, version_to_check),
                model_version,
            )

    @classmethod
    def _ensure_loaded_policy(cls, policy, policy_cls, policy_name: Text):
        if policy is None:
            raise Exception(
                "Failed to load policy {}: load returned None".format(policy_name)
            )
        elif not isinstance(policy, policy_cls):
            raise Exception(
                "Failed to load policy {}: "
                "load returned object that is not instance of its own class"
                "".format(policy_name)
            )

    @classmethod
    def load(cls, path: Text) -> "PolicyEnsemble":
        """Loads policy and domain specification from storage"""

        metadata = cls.load_metadata(path)
        cls.ensure_model_compatibility(metadata)
        policies = []
        for i, policy_name in enumerate(metadata["policy_names"]):
            policy_cls = registry.policy_from_module_path(policy_name)
            dir_name = "policy_{}_{}".format(i, policy_cls.__name__)
            policy_path = os.path.join(path, dir_name)
            policy = policy_cls.load(policy_path)
            cls._ensure_loaded_policy(policy, policy_cls, policy_name)
            policies.append(policy)
        ensemble_cls = class_from_module_path(metadata["ensemble_name"])
        fingerprints = metadata.get("action_fingerprints", {})
        ensemble = ensemble_cls(policies, fingerprints)
        return ensemble

    @classmethod
    def from_dict(cls, policy_configuration: Dict[Text, Any]) -> List[Policy]:
<<<<<<< HEAD
=======
        import copy

>>>>>>> d43c9d32
        policies = policy_configuration.get("policies") or policy_configuration.get(
            "policy"
        )
        if policies is None:
            raise InvalidPolicyConfig(
                "You didn't define any policies. "
                "Please define them under 'policies:' "
                "in your policy configuration file."
            )
        if len(policies) == 0:
            raise InvalidPolicyConfig(
                "The policy configuration file has to include at least one policy."
            )

        policies = copy.deepcopy(policies)  # don't manipulate passed `Dict`
        parsed_policies = []

        for policy in policies:
            policy_name = policy.pop("name")
            if policy.get("featurizer"):
                featurizer_func, featurizer_config = cls.get_featurizer_from_dict(
                    policy
                )

                if featurizer_config.get("state_featurizer"):
                    state_featurizer_func, state_featurizer_config = cls.get_state_featurizer_from_dict(
                        featurizer_config
                    )

                    # override featurizer's state_featurizer
                    # with real state_featurizer class
                    featurizer_config["state_featurizer"] = state_featurizer_func(
                        **state_featurizer_config
                    )

                # override policy's featurizer with real featurizer class
                policy["featurizer"] = featurizer_func(**featurizer_config)

            try:
                constr_func = registry.policy_from_module_path(policy_name)
                policy_object = constr_func(**policy)
                parsed_policies.append(policy_object)
            except (ImportError, AttributeError):
                raise InvalidPolicyConfig(
                    "Module for policy '{}' could not "
                    "be loaded. Please make sure the "
                    "name is a valid policy."
                    "".format(policy_name)
                )

        return parsed_policies

    @classmethod
    def get_featurizer_from_dict(cls, policy):
        # policy can have only 1 featurizer
        if len(policy["featurizer"]) > 1:
            raise InvalidPolicyConfig("policy can have only 1 featurizer")
        featurizer_config = policy["featurizer"][0]
        featurizer_name = featurizer_config.pop("name")
        featurizer_func = registry.featurizer_from_module_path(featurizer_name)

        return featurizer_func, featurizer_config

    @classmethod
    def get_state_featurizer_from_dict(cls, featurizer_config):
        # featurizer can have only 1 state featurizer
        if len(featurizer_config["state_featurizer"]) > 1:
            raise InvalidPolicyConfig("featurizer can have only 1 state featurizer")
        state_featurizer_config = featurizer_config["state_featurizer"][0]
        state_featurizer_name = state_featurizer_config.pop("name")
        state_featurizer_func = registry.featurizer_from_module_path(
            state_featurizer_name
        )

        return state_featurizer_func, state_featurizer_config

    def continue_training(
        self, trackers: List[DialogueStateTracker], domain: Domain, **kwargs: Any
    ) -> None:

        self.training_trackers.extend(trackers)
        for p in self.policies:
            p.continue_training(self.training_trackers, domain, **kwargs)


class SimplePolicyEnsemble(PolicyEnsemble):
    @staticmethod
    def is_not_memo_policy(best_policy_name):
        is_memo = best_policy_name.endswith("_" + MemoizationPolicy.__name__)
        is_augmented = best_policy_name.endswith(
            "_" + AugmentedMemoizationPolicy.__name__
        )
        return not (is_memo or is_augmented)

    def probabilities_using_best_policy(
        self, tracker: DialogueStateTracker, domain: Domain
    ) -> Tuple[Optional[List[float]], Optional[Text]]:
        import numpy as np

        result = None
        max_confidence = -1
        best_policy_name = None
        best_policy_priority = -1

        for i, p in enumerate(self.policies):
            probabilities = p.predict_action_probabilities(tracker, domain)

            if len(tracker.events) > 0 and isinstance(
                tracker.events[-1], ActionExecutionRejected
            ):
                probabilities[
                    domain.index_for_action(tracker.events[-1].action_name)
                ] = 0.0

            confidence = np.max(probabilities)
            if (confidence, p.priority) > (max_confidence, best_policy_priority):
                max_confidence = confidence
                result = probabilities
                best_policy_name = "policy_{}_{}".format(i, type(p).__name__)
                best_policy_priority = p.priority

        if (
            result is not None
            and result.index(max_confidence)
            == domain.index_for_action(ACTION_LISTEN_NAME)
            and tracker.latest_action_name == ACTION_LISTEN_NAME
            and self.is_not_memo_policy(best_policy_name)
        ):
            # Trigger the fallback policy when ActionListen is predicted after
            # a user utterance. This is done on the condition that:
            # - a fallback policy is present,
            # - there was just a user message and the predicted
            #   action is action_listen by a policy
            #   other than the MemoizationPolicy

            fallback_idx_policy = [
                (i, p)
                for i, p in enumerate(self.policies)
                if isinstance(p, FallbackPolicy)
            ]

            if fallback_idx_policy:
                fallback_idx, fallback_policy = fallback_idx_policy[0]

                logger.debug(
                    "Action 'action_listen' was predicted after "
                    "a user message using {}. "
                    "Predicting fallback action: {}"
                    "".format(best_policy_name, fallback_policy.fallback_action_name)
                )

                result = fallback_policy.fallback_scores(domain)
                best_policy_name = "policy_{}_{}".format(
                    fallback_idx, type(fallback_policy).__name__
                )

        logger.debug("Predicted next action using {}".format(best_policy_name))
        return result, best_policy_name


class InvalidPolicyConfig(Exception):
    """Exception that can be raised when policy config is not valid."""

    pass<|MERGE_RESOLUTION|>--- conflicted
+++ resolved
@@ -276,11 +276,8 @@
 
     @classmethod
     def from_dict(cls, policy_configuration: Dict[Text, Any]) -> List[Policy]:
-<<<<<<< HEAD
-=======
         import copy
 
->>>>>>> d43c9d32
         policies = policy_configuration.get("policies") or policy_configuration.get(
             "policy"
         )
