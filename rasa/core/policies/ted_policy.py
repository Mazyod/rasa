--- conflicted
+++ resolved
@@ -103,13 +103,10 @@
     HIDDEN_LAYERS_SIZES,
     FEATURIZERS,
     ENTITY_RECOGNITION,
-<<<<<<< HEAD
     CONSTRAIN_SIMILARITIES,
     MODEL_CONFIDENCE,
     SOFTMAX,
-=======
     BILOU_FLAG,
->>>>>>> a06e9098
 )
 from rasa.shared.core.events import EntitiesAdded, Event
 from rasa.shared.nlu.training_data.message import Message
@@ -283,19 +280,16 @@
         FEATURIZERS: [],
         # If set to true, entities are predicted in user utterances.
         ENTITY_RECOGNITION: True,
-<<<<<<< HEAD
         # if 'True' applies sigmoid on all similarity terms and adds it to the loss function to
         # ensure that similarity values are approximately bounded. Used inside softmax loss only.
         CONSTRAIN_SIMILARITIES: True,
         # Model confidence to be returned during inference. Possible values - softmax, cosine, inner.
         MODEL_CONFIDENCE: SOFTMAX,
-=======
         # 'BILOU_flag' determines whether to use BILOU tagging or not.
         # If set to 'True' labelling is more rigorous, however more
         # examples per entity are required.
         # Rule of thumb: you should have more than 100 examples per entity.
         BILOU_FLAG: True,
->>>>>>> a06e9098
         # Split entities by comma, this makes sense e.g. for a list of
         # ingredients in a recipe, but it doesn't make sense for the parts of
         # an address
