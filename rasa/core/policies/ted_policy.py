--- conflicted
+++ resolved
@@ -536,23 +536,13 @@
         # optimizer
         self.optimizer = tf.keras.optimizers.Adam()
 
-<<<<<<< HEAD
-        self.all_labels_embed: Optional[tf.Tensor] = None
-
-        label_batch = label_data.prepare_batch()
-        self.tf_label_data = self.batch_to_model_data_format(
-            label_batch, label_data.get_signature()
-        )
-
-=======
->>>>>>> 9928f190
         # metrics
         self.action_loss = tf.keras.metrics.Mean(name="loss")
         self.action_acc = tf.keras.metrics.Mean(name="acc")
         self.metrics_to_log += ["loss", "acc"]
 
         # needed for efficient prediction
-        self.all_labels_embed: Optional[Tuple[tf.Tensor, tf.Tensor]] = None
+        self.all_labels_embed: Optional[tf.Tensor] = None
 
         self._prepare_layers()
 
