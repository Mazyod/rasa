--- conflicted
+++ resolved
@@ -31,10 +31,6 @@
     TRANSFORMER_SIZE,
     NUM_TRANSFORMER_LAYERS,
     NUM_HEADS,
-<<<<<<< HEAD
-=======
-    MAX_SEQUENCE_LENGTH,
->>>>>>> 0dc191da
     BATCH_SIZES,
     BATCH_STRATEGY,
     EPOCHS,
@@ -83,11 +79,6 @@
         TRANSFORMER_SIZE: 128,
         # number of transformer layers
         NUM_TRANSFORMER_LAYERS: 1,
-<<<<<<< HEAD
-=======
-        # max sequence length
-        MAX_SEQUENCE_LENGTH: 256,
->>>>>>> 0dc191da
         # number of attention heads in transformer
         NUM_HEADS: 4,
         # if true use key relative embeddings in attention
@@ -544,10 +535,6 @@
             self.config[TRANSFORMER_SIZE],
             self.config[NUM_HEADS],
             self.config[TRANSFORMER_SIZE] * 4,
-<<<<<<< HEAD
-=======
-            self.config[MAX_SEQUENCE_LENGTH],
->>>>>>> 0dc191da
             self.config[REGULARIZATION_CONSTANT],
             dropout_rate=self.config[DROPRATE_DIALOGUE],
             attention_dropout_rate=self.config[DROPRATE_ATTENTION],
