--- conflicted
+++ resolved
@@ -916,43 +916,13 @@
         )
 
     @classmethod
-<<<<<<< HEAD
-    def load(
-        cls,
-        path: Union[Text, Path],
-        should_finetune: bool = False,
-        epoch_override: int = defaults[EPOCHS],
-        **kwargs: Any,
-    ) -> Optional["TEDPolicy"]:
-        """Loads a policy from the storage.
-=======
     def _load_model_utilities(cls, model_path: Path) -> Dict[Text, Any]:
         """Loads model's utility attributes.
->>>>>>> 8d493976
 
         Args:
             model_path: Path where model is to be persisted.
         """
-<<<<<<< HEAD
-        model_path = Path(path)
-
-        if not model_path.exists():
-            logger.error(
-                f"Failed to load TED policy model. Path "
-                f"'{model_path.absolute()}' doesn't exist."
-            )
-            return None
-
-        tf_model_file = model_path / f"{SAVE_MODEL_FILE_NAME}.tf_model"
-
-        featurizer = TrackerFeaturizer.load(path)
-
-        if not (model_path / f"{SAVE_MODEL_FILE_NAME}.data_example.pkl").is_file():
-            return cls(featurizer=featurizer)
-
-=======
         tf_model_file = model_path / f"{cls._metadata_filename()}.tf_model"
->>>>>>> 8d493976
         loaded_data = io_utils.pickle_load(
             model_path / f"{cls._metadata_filename()}.data_example.pkl"
         )
