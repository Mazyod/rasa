--- conflicted
+++ resolved
@@ -1,12 +1,9 @@
 import argparse
 import functools
 import sys
-<<<<<<< HEAD
+# TODO: fix me
 import typing
 from typing import Any, Dict, List, Optional, TYPE_CHECKING, Text, Tuple, Union
-=======
-from typing import Any, List, Optional, TYPE_CHECKING, Text, Tuple, Union
->>>>>>> 665e562b
 
 import pluggy
 
