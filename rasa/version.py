--- conflicted
+++ resolved
@@ -1,7 +1,3 @@
 # this file will automatically be changed,
 # do not add anything but the version number here!
-<<<<<<< HEAD
-__version__ = "3.6.5"
-=======
-__version__ = "3.7.0a1"
->>>>>>> c4a2d69f
+__version__ = "3.7.0a1"