--- conflicted
+++ resolved
@@ -1,7 +1,3 @@
 # this file will automatically be changed,
 # do not add anything but the version number here!
-<<<<<<< HEAD
-__version__ = "3.4.14"
-=======
-__version__ = "3.5.11"
->>>>>>> 5b66682d
+__version__ = "3.5.11"