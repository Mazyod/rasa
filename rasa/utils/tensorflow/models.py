--- conflicted
+++ resolved
@@ -19,11 +19,7 @@
     LABEL,
     SEQUENCE,
     SENTENCE,
-<<<<<<< HEAD
     SEQUENCE_LENGTH,
-    TENSORBOARD_LOG_LEVEL,
-=======
->>>>>>> 4511b8fe
     RANDOM_SEED,
     EMBEDDING_DIMENSION,
     REGULARIZATION_CONSTANT,
