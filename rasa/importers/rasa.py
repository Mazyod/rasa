import logging
from typing import Dict, List, Optional, Text, Union

from rasa import data
from rasa.core.domain import Domain, InvalidDomain
from rasa.core.training.structures import StoryGraph
from rasa.importers import utils, autoconfig
from rasa.importers.importer import TrainingDataImporter
from rasa.importers.autoconfig import TrainingType
from rasa.nlu.training_data import TrainingData
import rasa.shared.utils.io

logger = logging.getLogger(__name__)


class RasaFileImporter(TrainingDataImporter):
    """Default `TrainingFileImporter` implementation."""

    def __init__(
        self,
        config_file: Optional[Text] = None,
        domain_path: Optional[Text] = None,
        training_data_paths: Optional[Union[List[Text], Text]] = None,
        training_type: Optional[TrainingType] = TrainingType.BOTH,
    ):

        self._domain_path = domain_path
<<<<<<< HEAD
        self._story_files, self._nlu_files = data.get_core_nlu_files(
            training_data_paths
        )
=======

        self._nlu_files = data.get_data_files(training_data_paths, data.is_nlu_file)
        self._story_files = data.get_data_files(training_data_paths, data.is_story_file)

        self.config = autoconfig.get_configuration(config_file, training_type)
>>>>>>> 4b328300

    async def get_config(self) -> Dict:
        return self.config

    async def get_stories(
        self,
        template_variables: Optional[Dict] = None,
        use_e2e: bool = False,
        exclusion_percentage: Optional[int] = None,
    ) -> StoryGraph:

        return await utils.story_graph_from_paths(
            self._story_files,
            await self.get_domain(),
            template_variables,
            use_e2e,
            exclusion_percentage,
        )

    async def get_nlu_data(self, language: Optional[Text] = "en") -> TrainingData:
        return utils.training_data_from_paths(self._nlu_files, language)

    async def get_domain(self) -> Domain:
        domain = Domain.empty()
        try:
            domain = Domain.load(self._domain_path)
            domain.check_missing_templates()
        except InvalidDomain as e:
            rasa.shared.utils.io.raise_warning(
                f"Loading domain from '{self._domain_path}' failed. Using "
                f"empty domain. Error: '{e.message}'"
            )

        return domain<|MERGE_RESOLUTION|>--- conflicted
+++ resolved
@@ -25,17 +25,11 @@
     ):
 
         self._domain_path = domain_path
-<<<<<<< HEAD
-        self._story_files, self._nlu_files = data.get_core_nlu_files(
-            training_data_paths
-        )
-=======
 
         self._nlu_files = data.get_data_files(training_data_paths, data.is_nlu_file)
         self._story_files = data.get_data_files(training_data_paths, data.is_story_file)
 
         self.config = autoconfig.get_configuration(config_file, training_type)
->>>>>>> 4b328300
 
     async def get_config(self) -> Dict:
         return self.config
