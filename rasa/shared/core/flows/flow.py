--- conflicted
+++ resolved
@@ -975,21 +975,12 @@
 class CollectInformationFlowStep(FlowStep):
     """Represents the configuration of a collect information flow step."""
 
-<<<<<<< HEAD
     collect_information: Text
     """The collect information of the flow step."""
-    skip_if_filled: bool = True
-    """Whether to skip the collect information if the slot is already filled."""
-    scope: CollectInformationScope = CollectInformationScope.FLOW
-    """how the collect information is scoped, determins when to reset its value."""
-=======
-    question: Text
-    """The question of the flow step."""
     ask_before_filling: bool = False
     """Whether to always ask the question even if the slot is already filled."""
-    scope: QuestionScope = QuestionScope.FLOW
+    scope: CollectInformationScope = CollectInformationScope.FLOW
     """how the question is scoped, determins when to reset its value."""
->>>>>>> 8aa2ff49
 
     @classmethod
     def from_json(cls, flow_step_config: Dict[Text, Any]) -> CollectInformationFlowStep:
@@ -1002,17 +993,10 @@
             The parsed flow step.
         """
         base = super()._from_json(flow_step_config)
-<<<<<<< HEAD
         return CollectInformationFlowStep(
-            collect_information=flow_step_config.get("collect_information", ""),
-            skip_if_filled=flow_step_config.get("skip_if_filled", True),
+            question=flow_step_config.get("collect_information", ""),
+            ask_before_filling=flow_step_config.get("ask_before_filling", False),
             scope=CollectInformationScope.from_str(flow_step_config.get("scope")),
-=======
-        return QuestionFlowStep(
-            question=flow_step_config.get("question", ""),
-            ask_before_filling=flow_step_config.get("ask_before_filling", False),
-            scope=QuestionScope.from_str(flow_step_config.get("scope")),
->>>>>>> 8aa2ff49
             **base.__dict__,
         )
 
@@ -1023,13 +1007,8 @@
             The flow step as a dictionary.
         """
         dump = super().as_json()
-<<<<<<< HEAD
         dump["collect_information"] = self.collect_information
-        dump["skip_if_filled"] = self.skip_if_filled
-=======
-        dump["question"] = self.question
         dump["ask_before_filling"] = self.ask_before_filling
->>>>>>> 8aa2ff49
         dump["scope"] = self.scope.value
 
         return dump
