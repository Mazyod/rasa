--- conflicted
+++ resolved
@@ -325,33 +325,7 @@
         else:
             self._validate_that_utterance_is_in_domain(utterance)
 
-<<<<<<< HEAD
-    def _parse_user_message(self, step: Dict[Text, Any]) -> None:
-        is_end_to_end_utterance = KEY_USER_INTENT not in step
-
-        if is_end_to_end_utterance:
-            intent = {"name": None}
-        else:
-            intent_name = self._user_intent_from_step(step)
-            intent = {"name": intent_name, "confidence": 1.0}
-
-        user_message = step[KEY_USER_MESSAGE].strip()
-        entities = entities_parser.find_entities_in_training_example(user_message)
-        plain_text = entities_parser.replace_entities(user_message)
-
-        if plain_text.startswith(INTENT_MESSAGE_PREFIX):
-            entities = (
-                RegexInterpreter().synchronous_parse(plain_text).get(ENTITIES, [])
-            )
-
-        self.current_step_builder.add_user_messages(
-            [UserUttered(plain_text, intent, entities=entities)]
-        )
-
-    def _validate_that_utterance_is_in_domain(self, utterance: UserUttered) -> None:
-=======
         self.current_step_builder.add_user_messages([utterance])
->>>>>>> 395f768d
 
     def _validate_that_utterance_is_in_domain(self, utterance: UserUttered) -> None:
         intent_name = utterance.intent.get(INTENT_NAME_KEY)
@@ -556,11 +530,7 @@
 
     def _parse_bot_message(self, step: Dict[Text, Any]) -> None:
         bot_message = step.get(KEY_BOT_END_TO_END_MESSAGE, "")
-<<<<<<< HEAD
-        self._add_event("", {"action_text": bot_message})
-=======
         self._add_event("", {ACTION_TEXT: bot_message})
->>>>>>> 395f768d
 
     def _parse_active_loop(self, active_loop_name: Optional[Text]) -> None:
         self._add_event(ActiveLoop.type_name, {LOOP_NAME: active_loop_name})
