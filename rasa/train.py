--- conflicted
+++ resolved
@@ -208,15 +208,7 @@
 
     _train_path = train_path or tempfile.mkdtemp()
     _, nlu_model, _ = rasa.nlu.train(
-<<<<<<< HEAD
-        config, nlu_data, _train_path, fixed_model_name="nlu"
-=======
-        config,
-        data.get_nlu_directory(nlu_data),
-        _train_path,
-        project="",
-        fixed_model_name="nlu",
->>>>>>> 66e5ed8a
+        config, data.get_nlu_directory(nlu_data), _train_path, fixed_model_name="nlu"
     )
 
     if not train_path:
