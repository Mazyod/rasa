--- conflicted
+++ resolved
@@ -4,11 +4,7 @@
 import logging
 from multiprocessing.process import BaseProcess
 from multiprocessing import get_context
-<<<<<<< HEAD
-=======
-from packaging import version
 from pathlib import Path
->>>>>>> d69bef4f
 import os
 import signal
 import sys
