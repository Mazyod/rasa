--- conflicted
+++ resolved
@@ -76,48 +76,8 @@
     return max(list_of_files, key=os.path.getctime)
 
 
-<<<<<<< HEAD
-def unpack_model(
-    model_file: Text, working_directory: Optional[Union[Path, Text]] = None
-) -> TempDirectoryPath:
-    """Unpack a zipped Rasa model.
-
-    Args:
-        model_file: Path to zipped model.
-        working_directory: Location where the model should be unpacked to.
-                           If `None` a temporary directory will be created.
-
-    Returns:
-        Path to unpacked Rasa model.
-
-    """
-    import tarfile
-    from tarsafe import TarSafe
-
-    if working_directory is None:
-        working_directory = tempfile.mkdtemp()
-
-    # All files are in a subdirectory.
-    try:
-        with TarSafe.open(model_file, mode="r:gz") as tar:
-            tar.extractall(working_directory)
-            logger.debug(f"Extracted model to '{working_directory}'.")
-    except (tarfile.TarError, ValueError) as e:
-        logger.error(f"Failed to extract model at {model_file}. Error: {e}")
-        raise
-
-    return TempDirectoryPath(working_directory)
-
-
-def get_model_subdirectories(
-    unpacked_model_path: Text,
-) -> Tuple[Optional[Text], Optional[Text]]:
-    """Return paths for Core and NLU model directories, if they exist.
-    If neither directories exist, a `ModelNotFound` exception is raised.
-=======
 def get_model_for_finetuning(previous_model_file: Union[Path, Text]) -> Optional[Path]:
     """Gets validated path for model to finetune.
->>>>>>> 5cb79bb3
 
     Args:
         previous_model_file: Path to model file which should be used for finetuning or
