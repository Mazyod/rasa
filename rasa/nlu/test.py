import itertools
from collections import defaultdict, namedtuple

import json
import os
import logging
import numpy as np
import shutil
from typing import List, Optional, Text, Union, Dict
from tqdm import tqdm

from rasa.nlu import config, training_data, utils
from rasa.nlu.components import ComponentBuilder
from rasa.nlu.config import RasaNLUModelConfig
from rasa.nlu.extractors.crf_entity_extractor import CRFEntityExtractor
from rasa.nlu.model import Interpreter, Trainer, TrainingData

logger = logging.getLogger(__name__)

pretrained_extractors = {"DucklingHTTPExtractor", "SpacyEntityExtractor"}

entity_processors = {"EntitySynonymMapper"}

CVEvaluationResult = namedtuple("Results", "train test")

IntentEvaluationResult = namedtuple('IntentEvaluationResult',
                                    'intent_target '
                                    'intent_prediction '
                                    'message '
                                    'confidence')

EntityEvaluationResult = namedtuple('EntityEvaluationResult',
                                    'entity_targets '
                                    'entity_predictions '
                                    'tokens')


def plot_confusion_matrix(
    cm, classes, normalize=False, title="Confusion matrix", cmap=None, zmin=1, out=None
) -> None:  # pragma: no cover
    """Print and plot the confusion matrix for the intent classification.
    Normalization can be applied by setting `normalize=True`."""
    import matplotlib.pyplot as plt
    from matplotlib.colors import LogNorm

    zmax = cm.max()
    plt.clf()
    if not cmap:
        cmap = plt.cm.Blues
    plt.imshow(
        cm,
        interpolation="nearest",
        cmap=cmap,
        aspect="auto",
        norm=LogNorm(vmin=zmin, vmax=zmax),
    )
    plt.title(title)
    plt.colorbar()
    tick_marks = np.arange(len(classes))
    plt.xticks(tick_marks, classes, rotation=90)
    plt.yticks(tick_marks, classes)

    if normalize:
        cm = cm.astype("float") / cm.sum(axis=1)[:, np.newaxis]
        logger.info("Normalized confusion matrix: \n{}".format(cm))
    else:
        logger.info("Confusion matrix, without normalization: \n{}".format(cm))

    thresh = cm.max() / 2.0
    for i, j in itertools.product(range(cm.shape[0]), range(cm.shape[1])):
        plt.text(
            j,
            i,
            cm[i, j],
            horizontalalignment="center",
            color="white" if cm[i, j] > thresh else "black",
        )

    plt.ylabel("True label")
    plt.xlabel("Predicted label")

    # save confusion matrix to file before showing it
    if out:
        fig = plt.gcf()
        fig.set_size_inches(20, 20)
        fig.savefig(out, bbox_inches="tight")


def plot_histogram(
    hist_data: List[List[float]], out: Optional[Text] = None
) -> None:  # pragma: no cover
    """Plot a histogram of the confidence distribution of the predictions in
    two columns.
    Wine-ish colour for the confidences of hits.
    Blue-ish colour for the confidences of misses.
    Saves the plot to a file."""
    import matplotlib.pyplot as plt

    colors = ["#009292", "#920000"]  #
    bins = [0.05 * i for i in range(1, 21)]

    plt.xlim([0, 1])
    plt.hist(hist_data, bins=bins, color=colors)
    plt.xticks(bins)
    plt.title("Intent Prediction Confidence Distribution")
    plt.xlabel("Confidence")
    plt.ylabel("Number of Samples")
    plt.legend(["hits", "misses"])

    if out:
        fig = plt.gcf()
        fig.set_size_inches(10, 10)
        fig.savefig(out, bbox_inches="tight")


def log_evaluation_table(
    report: Text, precision: float, f1: float, accuracy: float
) -> None:  # pragma: no cover
    """Log the sklearn evaluation metrics."""

    logger.info("F1-Score:  {}".format(f1))
    logger.info("Precision: {}".format(precision))
    logger.info("Accuracy:  {}".format(accuracy))
    logger.info("Classification report: \n{}".format(report))


def get_evaluation_metrics(targets, predictions, output_dict=False):
    """Compute the f1, precision, accuracy and summary report from sklearn."""
    from sklearn import metrics

    targets = clean_intent_labels(targets)
    predictions = clean_intent_labels(predictions)

    report = metrics.classification_report(
        targets, predictions, output_dict=output_dict
    )
    precision = metrics.precision_score(targets, predictions, average="weighted")
    f1 = metrics.f1_score(targets, predictions, average="weighted")
    accuracy = metrics.accuracy_score(targets, predictions)

    return report, precision, f1, accuracy


def remove_empty_intent_examples(intent_results):
    """Remove those examples without an intent."""

    filtered = []
    for r in intent_results:
        # substitute None values with empty string
        # to enable sklearn evaluation
        if r.intent_prediction is None:
            r = r._replace(prediction="")

        if r.intent_target != "" and r.intent_target is not None:
            filtered.append(r)

    return filtered


def clean_intent_labels(labels):
    """Get rid of `None` intents. sklearn metrics do not support them."""
    return [l if l is not None else "" for l in labels]


def drop_intents_below_freq(td: TrainingData, cutoff: int = 5):
    """Remove intent groups with less than cutoff instances."""

    logger.debug("Raw data intent examples: {}".format(len(td.intent_examples)))
    keep_examples = [
        ex
        for ex in td.intent_examples
        if td.examples_per_intent[ex.get("intent")] >= cutoff
    ]

    return TrainingData(keep_examples, td.entity_synonyms, td.regex_features)


def save_json(data, filename):
    """Write out nlu classification to a file."""

    utils.write_to_file(filename, json.dumps(data, indent=4, ensure_ascii=False))


def collect_nlu_successes(intent_results, successes_filename):
    """Log messages which result in successful predictions
    and save them to file"""

    successes = [{"text": r.message,
                  "intent": r.intent_target,
                  "intent_prediction": {"name": r.intent_prediction,
                                        "confidence": r.confidence}}
                 for r in intent_results if r.intent_target == r.intent_prediction]

    if successes:
        save_json(successes, successes_filename)
        logger.info(
            "Model prediction successes saved to {}.".format(successes_filename)
        )
        logger.debug(
            "\n\nSuccessfully predicted the following intents: \n{}".format(successes)
        )
    else:
        logger.info("Your model made no successful predictions")


def collect_nlu_errors(intent_results, errors_filename):
    """Log messages which result in wrong predictions and save them to file"""

    errors = [{"text": r.message,
               "intent": r.intent_target,
               "intent_prediction": {"name": r.intent_prediction,
                                     "confidence": r.confidence}}
              for r in intent_results if r.intent_target != r.intent_prediction]

    if errors:
        save_json(errors, errors_filename)
        logger.info("Model prediction errors saved to {}.".format(errors_filename))
        logger.debug(
            "\n\nThese intent examples could not be classified "
            "correctly: \n{}".format(errors)
        )
    else:
        logger.info("Your model made no errors")


def plot_intent_confidences(intent_results, intent_hist_filename):
    import matplotlib.pyplot as plt

    # create histogram of confidence distribution, save to file and display
    plt.gcf().clear()
    pos_hist = [
        r.confidence
        for r in intent_results if r.intent_target == r.intent_prediction]

    neg_hist = [
        r.confidence
        for r in intent_results if r.intent_target != r.intent_prediction]

    plot_histogram([pos_hist, neg_hist], intent_hist_filename)


def evaluate_intents(
    intent_results,
    report_folder,
    successes_filename,
    errors_filename,
    confmat_filename,
    intent_hist_filename,
):  # pragma: no cover
    """Creates a confusion matrix and summary statistics for intent predictions.
    Log samples which could not be classified correctly and save them to file.
    Creates a confidence histogram which is saved to file.
    Wrong and correct prediction confidences will be
    plotted in separate bars of the same histogram plot.
    Only considers those examples with a set intent.
    Others are filtered out. Returns a dictionary of containing the
    evaluation result."""

    # remove empty intent targets
    num_examples = len(intent_results)
    intent_results = remove_empty_intent_examples(intent_results)

    logger.info(
        "Intent Evaluation: Only considering those "
        "{} examples that have a defined intent out "
        "of {} examples".format(len(intent_results), num_examples)
    )

    targets, predictions = _targets_predictions_from(intent_results)

    if report_folder:
        report, precision, f1, accuracy = get_evaluation_metrics(
            targets, predictions, output_dict=True
        )

        report_filename = os.path.join(report_folder, "intent_report.json")

        save_json(report, report_filename)
        logger.info("Classification report saved to {}.".format(report_filename))

    else:
        report, precision, f1, accuracy = get_evaluation_metrics(targets, predictions)
        log_evaluation_table(report, precision, f1, accuracy)

    if successes_filename:
        # save classified samples to file for debugging
        collect_nlu_successes(intent_results, successes_filename)

    if errors_filename:
        # log and save misclassified samples to file for debugging
        collect_nlu_errors(intent_results, errors_filename)

    if confmat_filename:
        from sklearn.metrics import confusion_matrix
        from sklearn.utils.multiclass import unique_labels
        import matplotlib.pyplot as plt

        cnf_matrix = confusion_matrix(targets, predictions)
        labels = unique_labels(targets, predictions)
        plot_confusion_matrix(
            cnf_matrix,
            classes=labels,
            title="Intent Confusion matrix",
            out=confmat_filename,
        )
        plt.show()

        plot_intent_confidences(intent_results, intent_hist_filename)

        plt.show()

    predictions = [
        {
            "text": res.message,
            "intent": res.intent_target,
            "predicted": res.intent_prediction,
            "confidence": res.confidence
        } for res in intent_results
    ]

    return {
        "predictions": predictions,
        "report": report,
        "precision": precision,
        "f1_score": f1,
        "accuracy": accuracy,
    }


def merge_labels(aligned_predictions, extractor=None):
    """Concatenates all labels of the aligned predictions.
    Takes the aligned prediction labels which are grouped for each message
    and concatenates them."""

    if extractor:
        label_lists = [ap["extractor_labels"][extractor] for ap in aligned_predictions]
    else:
        label_lists = [ap["target_labels"] for ap in aligned_predictions]

    flattened = list(itertools.chain(*label_lists))
    return np.array(flattened)


def substitute_labels(labels, old, new):
    """Replaces label names in a list of labels."""
    return [new if label == old else label for label in labels]


def evaluate_entities(entity_results, interpreter, report_folder):  # pragma: no cover
    """Creates summary statistics for each entity extractor.
    Logs precision, recall, and F1 per entity type for each extractor."""

    extractors = get_entity_extractors(interpreter)
    aligned_predictions = align_all_entity_predictions(entity_results, extractors)
    merged_targets = merge_labels(aligned_predictions)
    merged_targets = substitute_labels(merged_targets, "O", "no_entity")

    result = {}

    for extractor in extractors:
        merged_predictions = merge_labels(aligned_predictions, extractor)
        merged_predictions = substitute_labels(merged_predictions, "O", "no_entity")
        logger.info("Evaluation for entity extractor: {} ".format(extractor))
        if report_folder:
            report, precision, f1, accuracy = get_evaluation_metrics(
                merged_targets, merged_predictions, output_dict=True
            )

            report_filename = extractor + "_report.json"
            extractor_report = os.path.join(report_folder, report_filename)

            save_json(report, extractor_report)
            logger.info(
                "Classification report for '{}' saved to '{}'."
                "".format(extractor, extractor_report)
            )

        else:
            report, precision, f1, accuracy = get_evaluation_metrics(
                merged_targets, merged_predictions
            )
            log_evaluation_table(report, precision, f1, accuracy)

        result[extractor] = {
            "report": report,
            "precision": precision,
            "f1_score": f1,
            "accuracy": accuracy,
        }

    return result


def is_token_within_entity(token, entity):
    """Checks if a token is within the boundaries of an entity."""
    return determine_intersection(token, entity) == len(token.text)


def does_token_cross_borders(token, entity):
    """Checks if a token crosses the boundaries of an entity."""

    num_intersect = determine_intersection(token, entity)
    return 0 < num_intersect < len(token.text)


def determine_intersection(token, entity):
    """Calculates how many characters a given token and entity share."""

    pos_token = set(range(token.offset, token.end))
    pos_entity = set(range(entity["start"], entity["end"]))
    return len(pos_token.intersection(pos_entity))


def do_entities_overlap(entities):
    """Checks if entities overlap.
    I.e. cross each others start and end boundaries.
    :param entities: list of entities
    :return: boolean
    """

    sorted_entities = sorted(entities, key=lambda e: e["start"])
    for i in range(len(sorted_entities) - 1):
        curr_ent = sorted_entities[i]
        next_ent = sorted_entities[i + 1]
        if (
            next_ent["start"] < curr_ent["end"]
            and next_ent["entity"] != curr_ent["entity"]
        ):
            logger.warn("Overlapping entity {} with {}".format(curr_ent, next_ent))
            return True

    return False


def find_intersecting_entites(token, entities):
    """Finds the entities that intersect with a token.
    :param token: a single token
    :param entities: entities found by a single extractor
    :return: list of entities
    """

    candidates = []
    for e in entities:
        if is_token_within_entity(token, e):
            candidates.append(e)
        elif does_token_cross_borders(token, e):
            candidates.append(e)
            logger.debug(
                "Token boundary error for token {}({}, {}) "
                "and entity {}"
                "".format(token.text, token.offset, token.end, e)
            )
    return candidates


def pick_best_entity_fit(token, candidates):
    """Determines the token label given intersecting entities.
    :param token: a single token
    :param candidates: entities found by a single extractor
    :return: entity type
    """

    if len(candidates) == 0:
        return "O"
    elif len(candidates) == 1:
        return candidates[0]["entity"]
    else:
        best_fit = np.argmax([determine_intersection(token, c) for c in candidates])
        return candidates[best_fit]["entity"]


def determine_token_labels(token, entities, extractors):
    """Determines the token label given entities that do not overlap.
    Args:
        token: a single token
        entities: entities found by a single extractor
        extractors: list of extractors
    Returns:
        entity type
    """

    if len(entities) == 0:
        return "O"
    if not do_extractors_support_overlap(extractors) and do_entities_overlap(entities):
        raise ValueError("The possible entities should not overlap")

    candidates = find_intersecting_entites(token, entities)
    return pick_best_entity_fit(token, candidates)


def do_extractors_support_overlap(extractors):
    """Checks if extractors support overlapping entities"""
    if extractors is None:
        return False
    return CRFEntityExtractor.name not in extractors


def align_entity_predictions(result: EntityEvaluationResult, extractors):
    """Aligns entity predictions to the message tokens.
    Determines for every token the true label based on the
    prediction targets and the label assigned by each
    single extractor.
    :param targets: list of target entities
    :param predictions: list of predicted entities
    :param tokens: original message tokens
    :param extractors: the entity extractors that should be considered
    :return: dictionary containing the true token labels and token labels
             from the extractors
    """

    true_token_labels = []
    entities_by_extractors = {extractor: [] for extractor in extractors}
    for p in result.entity_predictions:
        entities_by_extractors[p["extractor"]].append(p)
    extractor_labels = {extractor: [] for extractor in extractors}
    for t in result.tokens:
        true_token_labels.append(
            determine_token_labels(t, result.entity_targets, None))
        for extractor, entities in entities_by_extractors.items():
            extracted = determine_token_labels(t, entities, extractor)
            extractor_labels[extractor].append(extracted)

    return {
        "target_labels": true_token_labels,
        "extractor_labels": dict(extractor_labels),
    }


def align_all_entity_predictions(entity_results, extractors):
    """ Aligns entity predictions to the message tokens for the whole dataset
        using align_entity_predictions
    :param targets: list of lists of target entities
    :param predictions: list of lists of predicted entities
    :param tokens: list of original message tokens
    :param extractors: the entity extractors that should be considered
    :return: list of dictionaries containing the true token labels and token
             labels from the extractors
    """
    aligned_predictions = []
    for result in entity_results:
        aligned_predictions.append(align_entity_predictions(result, extractors))

    return aligned_predictions


def extract_intent(result):  # pragma: no cover
    """Extracts the intent from a parsing result."""
    return result.get("intent", {}).get("name")


def extract_entities(result):  # pragma: no cover
    """Extracts entities from a parsing result."""
    return result.get("entities", [])


def extract_tokens(result):  # pragma: no cover
    """Extracts tokens from a parsing result."""
    return result.get('tokens', [])


def extract_message(result):  # pragma: no cover
    """Extracts the original message from a parsing result."""
    return result.get("text", {})


def extract_confidence(result):  # pragma: no cover
    """Extracts the confidence from a parsing result."""
    return result.get("intent", {}).get("confidence")


def get_eval_data(interpreter, test_data):  # pragma: no cover
    """Runs the model for the test set and extracts targets and predictions.

    Returns intent results (intent targets and predictions, the original
    messages and the confidences of the predictions), as well as entity
    results(entity_targets, entity_predictions, and tokens)."""

    logger.info("Running model for predictions:")

    intent_results, entity_results = [], []

    should_eval_intents = is_intent_classifier_present(interpreter)
    should_eval_entities = is_entity_extractor_present(interpreter)

    for example in tqdm(test_data.training_examples):
        result = interpreter.parse(example.text, only_output_properties=False)

        if should_eval_intents:
            intent_target = example.get("intent", "")
            intent_results.append(IntentEvaluationResult(intent_target,
                                                         extract_intent(result),
                                                         extract_message(result),
                                                         extract_confidence(result)))

        if should_eval_entities:
            entity_targets = example.get("entities", [])
            entity_results.append(EntityEvaluationResult(entity_targets,
                                                         extract_entities(result),
                                                         extract_tokens(result)))

    return intent_results, entity_results


def get_entity_extractors(interpreter):
    """Finds the names of entity extractors used by the interpreter.
    Processors are removed since they do not
    detect the boundaries themselves."""

    extractors = set([c.name for c in interpreter.pipeline if "entities" in c.provides])
    return extractors - entity_processors


def is_entity_extractor_present(interpreter):
    """Checks whether entity extractor is present"""

    extractors = get_entity_extractors(interpreter)
    return extractors != []


def is_intent_classifier_present(interpreter):
    """Checks whether intent classifier is present"""

    intent_classifier = [c.name for c in interpreter.pipeline if "intent" in c.provides]
    return intent_classifier != []


def remove_pretrained_extractors(pipeline):
    """Removes pretrained extractors from the pipeline so that entities
       from pre-trained extractors are not predicted upon parsing"""
    pipeline = [c for c in pipeline if c.name not in
                pretrained_extractors]
    return pipeline


def run_evaluation(
    data_path: Text,
    model_path: Text,
    report: Optional[Text] = None,
    successes: Optional[Text] = None,
    errors: Optional[Text] = "errors.json",
    confmat: Optional[Text] = None,
    histogram: Optional[Text] = None,
    component_builder: Optional[ComponentBuilder] = None,
) -> Dict:  # pragma: no cover
    """
    Evaluate intent classification and entity extraction.

    :param data_path: path to the test data
    :param model_path: path to the model
    :param report: path to folder where reports are stored
    :param successes: path to file that will contain success cases
    :param errors: path to file that will contain error cases
    :param confmat: path to file that will show the confusion matrix
    :param histogram: path fo file that will show a histogram
    :param component_builder: component builder

    :return: dictionary containing evaluation results
    """

    # get the metadata config from the package data
    if isinstance(model, Interpreter):
        interpreter = model
    else:
        interpreter = Interpreter.load(model, component_builder)

    interpreter.pipeline = remove_pretrained_extractors(interpreter.pipeline)
    test_data = training_data.load_data(data_path,
                                        interpreter.model_metadata.language)

    result = {
        "intent_evaluation": None,
        "entity_evaluation": None
    }

    if report:
        utils.create_dir(report)

    intent_results, entity_results = get_eval_data(interpreter, test_data)

    if intent_results:
        logger.info("Intent evaluation results:")
        result["intent_evaluation"] = evaluate_intents(
            intent_results, report, successes, errors, confmat, histogram
        )

    if entity_results:
        logger.info("Entity evaluation results:")
<<<<<<< HEAD
        result['entity_evaluation'] = evaluate_entities(entity_results,
                                                        interpreter,
                                                        report_folder)
=======
        result["entity_evaluation"] = evaluate_entities(
            entity_targets, entity_predictions, tokens, extractors, report
        )
>>>>>>> 93df1f39

    return result


def generate_folds(n, td):
    """Generates n cross validation folds for training data td."""

    from sklearn.model_selection import StratifiedKFold

    skf = StratifiedKFold(n_splits=n, shuffle=True)
    x = td.intent_examples
    y = [example.get("intent") for example in x]
    for i_fold, (train_index, test_index) in enumerate(skf.split(x, y)):
        logger.debug("Fold: {}".format(i_fold))
        train = [x[i] for i in train_index]
        test = [x[i] for i in test_index]
        yield (
            TrainingData(
                training_examples=train,
                entity_synonyms=td.entity_synonyms,
                regex_features=td.regex_features,
            ),
            TrainingData(
                training_examples=test,
                entity_synonyms=td.entity_synonyms,
                regex_features=td.regex_features,
            ),
        )


def combine_result(intent_results, entity_results, interpreter, data):
    """Combines intent and entity result for crossvalidation folds"""

    intent_current_result, entity_current_result = compute_metrics(interpreter, data)

    intent_results = {
        k: v + intent_results[k] for k, v in intent_current_result.items()
    }

    for k, v in entity_current_result.items():
        entity_results[k] = {
            key: val + entity_results[k][key] for key, val in v.items()
        }

    return intent_results, entity_results


def cross_validate(
    data: TrainingData, n_folds: int, nlu_config: Union[RasaNLUModelConfig, Text]
) -> CVEvaluationResult:
    """Stratified cross validation on data.

    Args:
        data: Training Data
        n_folds: integer, number of cv folds
        nlu_config: nlu config file

    Returns:
        dictionary with key, list structure, where each entry in list
              corresponds to the relevant result for one fold
    """
    from collections import defaultdict
    import tempfile

    if isinstance(nlu_config, str):
        nlu_config = config.load(nlu_config)

    trainer = Trainer(nlu_config)
    trainer.pipeline = remove_pretrained_extractors(trainer.pipeline)

    intent_train_results = defaultdict(list)
    intent_test_results = defaultdict(list)
    entity_train_results = defaultdict(lambda: defaultdict(list))
    entity_test_results = defaultdict(lambda: defaultdict(list))
    tmp_dir = tempfile.mkdtemp()

    for train, test in generate_folds(n_folds, data):
        interpreter = trainer.train(train)

        # calculate train accuracy
        intent_train_results, entity_train_results = combine_result(
            intent_train_results, entity_train_results, interpreter, train
        )
        # calculate test accuracy
        intent_test_results, entity_test_results = combine_result(
            intent_test_results, entity_test_results, interpreter, test
        )

    shutil.rmtree(tmp_dir, ignore_errors=True)

    return (
        CVEvaluationResult(dict(intent_train_results), dict(intent_test_results)),
        CVEvaluationResult(dict(entity_train_results), dict(entity_test_results)),
    )


def _targets_predictions_from(intent_results):
    return zip(*[(r.intent_target, r.intent_prediction) for r in intent_results])


def compute_metrics(interpreter, corpus):
    """Computes metrics for intent classification and entity extraction."""

    intent_results, entity_results = get_eval_data(interpreter, corpus)

    intent_results = remove_empty_intent_examples(intent_results)

    intent_metrics = _compute_intent_metrics(intent_results,
                                             interpreter, corpus)
    entity_metrics = _compute_entity_metrics(entity_results, interpreter, corpus)

    return intent_metrics, entity_metrics


def _compute_intent_metrics(intent_results, interpreter, corpus):
    """Computes intent evaluation metrics for a given corpus and
    returns the results
    """
    # compute fold metrics
    targets, predictions = _targets_predictions_from(intent_results)
    _, precision, f1, accuracy = get_evaluation_metrics(targets, predictions)

    return {"Accuracy": [accuracy], "F1-score": [f1], "Precision": [precision]}


def _compute_entity_metrics(entity_results, interpreter, corpus):
    """Computes entity evaluation metrics for a given corpus and
    returns the results
    """
    entity_metric_results = defaultdict(lambda: defaultdict(list))
    extractors = get_entity_extractors(interpreter)

    if not extractors:
        return entity_metric_results

    aligned_predictions = align_all_entity_predictions(entity_results, extractors)

    merged_targets = merge_labels(aligned_predictions)
    merged_targets = substitute_labels(merged_targets, "O", "no_entity")

    for extractor in extractors:
        merged_predictions = merge_labels(aligned_predictions, extractor)
        merged_predictions = substitute_labels(merged_predictions, "O",
                                               "no_entity")
        _, precision, f1, accuracy = get_evaluation_metrics(merged_targets,
                                                            merged_predictions)
        entity_metric_results[extractor]["Accuracy"].append(accuracy)
        entity_metric_results[extractor]["F1-score"].append(f1)
        entity_metric_results[extractor]["Precision"].append(precision)

    return entity_metric_results


def return_results(results, dataset_name):
    """Returns results of crossvalidation
    :param results: dictionary of results returned from cv
    :param dataset_name: string of which dataset the results are from, e.g.
                    test/train
    """

    for k, v in results.items():
        logger.info(
            "{} {}: {:.3f} ({:.3f})".format(dataset_name, k, np.mean(v), np.std(v))
        )


def return_entity_results(results, dataset_name):
    """Returns entity results of crossvalidation
    :param results: dictionary of dictionaries of results returned from cv
    :param dataset_name: string of which dataset the results are from, e.g.
                    test/train
    """
    for extractor, result in results.items():
        logger.info("Entity extractor: {}".format(extractor))
        return_results(result, dataset_name)


if __name__ == "__main__":
    raise RuntimeError(
        "Calling `rasa.nlu.test` directly is no longer supported. Please use "
        "`rasa test` to test a combined Core and NLU model or `rasa test nlu` "
        "to test an NLU model."
    )<|MERGE_RESOLUTION|>--- conflicted
+++ resolved
@@ -620,8 +620,8 @@
 def is_intent_classifier_present(interpreter):
     """Checks whether intent classifier is present"""
 
-    intent_classifier = [c.name for c in interpreter.pipeline if "intent" in c.provides]
-    return intent_classifier != []
+    intent_classifiers = [c.name for c in interpreter.pipeline if "intent" in c.provides]
+    return intent_classifiers != []
 
 
 def remove_pretrained_extractors(pipeline):
@@ -658,10 +658,7 @@
     """
 
     # get the metadata config from the package data
-    if isinstance(model, Interpreter):
-        interpreter = model
-    else:
-        interpreter = Interpreter.load(model, component_builder)
+    interpreter = Interpreter.load(model_path, component_builder)
 
     interpreter.pipeline = remove_pretrained_extractors(interpreter.pipeline)
     test_data = training_data.load_data(data_path,
@@ -685,15 +682,9 @@
 
     if entity_results:
         logger.info("Entity evaluation results:")
-<<<<<<< HEAD
-        result['entity_evaluation'] = evaluate_entities(entity_results,
+        result["entity_evaluation"] = evaluate_entities(entity_results,
                                                         interpreter,
-                                                        report_folder)
-=======
-        result["entity_evaluation"] = evaluate_entities(
-            entity_targets, entity_predictions, tokens, extractors, report
-        )
->>>>>>> 93df1f39
+                                                        report)
 
     return result
 
