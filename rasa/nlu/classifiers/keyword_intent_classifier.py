--- conflicted
+++ resolved
@@ -15,10 +15,7 @@
     from rasa.nlu.training_data import TrainingData
     from rasa.nlu.model import Metadata
     from rasa.nlu.training_data import Message
-<<<<<<< HEAD
-=======
 
->>>>>>> 15e6163b
 
 class KeywordIntentClassifier(Component):
     """Intent classifier using simple keyword matching.
