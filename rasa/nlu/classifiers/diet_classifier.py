import logging

import numpy as np
import os
import pickle
import scipy.sparse
import warnings
import tensorflow as tf
import tensorflow_addons as tfa

from typing import Any, Dict, List, Optional, Text, Tuple, Union

import rasa.utils.io
import rasa.nlu.utils.bilou_utils as bilou_utils
from rasa.nlu.extractors import EntityExtractor
from rasa.nlu.test import determine_token_labels
from rasa.nlu.tokenizers.tokenizer import Token
from rasa.nlu.classifiers import LABEL_RANKING_LENGTH
from rasa.nlu.components import any_of
from rasa.utils import train_utils
from rasa.utils.tensorflow import layers
from rasa.utils.tensorflow.transformer import TransformerEncoder
from rasa.utils.tensorflow.models import RasaModel
from rasa.utils.tensorflow.model_data import RasaModelData, FeatureSignature
from rasa.nlu.constants import (
    INTENT_ATTRIBUTE,
    TEXT_ATTRIBUTE,
    ENTITIES_ATTRIBUTE,
    SPARSE_FEATURE_NAMES,
    DENSE_FEATURE_NAMES,
    TOKENS_NAMES,
)
from rasa.nlu.config import RasaNLUModelConfig
from rasa.nlu.training_data import TrainingData
from rasa.nlu.model import Metadata
from rasa.nlu.training_data import Message
from rasa.utils.tensorflow.constants import (
    HIDDEN_LAYERS_SIZES_TEXT,
    HIDDEN_LAYERS_SIZES_LABEL,
    SHARE_HIDDEN_LAYERS,
    TRANSFORMER_SIZE,
    NUM_TRANSFORMER_LAYERS,
    NUM_HEADS,
    MAX_SEQ_LENGTH,
    BATCH_SIZES,
    BATCH_STRATEGY,
    EPOCHS,
    RANDOM_SEED,
    LEARNING_RATE,
    DENSE_DIM,
    RANKING_LENGTH,
    LOSS_TYPE,
    SIMILARITY_TYPE,
    NUM_NEG,
    SPARSE_INPUT_DROPOUT,
    MASKED_LM,
    ENTITY_RECOGNITION,
    LABEL_CLASSIFICATION,
    EVAL_NUM_EXAMPLES,
    EVAL_NUM_EPOCHS,
    UNIDIRECTIONAL_ENCODER,
    DROPRATE,
    NEG_MARGIN_SCALE,
    REGULARIZATION_CONSTANT,
    SCALE_LOSS,
    USE_MAX_SIM_NEG,
    MU_NEG,
    MU_POS,
    EMBED_DIM,
    BILOU_FLAG,
    DROPRATE_ATTENTION,
    KEY_RELATIVE_ATTENTION,
    VALUE_RELATIVE_ATTENTION,
    MAX_RELATIVE_POSITION,
)


logger = logging.getLogger(__name__)


class DIETClassifier(EntityExtractor):
    """label classifier using supervised embeddings.

    The embedding intent classifier embeds user inputs
    and intent labels into the same space.
    Supervised embeddings are trained by maximizing similarity between them.
    It also provides rankings of the labels that did not "win".

    The embedding intent classifier needs to be preceded by
    a featurizer in the pipeline.
    This featurizer creates the features used for the embeddings.
    It is recommended to use ``CountVectorsFeaturizer`` that
    can be optionally preceded by ``SpacyNLP`` and ``SpacyTokenizer``.

    Based on the starspace idea from: https://arxiv.org/abs/1709.03856.
    However, in this implementation the `mu` parameter is treated differently
    and additional hidden layers are added together with dropout.
    """

    provides = ["intent", "intent_ranking", "entities"]

    requires = [
        any_of(
            DENSE_FEATURE_NAMES[TEXT_ATTRIBUTE], SPARSE_FEATURE_NAMES[TEXT_ATTRIBUTE]
        )
    ]

    # default properties (DOC MARKER - don't remove)
    defaults = {
        # nn architecture
        # sizes of hidden layers before the embedding layer for input words
        # the number of hidden layers is thus equal to the length of this list
        HIDDEN_LAYERS_SIZES_TEXT: [],
        # sizes of hidden layers before the embedding layer for intent labels
        # the number of hidden layers is thus equal to the length of this list
        HIDDEN_LAYERS_SIZES_LABEL: [],
        # Whether to share the hidden layer weights between input words and labels
        SHARE_HIDDEN_LAYERS: False,
        # number of units in transformer
        TRANSFORMER_SIZE: 256,
        # number of transformer layers
        NUM_TRANSFORMER_LAYERS: 2,
        # number of attention heads in transformer
        NUM_HEADS: 4,
        # max sequence length if pos_encoding='emb'
        MAX_SEQ_LENGTH: 256,
        # training parameters
        # initial and final batch sizes - batch size will be
        # linearly increased for each epoch
        BATCH_SIZES: [64, 256],
        # how to create batches
        BATCH_STRATEGY: "balanced",  # string 'sequence' or 'balanced'
        # number of epochs
        EPOCHS: 300,
        # set random seed to any int to get reproducible results
        RANDOM_SEED: None,
        # optimizer
        LEARNING_RATE: 0.001,
        # embedding parameters
        # default dense dimension used if no dense features are present
        DENSE_DIM: {"text": 512, "label": 20},
        # dimension size of embedding vectors
        EMBED_DIM: 20,
        # the type of the similarity
        NUM_NEG: 20,
        # flag if minimize only maximum similarity over incorrect actions
        SIMILARITY_TYPE: "auto",  # string 'auto' or 'cosine' or 'inner'
        # the type of the loss function
        LOSS_TYPE: "softmax",  # string 'softmax' or 'margin'
        # number of top intents to normalize scores for softmax loss_type
        # set to 0 to turn off normalization
        RANKING_LENGTH: 10,
        # how similar the algorithm should try
        # to make embedding vectors for correct labels
        MU_POS: 0.8,  # should be 0.0 < ... < 1.0 for 'cosine'
        # maximum negative similarity for incorrect labels
        MU_NEG: -0.4,  # should be -1.0 < ... < 1.0 for 'cosine'
        # flag: if true, only minimize the maximum similarity for incorrect labels
        USE_MAX_SIM_NEG: True,
        # scale loss inverse proportionally to confidence of correct prediction
        SCALE_LOSS: True,
        # regularization parameters
        # the scale of L2 regularization
        REGULARIZATION_CONSTANT: 0.002,
        # the scale of how critical the algorithm should be of minimizing the
        # maximum similarity between embeddings of different labels
        NEG_MARGIN_SCALE: 0.8,
        # dropout rate for encoder
        DROPRATE: 0.2,
        # dropout rate for attention
        DROPRATE_ATTENTION: 0,
        # use a unidirectional or bidirectional encoder
        UNIDIRECTIONAL_ENCODER: False,
        # if true apply dropout to sparse tensors
        SPARSE_INPUT_DROPOUT: True,
        # visualization of accuracy
        # how often to calculate training accuracy
        EVAL_NUM_EPOCHS: 20,  # small values may hurt performance
        # how many examples to use for calculation of training accuracy
        EVAL_NUM_EXAMPLES: 0,  # large values may hurt performance
        # model config
        # if true intent classification is trained and intent predicted
        LABEL_CLASSIFICATION: True,
        # if true named entity recognition is trained and entities predicted
        ENTITY_RECOGNITION: True,
        # if true random tokens of the input message will be masked and the model
        # should predict those tokens
        MASKED_LM: False,
<<<<<<< HEAD
        # if true apply dropout to sparse tensors
        SPARSE_INPUT_DROPOUT: True,
        # if true BILOU schema is used for entities
        BILOU_FLAG: False,
        # if true use key relative embeddings in attention
        KEY_RELATIVE_ATTENTION: False,
        # if true use key relative embeddings in attention
        VALUE_RELATIVE_ATTENTION: False,
        # max position for relative embeddings
        MAX_RELATIVE_POSITION: None,
=======
        # BILOU_flag determines whether to use BILOU tagging or not.
        # More rigorous however requires more examples per entity
        # rule of thumb: use only if more than 100 egs. per entity
        BILOU_FLAG: True,
>>>>>>> 847cf743
    }
    # end default properties (DOC MARKER - don't remove)

    # init helpers
    def _check_config_parameters(self) -> None:
        self.component_config = train_utils.check_deprecated_options(
            self.component_config
        )

        if self.component_config[LABEL_CLASSIFICATION]:
            if (
                self.component_config[SHARE_HIDDEN_LAYERS]
                and self.component_config[HIDDEN_LAYERS_SIZES_TEXT]
                != self.component_config[HIDDEN_LAYERS_SIZES_LABEL]
            ):
                raise ValueError(
                    "If hidden layer weights are shared,"
                    "hidden_layer_sizes for text and label must coincide."
                )

            self.component_config = train_utils.update_similarity_type(
                self.component_config
            )

        if self.component_config[EVAL_NUM_EPOCHS] < 1:
            self.component_config[EVAL_NUM_EPOCHS] = self.component_config[EPOCHS]

    # package safety checks
    @classmethod
    def required_packages(cls) -> List[Text]:
        return ["tensorflow"]

    def __init__(
        self,
        component_config: Optional[Dict[Text, Any]] = None,
        inverted_label_dict: Optional[Dict[int, Text]] = None,
        inverted_tag_dict: Optional[Dict[int, Text]] = None,
        model: Optional[RasaModel] = None,
        batch_tuple_sizes: Optional[Dict] = None,
    ) -> None:
        """Declare instance variables with default values"""

        super().__init__(component_config)

        self._check_config_parameters()

        # transform numbers to labels
        self.inverted_label_dict = inverted_label_dict
        self.inverted_tag_dict = inverted_tag_dict

        self.model = model

        # encode all label_ids with numbers
        self._label_data = None

        # keep the input tuple sizes in self.batch_in
        self.batch_tuple_sizes = batch_tuple_sizes

        # number of entity tags
        self.num_tags = 0

        self.data_example = None

        self.label_key = (
            "label_ids" if self.component_config[LABEL_CLASSIFICATION] else None
        )

    # training data helpers:
    @staticmethod
    def _create_label_id_dict(
        training_data: TrainingData, attribute: Text
    ) -> Dict[Text, int]:
        """Create label_id dictionary"""

        distinct_label_ids = {
            example.get(attribute) for example in training_data.intent_examples
        } - {None}
        return {
            label_id: idx for idx, label_id in enumerate(sorted(distinct_label_ids))
        }

    def _create_tag_id_dict(self, training_data: TrainingData) -> Dict[Text, int]:
        """Create label_id dictionary"""

        if self.component_config[BILOU_FLAG]:
            return bilou_utils.build_tag_id_dict(training_data)

        distinct_tag_ids = set(
            [
                e["entity"]
                for example in training_data.entity_examples
                for e in example.get(ENTITIES_ATTRIBUTE)
            ]
        ) - {None}

        tag_id_dict = {
            tag_id: idx for idx, tag_id in enumerate(sorted(distinct_tag_ids), 1)
        }
        tag_id_dict["O"] = 0

        return tag_id_dict

    @staticmethod
    def _find_example_for_label(
        label: Text, examples: List[Message], attribute: Text
    ) -> Optional[Message]:
        for ex in examples:
            if ex.get(attribute) == label:
                return ex
        return None

    @staticmethod
    def _find_example_for_tag(
        tag: Text, examples: List[Message], attribute: Text
    ) -> Optional[Message]:
        for ex in examples:
            for e in ex.get(attribute):
                if e["entity"] == tag:
                    return ex
        return None

    @staticmethod
    def _check_labels_features_exist(
        labels_example: List[Message], attribute: Text
    ) -> bool:
        """Check if all labels have features set"""

        for label_example in labels_example:
            if (
                label_example.get(SPARSE_FEATURE_NAMES[attribute]) is None
                and label_example.get(DENSE_FEATURE_NAMES[attribute]) is None
            ):
                return False
        return True

    @staticmethod
    def _extract_and_add_features(
        message: Message, attribute: Text
    ) -> Tuple[Optional[scipy.sparse.spmatrix], Optional[np.ndarray]]:
        sparse_features = None
        dense_features = None

        if message.get(SPARSE_FEATURE_NAMES[attribute]) is not None:
            sparse_features = message.get(SPARSE_FEATURE_NAMES[attribute])

        if message.get(DENSE_FEATURE_NAMES[attribute]) is not None:
            dense_features = message.get(DENSE_FEATURE_NAMES[attribute])

        if sparse_features is not None and dense_features is not None:
            if sparse_features.shape[0] != dense_features.shape[0]:
                raise ValueError(
                    f"Sequence dimensions for sparse and dense features "
                    f"don't coincide in '{message.text}' for attribute '{attribute}'."
                )

        return sparse_features, dense_features

    def check_input_dimension_consistency(self, model_data: RasaModelData):
        if self.component_config[SHARE_HIDDEN_LAYERS]:
            num_text_features = model_data.get_feature_dimension("text_features")
            num_intent_features = model_data.get_feature_dimension("label_features")

            if num_text_features != num_intent_features:
                raise ValueError(
                    "If embeddings are shared text features and label features "
                    "must coincide. Check the output dimensions of previous components."
                )

    def _extract_labels_precomputed_features(
        self, label_examples: List[Message], attribute: Text = INTENT_ATTRIBUTE
    ) -> List[np.ndarray]:
        """Collect precomputed encodings"""

        sparse_features = []
        dense_features = []

        for e in label_examples:
            _sparse, _dense = self._extract_and_add_features(e, attribute)
            if _sparse is not None:
                sparse_features.append(_sparse)
            if _dense is not None:
                dense_features.append(_dense)

        sparse_features = np.array(sparse_features)
        dense_features = np.array(dense_features)

        return [sparse_features, dense_features]

    @staticmethod
    def _compute_default_label_features(
        labels_example: List[Message],
    ) -> List[np.ndarray]:
        """Compute one-hot representation for the labels"""

        return [
            np.array(
                [
                    np.expand_dims(a, 0)
                    for a in np.eye(len(labels_example), dtype=np.float32)
                ]
            )
        ]

    def _create_label_data(
        self,
        training_data: TrainingData,
        label_id_dict: Dict[Text, int],
        attribute: Text,
    ) -> RasaModelData:
        """Create matrix with label_ids encoded in rows as bag of words.

        Find a training example for each label and get the encoded features
        from the corresponding Message object.
        If the features are already computed, fetch them from the message object
        else compute a one hot encoding for the label as the feature vector.
        """

        # Collect one example for each label
        labels_idx_example = []
        for label_name, idx in label_id_dict.items():
            label_example = self._find_example_for_label(
                label_name, training_data.intent_examples, attribute
            )
            labels_idx_example.append((idx, label_example))

        # Sort the list of tuples based on label_idx
        labels_idx_example = sorted(labels_idx_example, key=lambda x: x[0])
        labels_example = [example for (_, example) in labels_idx_example]

        # Collect features, precomputed if they exist, else compute on the fly
        if self._check_labels_features_exist(labels_example, attribute):
            features = self._extract_labels_precomputed_features(
                labels_example, attribute
            )
        else:
            features = self._compute_default_label_features(labels_example)

        label_data = RasaModelData()
        label_data.add_features("label_features", features)
        label_data.add_mask("label_mask", "label_features")

        return label_data

    def _use_default_label_features(self, label_ids: np.ndarray) -> List[np.ndarray]:
        return [
            np.array(
                [
                    self._label_data.get("label_features")[0][label_id]
                    for label_id in label_ids
                ]
            )
        ]

    def _create_model_data(
        self,
        training_data: List[Message],
        label_id_dict: Optional[Dict[Text, int]] = None,
        tag_id_dict: Optional[Dict[Text, int]] = None,
        label_attribute: Optional[Text] = None,
    ) -> RasaModelData:
        """Prepare data for training and create a SessionDataType object"""

        X_sparse = []
        X_dense = []
        Y_sparse = []
        Y_dense = []
        label_ids = []
        tag_ids = []

        for e in training_data:
            if label_attribute is None or e.get(label_attribute):
                _sparse, _dense = self._extract_and_add_features(e, TEXT_ATTRIBUTE)
                if _sparse is not None:
                    X_sparse.append(_sparse)
                if _dense is not None:
                    X_dense.append(_dense)

            if e.get(label_attribute):
                _sparse, _dense = self._extract_and_add_features(e, label_attribute)
                if _sparse is not None:
                    Y_sparse.append(_sparse)
                if _dense is not None:
                    Y_dense.append(_dense)

                if label_id_dict:
                    label_ids.append(label_id_dict[e.get(label_attribute)])

            if self.component_config[ENTITY_RECOGNITION] and tag_id_dict:
                if self.component_config[BILOU_FLAG]:
                    _tags = bilou_utils.tags_to_ids(e, tag_id_dict)
                else:
                    _tags = []
                    for t in e.get(TOKENS_NAMES[TEXT_ATTRIBUTE]):
                        _tag = determine_token_labels(
                            t, e.get(ENTITIES_ATTRIBUTE), None
                        )
                        _tags.append(tag_id_dict[_tag])
                # transpose to have seq_len x 1
                tag_ids.append(np.array([_tags]).T)

        X_sparse = np.array(X_sparse)
        X_dense = np.array(X_dense)
        Y_sparse = np.array(Y_sparse)
        Y_dense = np.array(Y_dense)
        label_ids = np.array(label_ids)
        tag_ids = np.array(tag_ids)

        model_data = RasaModelData(label_key=self.label_key)
        model_data.add_features("text_features", [X_sparse, X_dense])
        model_data.add_features("label_features", [Y_sparse, Y_dense])
        if label_attribute and model_data.feature_not_exists("label_features"):
            # no label features are present, get default features from _label_data
            model_data.add_features(
                "label_features", self._use_default_label_features(label_ids)
            )

        # explicitly add last dimension to label_ids
        # to track correctly dynamic sequences
        model_data.add_features("label_ids", [np.expand_dims(label_ids, -1)])
        model_data.add_features("tag_ids", [tag_ids])

        model_data.add_mask("text_mask", "text_features")
        model_data.add_mask("label_mask", "label_features")

        return model_data

    # train helpers
    def preprocess_train_data(self, training_data: TrainingData) -> RasaModelData:
        """Prepares data for training.

        Performs sanity checks on training data, extracts encodings for labels.
        """
        if self.component_config[BILOU_FLAG]:
            bilou_utils.apply_bilou_schema(training_data)

        label_id_dict = self._create_label_id_dict(
            training_data, attribute=INTENT_ATTRIBUTE
        )
        self.inverted_label_dict = {v: k for k, v in label_id_dict.items()}

        self._label_data = self._create_label_data(
            training_data, label_id_dict, attribute=INTENT_ATTRIBUTE
        )

        tag_id_dict = self._create_tag_id_dict(training_data)
        self.inverted_tag_dict = {v: k for k, v in tag_id_dict.items()}

        label_attribute = (
            INTENT_ATTRIBUTE if self.component_config[LABEL_CLASSIFICATION] else None
        )

        model_data = self._create_model_data(
            training_data.training_examples,
            label_id_dict,
            tag_id_dict,
            label_attribute=label_attribute,
        )

        self.num_tags = len(self.inverted_tag_dict)

        self.check_input_dimension_consistency(model_data)

        return model_data

    @staticmethod
    def _check_enough_labels(model_data: RasaModelData) -> bool:
        return len(np.unique(model_data.get("label_ids"))) >= 2

    def train(
        self,
        training_data: TrainingData,
        config: Optional[RasaNLUModelConfig] = None,
        **kwargs: Any,
    ) -> None:
        """Train the embedding intent classifier on a data set."""

        logger.debug("Started training embedding classifier.")

        # set numpy random seed
        np.random.seed(self.component_config[RANDOM_SEED])

        model_data = self.preprocess_train_data(training_data)

        if self.component_config[LABEL_CLASSIFICATION]:
            possible_to_train = self._check_enough_labels(model_data)

            if not possible_to_train:
                logger.error(
                    "Can not train intent classifier. "
                    "Need at least 2 different classes. "
                    "Skipping training of classifier."
                )
                return

        # keep one example for persisting and loading
        self.data_example = {k: [v[:1] for v in vs] for k, vs in model_data.items()}

        self.model = DIET(
            model_data.get_signature(),
            self._label_data,
            self.inverted_tag_dict,
            self.component_config,
        )

        self.model.fit(
            model_data,
            self.component_config[EPOCHS],
            self.component_config[BATCH_SIZES],
            self.component_config[EVAL_NUM_EXAMPLES],
            self.component_config[EVAL_NUM_EPOCHS],
            self.component_config[BATCH_STRATEGY],
        )

    # process helpers
    def _predict(self, message: Message) -> Optional[Dict[Text, tf.Tensor]]:
        if self.model is None:
            return

        # create session data from message and convert it into a batch of 1
        model_data = self._create_model_data([message])

        return self.model.predict(model_data)

    def _predict_label(
        self, out: Dict[Text, tf.Tensor]
    ) -> Tuple[Dict[Text, Any], List[Dict[Text, Any]]]:
        """Predicts the intent of the provided message."""

        label = {"name": None, "confidence": 0.0}
        label_ranking = []

        if self.model is None:
            logger.error(
                "There is no trained model: component is either not trained or "
                "didn't receive enough training data."
            )
            return label, label_ranking

        message_sim = out["i_scores"].numpy()

        message_sim = message_sim.flatten()  # sim is a matrix

        label_ids = message_sim.argsort()[::-1]

        if (
            self.component_config[LOSS_TYPE] == "softmax"
            and self.component_config[RANKING_LENGTH] > 0
        ):
            message_sim = train_utils.normalize(
                message_sim, self.component_config[RANKING_LENGTH]
            )

        message_sim[::-1].sort()
        message_sim = message_sim.tolist()

        # if X contains all zeros do not predict some label
        if label_ids.size > 0:
            label = {
                "name": self.inverted_label_dict[label_ids[0]],
                "confidence": message_sim[0],
            }

            if (
                self.component_config[RANKING_LENGTH]
                and 0 < self.component_config[RANKING_LENGTH] < LABEL_RANKING_LENGTH
            ):
                output_length = self.component_config[RANKING_LENGTH]
            else:
                output_length = LABEL_RANKING_LENGTH

            ranking = list(zip(list(label_ids), message_sim))
            ranking = ranking[:output_length]
            label_ranking = [
                {"name": self.inverted_label_dict[label_idx], "confidence": score}
                for label_idx, score in ranking
            ]

        return label, label_ranking

    def _predict_entities(
        self, out: Dict[Text, tf.Tensor], message: Message
    ) -> List[Dict]:
        if self.model is None:
            logger.error(
                "There is no trained model: component is either not trained or "
                "didn't receive enough training data"
            )
            return []

        # load tf graph and session
        predictions = out["e_ids"].numpy()

        tags = [self.inverted_tag_dict[p] for p in predictions[0]]

        if self.component_config[BILOU_FLAG]:
            tags = bilou_utils.remove_bilou_prefixes(tags)

        entities = self._convert_tags_to_entities(
            message.text, message.get("tokens", []), tags
        )

        extracted = self.add_extractor_name(entities)
        entities = message.get("entities", []) + extracted

        return entities

    @staticmethod
    def _convert_tags_to_entities(
        text: Text, tokens: List[Token], tags: List[Text]
    ) -> List[Dict[Text, Any]]:
        entities = []
        last_tag = "O"
        for token, tag in zip(tokens, tags):
            if tag == "O":
                last_tag = tag
                continue

            # new tag found
            if last_tag != tag:
                entity = {
                    "entity": tag,
                    "start": token.start,
                    "end": token.end,
                    "extractor": "DIET",
                }
                entities.append(entity)

            # belongs to last entity
            elif last_tag == tag:
                entities[-1]["end"] = token.end

            last_tag = tag

        for entity in entities:
            entity["value"] = text[entity["start"] : entity["end"]]

        return entities

    def process(self, message: Message, **kwargs: Any) -> None:
        """Return the most likely label and its similarity to the input."""

        out = self._predict(message)

        if self.component_config[LABEL_CLASSIFICATION]:
            label, label_ranking = self._predict_label(out)

            message.set("intent", label, add_to_output=True)
            message.set("intent_ranking", label_ranking, add_to_output=True)

        if self.component_config[ENTITY_RECOGNITION]:
            entities = self._predict_entities(out, message)

            message.set("entities", entities, add_to_output=True)

    def persist(self, file_name: Text, model_dir: Text) -> Dict[Text, Any]:
        """Persist this model into the passed directory.

        Return the metadata necessary to load the model again.
        """

        if self.model is None:
            return {"file": None}

        tf_model_file = os.path.join(model_dir, file_name + ".tf_model")

        rasa.utils.io.create_directory_for_file(tf_model_file)

        self.model.save(tf_model_file)

        with open(os.path.join(model_dir, file_name + ".data_example.pkl"), "wb") as f:
            pickle.dump(self.data_example, f)

        with open(os.path.join(model_dir, file_name + ".label_data.pkl"), "wb") as f:
            pickle.dump(self._label_data, f)

        with open(
            os.path.join(model_dir, file_name + ".inv_label_dict.pkl"), "wb"
        ) as f:
            pickle.dump(self.inverted_label_dict, f)

        with open(os.path.join(model_dir, file_name + ".inv_tag_dict.pkl"), "wb") as f:
            pickle.dump(self.inverted_tag_dict, f)

        with open(
            os.path.join(model_dir, file_name + ".batch_tuple_sizes.pkl"), "wb"
        ) as f:
            pickle.dump(self.batch_tuple_sizes, f)

        return {"file": file_name}

    @classmethod
    def load(
        cls,
        meta: Dict[Text, Any],
        model_dir: Text = None,
        model_metadata: Metadata = None,
        cached_component: Optional["DIETClassifier"] = None,
        **kwargs: Any,
    ) -> "DIETClassifier":
        """Loads the trained model from the provided directory."""

        if not model_dir or not meta.get("file"):
            warnings.warn(
                f"Failed to load nlu model. "
                f"Maybe the path '{os.path.abspath(model_dir)}' doesn't exist?"
            )
            return cls(component_config=meta)

        (
            batch_tuple_sizes,
            inv_label_dict,
            inv_tag_dict,
            label_data,
            meta,
            data_example,
        ) = cls._load_from_files(meta, model_dir)

        meta = train_utils.update_similarity_type(meta)

        model = cls._load_model(inv_tag_dict, label_data, meta, data_example, model_dir)

        return cls(
            component_config=meta,
            inverted_label_dict=inv_label_dict,
            inverted_tag_dict=inv_tag_dict,
            model=model,
            batch_tuple_sizes=batch_tuple_sizes,
        )

    @classmethod
    def _load_from_files(cls, meta: Dict[Text, Any], model_dir: Text):
        file_name = meta.get("file")

        with open(os.path.join(model_dir, file_name + ".data_example.pkl"), "rb") as f:
            data_example = pickle.load(f)

        with open(os.path.join(model_dir, file_name + ".label_data.pkl"), "rb") as f:
            label_data = pickle.load(f)

        with open(
            os.path.join(model_dir, file_name + ".inv_label_dict.pkl"), "rb"
        ) as f:
            inv_label_dict = pickle.load(f)

        with open(os.path.join(model_dir, file_name + ".inv_tag_dict.pkl"), "rb") as f:
            inv_tag_dict = pickle.load(f)

        with open(
            os.path.join(model_dir, file_name + ".batch_tuple_sizes.pkl"), "rb"
        ) as f:
            batch_tuple_sizes = pickle.load(f)

        return (
            batch_tuple_sizes,
            inv_label_dict,
            inv_tag_dict,
            label_data,
            meta,
            data_example,
        )

    @classmethod
    def _load_model(
        cls,
        inv_tag_dict: Dict[int, Text],
        label_data: RasaModelData,
        meta: Dict[Text, Any],
        data_example: Dict[Text, List[np.ndarray]],
        model_dir: Text,
    ):
        file_name = meta.get("file")
        tf_model_file = os.path.join(model_dir, file_name + ".tf_model")

        label_key = "label_ids" if meta[LABEL_CLASSIFICATION] else None
        model_data_example = RasaModelData(label_key=label_key, data=data_example)

        model = DIET.load(
            tf_model_file,
            model_data_example,
            data_signature=model_data_example.get_signature(),
            label_data=label_data,
            inverted_tag_dict=inv_tag_dict,
            config=meta,
        )

        # build the graph for prediction
        predict_data_example = RasaModelData(
            label_key=label_key,
            data={k: vs for k, vs in model_data_example.items() if "text" in k},
        )

        model.build_for_predict(predict_data_example)

        return model


# pytype: disable=key-error


class DIET(RasaModel):
    def __init__(
        self,
        data_signature: Dict[Text, List[FeatureSignature]],
        label_data: RasaModelData,
        inverted_tag_dict: Optional[Dict[int, Text]],
        config: Dict[Text, Any],
    ) -> None:
        super().__init__(name="DIET", random_seed=config[RANDOM_SEED])

        # data
        self.data_signature = data_signature
        self.predict_data_signature = {
            k: vs for k, vs in data_signature.items() if "text" in k
        }

        label_batch = label_data.prepare_batch()
        self.tf_label_data = self.batch_to_model_data_format(
            label_batch, label_data.get_signature()
        )
        self._num_tags = len(inverted_tag_dict) if inverted_tag_dict is not None else 0

        self.config = config

        # tf objects
        self._tf_layers = {}
        self._prepare_layers()

        # tf training
        self._set_optimizer(tf.keras.optimizers.Adam(config[LEARNING_RATE]))
        self._create_metrics()
        self._update_metrics_to_log()

        self.all_labels_embed = None  # needed for efficient prediction

        self._check_data()

    def _check_data(self):
        if "text_features" not in self.data_signature:
            raise ValueError(
                "No text features specified. Cannot train 'DIETClassifier'."
            )
        if (
            self.config[LABEL_CLASSIFICATION]
            and "label_features" not in self.data_signature
        ):
            raise ValueError(
                "No label features specified. Cannot train 'DIETClassifier'."
            )
        if self.config[ENTITY_RECOGNITION] and "tag_ids" not in self.data_signature:
            raise ValueError("No tag ids present. Cannot train 'DIETClassifier'.")

    def _create_metrics(self):
        # self.metrics preserve order
        # output losses first
        self.mask_loss = tf.keras.metrics.Mean(name="m_loss")
        self.intent_loss = tf.keras.metrics.Mean(name="i_loss")
        self.entity_loss = tf.keras.metrics.Mean(name="e_loss")
        # output accuracies second
        self.mask_acc = tf.keras.metrics.Mean(name="m_acc")
        self.intent_acc = tf.keras.metrics.Mean(name="i_acc")
        self.entity_f1 = tf.keras.metrics.Mean(name="e_f1")

    def _update_metrics_to_log(self) -> None:
        if self.config[MASKED_LM]:
            self.metrics_to_log += ["m_loss", "m_acc"]
        if self.config[LABEL_CLASSIFICATION]:
            self.metrics_to_log += ["i_loss", "i_acc"]
        if self.config[ENTITY_RECOGNITION]:
            self.metrics_to_log += ["e_loss", "e_f1"]

    def _prepare_layers(self) -> None:
        self._prepare_sequence_layers()
        if self.config[MASKED_LM]:
            self._prepare_mask_lm_layers()
        if self.config[LABEL_CLASSIFICATION]:
            self._prepare_intent_classification_layers()
        if self.config[ENTITY_RECOGNITION]:
            self._prepare_entity_recognition_layers()

    @staticmethod
    def _create_sparse_dense_layer(
        feature_signatures: List[FeatureSignature],
        name: Text,
        reg_lambda: float,
        dense_dim: int,
    ) -> Optional[layers.DenseForSparse]:

        sparse = False
        for is_sparse, shape in feature_signatures:
            if is_sparse:
                sparse = is_sparse
            else:
                # if dense features are present
                # use the feature dimension of the dense features
                dense_dim = shape[-1]

        if sparse:
            return layers.DenseForSparse(
                units=dense_dim, reg_lambda=reg_lambda, name=name
            )

    def _prepare_sequence_layers(self) -> None:
        self._tf_layers["sparse_dropout"] = layers.SparseDropout(
            rate=self.config[DROPRATE]
        )
        self._tf_layers["sparse_to_dense.text"] = self._create_sparse_dense_layer(
            self.data_signature["text_features"],
            "text",
            self.config[REGULARIZATION_CONSTANT],
            self.config[DENSE_DIM]["text"],
        )
<<<<<<< HEAD
        self._tf_layers["sparse_to_dense.label"] = self._create_sparse_dense_layer(
            self.data_signature["label_features"],
            "label",
            self.config[REGULARIZATION_CONSTANT],
            self.config[DENSE_DIM]["label"],
        )
        self._tf_layers["ffnn.text"] = layers.Ffnn(
=======
        if self.config[LABEL_CLASSIFICATION]:
            self._tf_layers["sparse_to_dense.label"] = self._create_sparse_dense_layer(
                self.data_signature["label_features"],
                "label",
                self.config[C2],
                self.config[DENSE_DIM]["label"],
            )
        self._tf_layers["ffnn.text"] = tf_layers.Ffnn(
>>>>>>> 847cf743
            self.config[HIDDEN_LAYERS_SIZES_TEXT],
            self.config[DROPRATE],
            self.config[REGULARIZATION_CONSTANT],
            "text_intent" if self.config[SHARE_HIDDEN_LAYERS] else "text",
        )
<<<<<<< HEAD
        self._tf_layers["ffnn.label"] = layers.Ffnn(
            self.config[HIDDEN_LAYERS_SIZES_LABEL],
            self.config[DROPRATE],
            self.config[REGULARIZATION_CONSTANT],
            "text_intent" if self.config[SHARE_HIDDEN_LAYERS] else "label",
        )
=======
        if self.config[LABEL_CLASSIFICATION]:
            self._tf_layers["ffnn.label"] = tf_layers.Ffnn(
                self.config[HIDDEN_LAYERS_SIZES_LABEL],
                self.config[DROPRATE],
                self.config[C2],
                "text_intent" if self.config[SHARE_HIDDEN_LAYERS] else "label",
            )
>>>>>>> 847cf743
        self._tf_layers["transformer"] = (
            TransformerEncoder(
                self.config[NUM_TRANSFORMER_LAYERS],
                self.config[TRANSFORMER_SIZE],
                self.config[NUM_HEADS],
                self.config[TRANSFORMER_SIZE] * 4,
                self.config[MAX_SEQ_LENGTH],
                self.config[REGULARIZATION_CONSTANT],
                dropout_rate=self.config[DROPRATE],
                attention_dropout_rate=self.config[DROPRATE_ATTENTION],
                unidirectional=self.config[UNIDIRECTIONAL_ENCODER],
                use_key_relative_position=self.config[KEY_RELATIVE_ATTENTION],
                use_value_relative_position=self.config[VALUE_RELATIVE_ATTENTION],
                max_relative_position=self.config[MAX_RELATIVE_POSITION],
                name="text_encoder",
            )
            if self.config[NUM_TRANSFORMER_LAYERS] > 0
            else lambda x, mask, training: x
        )

    def _prepare_mask_lm_layers(self) -> None:
        self._tf_layers["input_mask"] = layers.InputMask()
        self._tf_layers["embed.lm_mask"] = layers.Embed(
            self.config[EMBED_DIM],
            self.config[REGULARIZATION_CONSTANT],
            "lm_mask",
            self.config[SIMILARITY_TYPE],
        )
        self._tf_layers["embed.golden_token"] = layers.Embed(
            self.config[EMBED_DIM],
            self.config[REGULARIZATION_CONSTANT],
            "golden_token",
            self.config[SIMILARITY_TYPE],
        )
        self._tf_layers["loss.mask"] = layers.DotProductLoss(
            self.config[NUM_NEG],
            self.config[LOSS_TYPE],
            self.config[MU_POS],
            self.config[MU_NEG],
            self.config[USE_MAX_SIM_NEG],
            self.config[NEG_MARGIN_SCALE],
            self.config[SCALE_LOSS],
            # set to 1 to get deterministic behaviour
            parallel_iterations=1 if self.random_seed is not None else 1000,
        )

    def _prepare_intent_classification_layers(self) -> None:
        self._tf_layers["embed.text"] = layers.Embed(
            self.config[EMBED_DIM],
            self.config[REGULARIZATION_CONSTANT],
            "text",
            self.config[SIMILARITY_TYPE],
        )
        self._tf_layers["embed.label"] = layers.Embed(
            self.config[EMBED_DIM],
            self.config[REGULARIZATION_CONSTANT],
            "label",
            self.config[SIMILARITY_TYPE],
        )
        self._tf_layers["loss.label"] = layers.DotProductLoss(
            self.config[NUM_NEG],
            self.config[LOSS_TYPE],
            self.config[MU_POS],
            self.config[MU_NEG],
            self.config[USE_MAX_SIM_NEG],
            self.config[NEG_MARGIN_SCALE],
            self.config[SCALE_LOSS],
            # set to 1 to get deterministic behaviour
            parallel_iterations=1 if self.random_seed is not None else 1000,
        )

    def _prepare_entity_recognition_layers(self) -> None:
        self._tf_layers["embed.logits"] = layers.Embed(
            self._num_tags, self.config[REGULARIZATION_CONSTANT], "logits"
        )
        self._tf_layers["crf"] = layers.CRF(
            self._num_tags, self.config[REGULARIZATION_CONSTANT]
        )
        self._tf_layers["crf_f1_score"] = tfa.metrics.F1Score(
            num_classes=self._num_tags - 1,  # `0` prediction is not a prediction
            average="micro",
        )

    @staticmethod
    def _get_sequence_lengths(mask: tf.Tensor) -> tf.Tensor:
        return tf.cast(tf.reduce_sum(mask[:, :, 0], 1), tf.int32)

    def _combine_sparse_dense_features(
        self,
        features: List[Union[tf.Tensor, tf.SparseTensor]],
        mask: tf.Tensor,
        name: Text,
        sparse_dropout: bool = False,
    ) -> tf.Tensor:

        dense_features = []

        for f in features:
            if isinstance(f, tf.SparseTensor):
                if sparse_dropout:
                    _f = self._tf_layers["sparse_dropout"](f, self._training)
                else:
                    _f = f
                dense_features.append(self._tf_layers[f"sparse_to_dense.{name}"](_f))
            else:
                dense_features.append(f)

        return tf.concat(dense_features, axis=-1) * mask

    def _create_bow(
        self,
        features: List[Union[tf.Tensor, "tf.SparseTensor"]],
        mask: tf.Tensor,
        name: Text,
        sparse_dropout: bool = False,
    ) -> tf.Tensor:

        x = self._combine_sparse_dense_features(features, mask, name, sparse_dropout)
        x = tf.reduce_sum(x, axis=1)
        return self._tf_layers[f"ffnn.{name}"](x, self._training)

    def _create_sequence(
        self,
        features: List[Union[tf.Tensor, "tf.SparseTensor"]],
        mask: tf.Tensor,
        name: Text,
        masked_lm_loss: bool = False,
    ) -> Tuple[tf.Tensor, tf.Tensor, tf.Tensor]:
        x = self._combine_sparse_dense_features(
            features, mask, name, sparse_dropout=self.config[SPARSE_INPUT_DROPOUT]
        )

        if masked_lm_loss:
            pre, lm_mask_bool = self._tf_layers["input_mask"](x, mask, self._training)
        else:
            pre, lm_mask_bool = (x, None)

        transformed = self._tf_layers["transformer"](pre, 1 - mask, self._training)
        transformed = tfa.activations.gelu(transformed)

        return transformed, x, lm_mask_bool

    def _create_all_labels(self) -> Tuple[tf.Tensor, tf.Tensor]:
        all_labels = self._create_bow(
            self.tf_label_data["label_features"],
            self.tf_label_data["label_mask"][0],
            "label",
        )
        all_labels_embed = self._tf_layers["embed.label"](all_labels)

        return all_labels, all_labels_embed

    @staticmethod
    def _last_token(x: tf.Tensor, sequence_lengths: tf.Tensor) -> tf.Tensor:
        last_index = tf.maximum(0, sequence_lengths - 1)
        idxs = tf.stack([tf.range(tf.shape(last_index)[0]), last_index], axis=1)
        return tf.gather_nd(x, idxs)

    def _mask_loss(
        self, a_transformed: tf.Tensor, a: tf.Tensor, lm_mask_bool: tf.Tensor
    ) -> tf.Tensor:
        # make sure there is at least one element in the mask
        lm_mask_bool = tf.cond(
            tf.reduce_any(lm_mask_bool),
            lambda: lm_mask_bool,
            lambda: tf.scatter_nd([[0, 0, 0]], [True], tf.shape(lm_mask_bool)),
        )

        lm_mask_bool = tf.squeeze(lm_mask_bool, -1)
        a_t_masked = tf.boolean_mask(a_transformed, lm_mask_bool)
        a_masked = tf.boolean_mask(a, lm_mask_bool)

        a_t_masked_embed = self._tf_layers["embed.lm_mask"](a_t_masked)
        a_masked_embed = self._tf_layers["embed.golden_token"](a_masked)

        return self._tf_layers["loss.mask"](
            a_t_masked_embed, a_masked_embed, a_masked, a_masked_embed, a_masked
        )

    def _intent_loss(self, a: tf.Tensor, b: tf.Tensor) -> tf.Tensor:
        all_labels, all_labels_embed = self._create_all_labels()

        a_embed = self._tf_layers["embed.text"](a)
        b_embed = self._tf_layers["embed.label"](b)

        return self._tf_layers["loss.label"](
            a_embed, b_embed, b, all_labels_embed, all_labels
        )

    def _entity_loss(
        self, a: tf.Tensor, c: tf.Tensor, mask: tf.Tensor, sequence_lengths
    ) -> Tuple[tf.Tensor, tf.Tensor]:

        # remove cls token
        sequence_lengths = sequence_lengths - 1
        c = tf.cast(c[:, :, 0], tf.int32)

        logits = self._tf_layers["embed.logits"](a)

        loss = self._tf_layers["crf"].loss(logits, c, sequence_lengths)
        pred_ids = self._tf_layers["crf"](logits, sequence_lengths)

        # TODO check that f1 calculation is correct
        # calculate f1 score for train predictions
        mask_bool = tf.cast(mask[:, :, 0], tf.bool)
        # pick only non padding values and flatten sequences
        c_masked = tf.boolean_mask(c, mask_bool)
        pred_ids_masked = tf.boolean_mask(pred_ids, mask_bool)
        # set `0` prediction to not a prediction
        c_masked_1 = tf.one_hot(c_masked - 1, self._num_tags - 1)
        pred_ids_masked_1 = tf.one_hot(pred_ids_masked - 1, self._num_tags - 1)

        f1 = self._tf_layers["crf_f1_score"](c_masked_1, pred_ids_masked_1)

        return loss, f1

    def batch_loss(
        self, batch_in: Union[Tuple[tf.Tensor], Tuple[np.ndarray]]
    ) -> tf.Tensor:
        tf_batch_data = self.batch_to_model_data_format(batch_in, self.data_signature)

        mask_text = tf_batch_data["text_mask"][0]
        sequence_lengths = self._get_sequence_lengths(mask_text)

        text_transformed, text_in, lm_mask_bool_text = self._create_sequence(
            tf_batch_data["text_features"], mask_text, "text", self.config[MASKED_LM]
        )

        losses = []

        if self.config[MASKED_LM]:
            loss, acc = self._mask_loss(text_transformed, text_in, lm_mask_bool_text)
            self.mask_loss.update_state(loss)
            self.mask_acc.update_state(acc)
            losses.append(loss)

        if self.config[LABEL_CLASSIFICATION]:
            # get _cls_ vector for intent classification
            cls = self._last_token(text_transformed, sequence_lengths)

            label = self._create_bow(
                tf_batch_data["label_features"], tf_batch_data["label_mask"][0], "label"
            )
            loss, acc = self._intent_loss(cls, label)
            self.intent_loss.update_state(loss)
            self.intent_acc.update_state(acc)
            losses.append(loss)

        if self.config[ENTITY_RECOGNITION]:
            tags = tf_batch_data["tag_ids"][0]

            loss, f1 = self._entity_loss(
                text_transformed, tags, mask_text, sequence_lengths
            )
            self.entity_loss.update_state(loss)
            self.entity_f1.update_state(f1)
            losses.append(loss)

        return tf.math.add_n(losses)

    def batch_predict(
        self, batch_in: Union[Tuple[tf.Tensor], Tuple[np.ndarray]]
    ) -> Dict[Text, tf.Tensor]:
        tf_batch_data = self.batch_to_model_data_format(
            batch_in, self.predict_data_signature
        )

        mask_text = tf_batch_data["text_mask"][0]
        sequence_lengths = self._get_sequence_lengths(mask_text)

        text_transformed, _, _ = self._create_sequence(
            tf_batch_data["text_features"], mask_text, "text"
        )

        out = {}
        if self.config[LABEL_CLASSIFICATION]:
            if self.all_labels_embed is None:
                _, self.all_labels_embed = self._create_all_labels()

            # get _cls_ vector for intent classification
            cls = self._last_token(text_transformed, sequence_lengths)
            cls_embed = self._tf_layers["embed.text"](cls)

            sim_all = self._tf_layers["loss.label"].sim(
                cls_embed[:, tf.newaxis, :], self.all_labels_embed[tf.newaxis, :, :]
            )
            scores = self._tf_layers["loss.label"].confidence_from_sim(
                sim_all, self.config[SIMILARITY_TYPE]
            )
            out["i_scores"] = scores

        if self.config[ENTITY_RECOGNITION]:
            logits = self._tf_layers["embed.logits"](text_transformed)
            pred_ids = self._tf_layers["crf"](logits, sequence_lengths - 1)
            out["e_ids"] = pred_ids

        return out


# pytype: enable=key-error<|MERGE_RESOLUTION|>--- conflicted
+++ resolved
@@ -186,23 +186,16 @@
         # if true random tokens of the input message will be masked and the model
         # should predict those tokens
         MASKED_LM: False,
-<<<<<<< HEAD
-        # if true apply dropout to sparse tensors
-        SPARSE_INPUT_DROPOUT: True,
-        # if true BILOU schema is used for entities
-        BILOU_FLAG: False,
         # if true use key relative embeddings in attention
         KEY_RELATIVE_ATTENTION: False,
         # if true use key relative embeddings in attention
         VALUE_RELATIVE_ATTENTION: False,
         # max position for relative embeddings
         MAX_RELATIVE_POSITION: None,
-=======
         # BILOU_flag determines whether to use BILOU tagging or not.
         # More rigorous however requires more examples per entity
         # rule of thumb: use only if more than 100 egs. per entity
         BILOU_FLAG: True,
->>>>>>> 847cf743
     }
     # end default properties (DOC MARKER - don't remove)
 
@@ -1014,45 +1007,26 @@
             self.config[REGULARIZATION_CONSTANT],
             self.config[DENSE_DIM]["text"],
         )
-<<<<<<< HEAD
-        self._tf_layers["sparse_to_dense.label"] = self._create_sparse_dense_layer(
-            self.data_signature["label_features"],
-            "label",
-            self.config[REGULARIZATION_CONSTANT],
-            self.config[DENSE_DIM]["label"],
-        )
-        self._tf_layers["ffnn.text"] = layers.Ffnn(
-=======
         if self.config[LABEL_CLASSIFICATION]:
             self._tf_layers["sparse_to_dense.label"] = self._create_sparse_dense_layer(
                 self.data_signature["label_features"],
                 "label",
-                self.config[C2],
+                self.config[REGULARIZATION_CONSTANT],
                 self.config[DENSE_DIM]["label"],
             )
-        self._tf_layers["ffnn.text"] = tf_layers.Ffnn(
->>>>>>> 847cf743
+        self._tf_layers["ffnn.text"] = layers.Ffnn(
             self.config[HIDDEN_LAYERS_SIZES_TEXT],
             self.config[DROPRATE],
             self.config[REGULARIZATION_CONSTANT],
             "text_intent" if self.config[SHARE_HIDDEN_LAYERS] else "text",
         )
-<<<<<<< HEAD
-        self._tf_layers["ffnn.label"] = layers.Ffnn(
-            self.config[HIDDEN_LAYERS_SIZES_LABEL],
-            self.config[DROPRATE],
-            self.config[REGULARIZATION_CONSTANT],
-            "text_intent" if self.config[SHARE_HIDDEN_LAYERS] else "label",
-        )
-=======
         if self.config[LABEL_CLASSIFICATION]:
-            self._tf_layers["ffnn.label"] = tf_layers.Ffnn(
+            self._tf_layers["ffnn.label"] = layers.Ffnn(
                 self.config[HIDDEN_LAYERS_SIZES_LABEL],
                 self.config[DROPRATE],
-                self.config[C2],
+                self.config[REGULARIZATION_CONSTANT],
                 "text_intent" if self.config[SHARE_HIDDEN_LAYERS] else "label",
             )
->>>>>>> 847cf743
         self._tf_layers["transformer"] = (
             TransformerEncoder(
                 self.config[NUM_TRANSFORMER_LAYERS],
