import collections
import operator
import os
import random
from typing import Any, Dict, List, Set, Text, Tuple
import logging

from rasa.model import get_model
from rasa.shared.core.domain import Domain
import rasa.shared.utils.io
from rasa.shared.nlu.training_data.training_data import TrainingData
from rasa.train import train_nlu
from rasa.nlu.model import Interpreter
from rasa.nlu.test import (
    create_intent_report,
    get_eval_data,
    remove_pretrained_extractors,
    get_intent_errors,
)
from rasa.shared.nlu.constants import INTENT, METADATA, METADATA_EXAMPLE, TEXT
import rasa.utils.plotting

logger = logging.getLogger(__name__)


def collect_intents_for_data_augmentation(
    nlu_training_data: TrainingData,
    intent_proportion: float,
    classification_report: Dict[Text, Dict[Text, Any]],
) -> Set[Text]:
    """Collects intents for which to perform data augmentation.

    It analyses the training datasets and extracts:
        * The `num_intents_to_augment` intents with the least number of training examples.
        * The `num_intents_to_augment` with lowest precision (according to `classification_report`)
        * The `num_intents_to_augment` with lowest recall (according to `classification_report`)
        * The `num_intents_to_augment` with lowest f1-score (according to `classification_report`)
        * The `num_intents_to_augment` most frequently confused intents (according to `classification_report`)

    For all of the intents matching the above criteria paraphrases will be used for data augmentation.

    Args:
        nlu_training_data: The existing NLU training data.
        intent_proportion: The proportion of intents (out of all intents) considered for data augmentation. The actual number of intents considered for data augmentation is determined on the basis of several factors, such as their current performance statistics or the number of available training examples.
        classification_report: An existing classification report (without data augmentation).

    Returns:
        The set of intent names for which data augmentation will be performed.
    """
    num_intents = len(nlu_training_data.number_of_examples_per_intent)
    num_intents_to_augment = round(num_intents * intent_proportion)
    
    # Determine low data, low performing and frequently confused intents
    low_data_intents = sorted(
        nlu_training_data.number_of_examples_per_intent.items(),
        key=operator.itemgetter(1),
    )[:num_intents_to_augment]
    low_precision_intents = sorted(
        [
            (intent, classification_report[intent]["precision"])
            for intent in nlu_training_data.intents
        ],
        key=operator.itemgetter(1),
    )[:num_intents_to_augment]
    low_recall_intents = sorted(
        [
            (intent, classification_report[intent]["recall"])
            for intent in nlu_training_data.intents
        ],
        key=operator.itemgetter(1),
    )[:num_intents_to_augment]
    low_f1_intents = sorted(
        [
            (intent, classification_report[intent]["f1-score"])
            for intent in nlu_training_data.intents
        ],
        key=operator.itemgetter(1),
    )[:num_intents_to_augment]
    freq_confused_intents = sorted(
        [
            (intent, sum(classification_report[intent]["confused_with"].values()))
            for intent in nlu_training_data.intents
        ],
        key=operator.itemgetter(1),
        reverse=True,
    )[:num_intents_to_augment]

    pooled_intents = {
        intent_score_tuple[0]
        for intent_score_tuple in low_data_intents
        + low_precision_intents
        + low_recall_intents
        + low_f1_intents
        + freq_confused_intents
    }

    return pooled_intents


def create_paraphrase_pool(
    paraphrases: TrainingData,
<<<<<<< HEAD
    pooled_intents: Set[Text],
    min_paraphrase_sim_score: float,
    max_paraphrase_sim_score: float,
=======
    intents_to_augment: Set[Text],
    paraphrase_quality_threshold: float,
>>>>>>> 8049a767
) -> Dict[Text, List]:
    """Determines all suitable paraphrases for data augmentation for the given intents.

    Args:
        paraphrases: The paraphrases for data augmentation.
<<<<<<< HEAD
        pooled_intents: The intents for which to perform data augmentation.
        min_paraphrase_sim_score: Accept/Reject minimum similarity threshold for individual paraphrases.
        max_paraphrase_sim_score: Accept/Reject maximum similarity threshold for individual paraphrases.
=======
        intents_to_augment: The intents for which to perform data augmentation.
        paraphrase_quality_threshold: Accept/Reject threshold for individual paraphrases
            based on similarity score available for each of them.
>>>>>>> 8049a767

    Returns:
        The pool of suitable paraphrases for data augmentation.
    """

    paraphrase_pool = collections.defaultdict(list)
    for p in paraphrases.intent_examples:

        paraphrases_for_example = (
            p.get(METADATA).get(METADATA_EXAMPLE, {}).get("paraphrases", {})
        )
        if p.get(INTENT) not in intents_to_augment or not paraphrases_for_example:
            continue

        paraphrase_scores = (
            p.get(METADATA, {}).get(METADATA_EXAMPLE, {}).get("scores", {})
        )

        if not paraphrase_scores:
            logger.debug(
                f"""Skipping "{p.get(TEXT)}" as no similarity scores were found for its paraphrases."""
            )

        for paraphrase, score in zip(paraphrases_for_example, paraphrase_scores):
<<<<<<< HEAD
            if paraphrase == "" or float(score) < min_paraphrase_sim_score or float(score) > max_paraphrase_sim_score:
=======
            if not paraphrase or float(score) < paraphrase_quality_threshold:
>>>>>>> 8049a767
                continue

            paraphrase_pool[p.get(INTENT)].append(
                (p, set(paraphrase.lower().split()), paraphrase)
            )

    return paraphrase_pool


def create_training_data_pool(
    nlu_training_data: TrainingData, pooled_intents: Set
) -> Tuple[Dict[Text, List], Dict[Text, Set]]:
    """Determines the existing available training data for the given set of intents and extracts their vocabulary.

    Args:
        nlu_training_data: The existing NLU training data.
        pooled_intents: The intents for which to perform data augmentation.

    Returns:
        The available existing training data for the given set of intents and their vocabulary
    """
    training_data_pool = collections.defaultdict(list)
    training_data_vocab_per_intent = collections.defaultdict(set)
    for m in nlu_training_data.intent_examples:
        training_data_pool[m.data["intent"]].append(m)
        if m.data["intent"] in pooled_intents:
            training_data_vocab_per_intent[m.data["intent"]] |= set(
                m.data["text"].lower().split()
            )
    return training_data_pool, training_data_vocab_per_intent


def _build_diverse_augmentation_pool(
    paraphrase_pool: Dict[Text, List], training_data_vocab_per_intent: Dict[Text, Set]
) -> Dict[Text, List]:
    """Selects paraphrases for data augmentation on the basis of maximum vocabulary expansion between the existing training data for a given intent and the generated paraphrases.

    Args:
        paraphrase_pool: Paraphrases for intents that should be augmented.
        training_data_vocab_per_intent: Vocabulary per intent.

    Returns:
        Paraphrases, sorted (DESC) by vocabulary expansion, for data augmentation.
    """
    max_vocab_expansion = collections.defaultdict(list)
    for intent in paraphrase_pool.keys():
        for p, vocab, paraphrase in paraphrase_pool[intent]:
            num_new_words = len(vocab - training_data_vocab_per_intent[intent])
            max_vocab_expansion[intent].append((p, num_new_words, paraphrase))
        max_vocab_expansion[intent] = sorted(
            max_vocab_expansion[intent], key=operator.itemgetter(1), reverse=True
        )
    return max_vocab_expansion


def _build_random_augmentation_pool(
    paraphrase_pool: Dict[Text, List], random_seed: int
) -> Dict[Text, List]:
    """Randomly selects paraphrases for data augmentation from the generated pool.

    Args:
        paraphrase_pool: Paraphrases for intents that should be augmented.
        random_seed: Random seed for sampling paraphrases.

    Returns:
        Paraphrases for data augmentation.
    """

    random.seed(random_seed)
    shuffled_paraphrases = {}
    for intent in paraphrase_pool.keys():
        shuffled_paraphrases[intent] = random.sample(
            paraphrase_pool[intent], len(paraphrase_pool[intent])
        )
    return shuffled_paraphrases


def _build_augmented_training_data(
    nlu_training_data: TrainingData,
    training_data_pool: Dict[Text, List],
    data_augmentation_pool: Dict[Text, List],
) -> TrainingData:
    """Creates a TrainingData object from the existing training data and the data augmentation pool.

    Args:
        nlu_training_data: Existing NLU training data.
        data_augmentation_pool: Paraphrases chosen for data augmentation.

    Return:
        Augmented TrainingData.

    """
    augmented_training_set = []
    for intent in nlu_training_data.intents:
        augmented_training_set.extend(training_data_pool[intent])
        if intent in data_augmentation_pool.keys():
            augmented_training_set.extend(
                [item[0] for item in data_augmentation_pool[intent]]
            )

    return TrainingData(training_examples=augmented_training_set)


def _train_test_nlu_model(
    output_directory: Text,
    nlu_training_file: Text,
    config: Text,
    nlu_evaluation_data: TrainingData,
) -> Dict[Text, float]:
    """Runs the NLU train/test loop using the given augmented training data.

    Performs training a new NLU model with the augmented training set and subsequently evaluates the model
    on the test data. The trained model will be stored to the given output directory.

    Args:
         output_directory: Directory to store the evaluation reports and augmented training data in.
         nlu_training_file: Augmented NLU training data file.
         config: NLU model config.
         nlu_evaluation_data: NLU evaluation data.

    Returns:
        Classification report of the NLU model trained on the augmented training data.
    """

    # Train NLU model
    model_path = train_nlu(
        config=config, nlu_data=nlu_training_file, output=output_directory
    )

    # Load and Evaluate NLU Model
    unpacked_model_path = get_model(model_path)
    nlu_model_path = os.path.join(unpacked_model_path, "nlu")

    interpreter = Interpreter.load(nlu_model_path)
    interpreter.pipeline = remove_pretrained_extractors(interpreter.pipeline)

    (intent_results, *_) = get_eval_data(interpreter, nlu_evaluation_data)
    intent_report = create_intent_report(
        intent_results=intent_results, output_directory=None, report_as_dict=True,
    )
    intent_errors = get_intent_errors(intent_results=intent_results)
    rasa.shared.utils.io.dump_obj_as_json_to_file(
        os.path.join(output_directory, "intent_errors.json"), intent_errors,
    )

    return intent_report["report"]


def _create_augmentation_summary(
    pooled_intents: Set[Text],
    changed_intents: Set[Text],
    classification_report: Dict[Text, Dict[Text, float]],
    intent_report: Dict[Text, float],
) -> Tuple[
    Dict[Text, Dict[Text, float]], Dict[Text, float],
]:
    """Creates a summary report of the effect of data augmentation and modifies the original classification report
    with that information.

    Args:
        pooled_intents: The intents that have been selected for data augmentation.
        changed_intents: The intents that have been affected by data augmentation.
        classification_report: Classification report of the model run *without* data augmentation.
        intent_report: Report of the model run *with* data augmentation.

    Returns:
        A tuple representing a summary of the changed intents as well as a modified version of the original classification report with performance changes for all affected intents.
    """

    intent_summary = collections.defaultdict(dict)

    # accuracy is the only non-dict like thing in the classification report, so it receives extra treatment
    if "accuracy" in classification_report:
        accuracy_change = intent_report["accuracy"] - classification_report["accuracy"]
        acc_dict = {
            "accuracy_change": accuracy_change,
            "accuracy": intent_report["accuracy"],
        }

        intent_report["accuracy"] = acc_dict
        intent_summary["accuracy"] = {"accuracy_change": accuracy_change}

    for intent in (
        pooled_intents | changed_intents | {"micro avg", "macro avg", "weighted avg"}
    ):
        if intent not in classification_report:
            continue

        intent_results_original = classification_report[intent]
        intent_results = intent_report[intent]

        # Record performance changes for augmentation based on the diversity criterion
        precision_change = (
            intent_results["precision"] - intent_results_original["precision"]
        )
        recall_change = intent_results["recall"] - intent_results_original["recall"]
        f1_change = intent_results["f1-score"] - intent_results_original["f1-score"]

        intent_results["precision_change"] = intent_summary[intent][
            "precision_change"
        ] = precision_change
        intent_results["recall_change"] = intent_summary[intent][
            "recall_change"
        ] = recall_change
        intent_results["f1-score_change"] = intent_summary[intent][
            "f1-score_change"
        ] = f1_change
        intent_report[intent] = intent_results

    return (intent_summary, intent_report)


def _create_summary_report(
    intent_report: Dict[Text, float],
    classification_report: Dict[Text, Dict[Text, Any]],
    training_intents: List[Text],
    pooled_intents: Set[Text],
    output_directory: Text,
) -> Tuple[Dict[Text, Dict[Text, float]], Set[Text]]:
    """Creates a summary of the effect of data augmentation.

    Args:
        intent_report: Report of the model run *with* data augmentation.
        classification_report: Classification report of the model run *without* data augmentation.
        training_intents: All intents in the training data (non-augmented).
        pooled_intents: The intents that have been selected for data augmentation.
        output_directory: Directory to store the output reports in.

    Returns:
        Tuple representing the data augmentation summary as well as the set of changed intents.
    """

    # Retrieve intents for which performance has changed
    changed_intents = (
        _get_intents_with_performance_changes(
            classification_report, intent_report, training_intents,
        )
        - pooled_intents
    )

    # Create and update result reports
    report_tuple = _create_augmentation_summary(
        pooled_intents, changed_intents, classification_report, intent_report,
    )

    intent_summary = report_tuple[0]
    intent_report.update(report_tuple[1])

    # Store report to file
    rasa.shared.utils.io.dump_obj_as_json_to_file(
        os.path.join(output_directory, "intent_report.json"), intent_report,
    )

    return intent_summary, changed_intents


def _plot_summary_report(
    intent_summary: Dict[Text, Dict[Text, float]], output_directory: Text,
) -> None:
    """
    Plots the data augmentation summary.

    Args:
        intent_summary: Summary report of the effect of data augmentation.
        output_directory: Directory to store the summary plot in.
    """
    for metric in ["precision", "recall", "f1-score"]:
        output_file_diverse = os.path.join(output_directory, f"{metric}_changes.png")
        rasa.utils.plotting.plot_intent_augmentation_summary(
            augmentation_summary=intent_summary,
            metric=metric,
            output_file=output_file_diverse,
        )


def _get_intents_with_performance_changes(
    classification_report: Dict[Text, Dict[Text, Any]],
    intent_report: Dict[Text, float],
    all_intents: List[Text],
    significant_figures: int = 2,
) -> Set[Text]:
    """
    Extracts the intents whose performance has changed.

    Args:
        classification_report: Classification report of the model run *without* data augmentation.
        intent_report: Report of the model run *with* data augmentation.
        all_intents: List of all intents.
        significant_figures: Significant figures to be taken into account when assessing whether the performance of an intent has changed.

    Returns:
        Set of intents that have changed - i.e. that were affected by data augmentation.
    """
    changed_intents = set()
    for intent_key in all_intents:
        # if intent_key not in intent_report:
        #    continue
        for metric in ["precision", "recall", "f1-score"]:
            rounded_original = round(
                classification_report[intent_key][metric], significant_figures
            )
            rounded_augmented = round(
                intent_report[intent_key][metric], significant_figures
            )
            if rounded_original != rounded_augmented:
                changed_intents.add(intent_key)

    return changed_intents


def run_data_augmentation_max_vocab_expansion(
    nlu_training_data: TrainingData,
    paraphrase_pool: Dict[Text, List],
    training_data_pool: Dict[Text, List],
    pooled_intents: Set[Text],
    training_data_vocab_per_intent: Dict[Text, Set],
    output_directory: Text,
    config: Text,
    nlu_evaluation_data: TrainingData,
    classification_report: Dict[Text, Dict[Text, float]],
) -> None:
    """
    Runs the NLU train/test cycle with data augmentation (maximum vocabulary expansion criterion).

    Also, generate reports and plots summarising the impact of data augmentation on model performance.

    Args:
        nlu_training_data: NLU training data (without data augmentation).
        paraphrase_pool: Available paraphrases for data augmentation.
        training_data_pool: Training examples grouped by intent.
        pooled_intents: The intents that have been selected for data augmentation.
        training_data_vocab_per_intent: Training data vocabulary per intent.
        output_directory: Directory to store the output files in.
        config: NLU model config.
        nlu_evaluation_data: NLU evaluation data.
        classification_report: Classification report of the model run *without* data augmentation.
    """
    # Build augmentation pool based on the maximum vocabulary expansion criterion ("diverse")
    max_vocab_expansion = _build_diverse_augmentation_pool(
        paraphrase_pool, training_data_vocab_per_intent
    )

    # Build new augmented training data
    augmented_training_data = _build_augmented_training_data(
        nlu_training_data=nlu_training_data,
        training_data_pool=training_data_pool,
        data_augmentation_pool=max_vocab_expansion,
    )

    # Store augmented training data to file
    rasa.shared.utils.io.create_directory(output_directory)
    nlu_training_file = os.path.join(output_directory, "train_augmented_diverse.yml")
    augmented_training_data.persist_nlu(filename=nlu_training_file)

    # Run NLU train/test loop
    intent_report = _train_test_nlu_model(
        output_directory=output_directory,
        nlu_training_file=nlu_training_file,
        config=config,
        nlu_evaluation_data=nlu_evaluation_data,
    )

    # Create data augmentation summary
    (intent_summary, _) = _create_summary_report(
        intent_report=intent_report,
        classification_report=classification_report,
        training_intents=nlu_training_data.intents,
        pooled_intents=pooled_intents,
        output_directory=output_directory,
    )

    # Plot data augmentation summary
    _plot_summary_report(
        intent_summary=intent_summary, output_directory=output_directory,
    )


def run_data_augmentation_random_sampling(
    nlu_training_data: TrainingData,
    paraphrase_pool: Dict[Text, List],
    training_data_pool: Dict[Text, List],
    pooled_intents: Set[Text],
    output_directory: Text,
    config: Text,
    nlu_evaluation_data: TrainingData,
    classification_report: Dict[Text, Dict[Text, float]],
    random_seed: int,
) -> None:
    """Runs the NLU train/test cycle with data augmentation (random sampling) and generates the reports and plots summarising the impact of data augmentation on model performance.

    Args:
        nlu_training_data: NLU training data (without data augmentation).
        paraphrase_pool: Available paraphrases for data augmentation.
        training_data_pool: Training examples grouped by intent.
        pooled_intents: The intents that have been selected for data augmentation.
        output_directory: Directory to store the output files in.
        config: NLU model config.
        nlu_evaluation_data: NLU evaluation data.
        classification_report: Classification report of the model run *without* data augmentation.
        random_seed: Random seed for sampling the paraphrases.
    """
    # Build augmentation pools based on random sampling
    random_expansion = _build_random_augmentation_pool(
        paraphrase_pool, random_seed=random_seed
    )

    # Build new augmented training data
    augmented_training_data = _build_augmented_training_data(
        nlu_training_data=nlu_training_data,
        training_data_pool=training_data_pool,
        data_augmentation_pool=random_expansion,
    )

    # Store augmented training data to file
    rasa.shared.utils.io.create_directory(output_directory)
    nlu_training_file = os.path.join(output_directory, "train_augmented_random.yml")
    augmented_training_data.persist_nlu(filename=nlu_training_file)

    # Run NLU train/test loop
    intent_report = _train_test_nlu_model(
        output_directory=output_directory,
        nlu_training_file=nlu_training_file,
        config=config,
        nlu_evaluation_data=nlu_evaluation_data,
    )

    # Create data augmentation summary
    (intent_summary, _) = _create_summary_report(
        intent_report=intent_report,
        classification_report=classification_report,
        training_intents=nlu_training_data.intents,
        pooled_intents=pooled_intents,
        output_directory=output_directory,
    )

    # Plot data augmentation summary
    _plot_summary_report(
        intent_summary=intent_summary, output_directory=output_directory,
    )


def augment_nlu_data(
    nlu_training_data: TrainingData,
    nlu_evaluation_data: TrainingData,
    paraphrases: TrainingData,
    classification_report: Dict[Text, Dict[Text, float]],
    config: Text,
    intent_proportion: float,
    random_seed: int,
    min_paraphrase_sim_score: float,
    max_paraphrase_sim_score: float,
    output_directory: Text,
) -> None:
    """Performs data augmentation for NLU by evaluating two augmentation strategies.

    Args:
        nlu_training_data: NLU training data (without data augmentation).
        nlu_evaluation_data: NLU evaluation data.
        paraphrases: The generated paraphrases with similarity scores obtained
            from https://github.com/RasaHQ/paraphraser.
        classification_report: Classification report of the model run *without* data augmentation.
        config: NLU model config.
        intent_proportion: The proportion of intents (out of all intents) considered for data augmentation. The actual number of intents considered for data augmentation is determined on the basis of several factors, such as their current performance statistics or the number of available training examples.
        random_seed: Random seed for sampling the paraphrases.
<<<<<<< HEAD
        min_paraphrase_sim_score: Minimum required similarity for a generated paraphrase to be considered for data augmentation.
        max_paraphrase_sim_score: Maximum similarity for a generated paraphrase to be considered for data augmentation.
=======
        paraphrase_sim_score_threshold: Minimum required similarity for a generated paraphrase to be
            considered for data augmentation.
>>>>>>> 8049a767
        output_directory: Directory to store the output files in.
    """
    # Determine intents for which to perform data augmentation
    intents_to_augment = collect_intents_for_data_augmentation(
        nlu_training_data=nlu_training_data,
        intent_proportion=intent_proportion,
        classification_report=classification_report,
    )

    logger.info(f"Picked intents for augmentation - {intents_to_augment}")

    # Retrieve paraphrase pool and training data pool
    paraphrase_pool = create_paraphrase_pool(
<<<<<<< HEAD
        paraphrases, pooled_intents, min_paraphrase_sim_score, max_paraphrase_sim_score
=======
        paraphrases, intents_to_augment, paraphrase_sim_score_threshold
>>>>>>> 8049a767
    )
    training_data_pool, training_data_vocab_per_intent = create_training_data_pool(
        nlu_training_data, intents_to_augment
    )

    # Run data augmentation with diverse augmentation
    logger.info("Running diversity promoting augmentation strategy...")
    output_directory_diverse = os.path.join(output_directory, "augmentation_diverse")
    run_data_augmentation_max_vocab_expansion(
        nlu_training_data=nlu_training_data,
        nlu_evaluation_data=nlu_evaluation_data,
        paraphrase_pool=paraphrase_pool,
        training_data_vocab_per_intent=training_data_vocab_per_intent,
        training_data_pool=training_data_pool,
        pooled_intents=intents_to_augment,
        output_directory=output_directory_diverse,
        config=config,
        classification_report=classification_report,
    )

    # Run data augmentation with random sampling augmentation
    logger.info("Running augmentation by picking random paraphrases...")
    output_directory_random = os.path.join(output_directory, "augmentation_random")
    run_data_augmentation_random_sampling(
        nlu_training_data=nlu_training_data,
        nlu_evaluation_data=nlu_evaluation_data,
        paraphrase_pool=paraphrase_pool,
        training_data_pool=training_data_pool,
        pooled_intents=intents_to_augment,
        output_directory=output_directory_random,
        config=config,
        classification_report=classification_report,
        random_seed=random_seed,
    )<|MERGE_RESOLUTION|>--- conflicted
+++ resolved
@@ -99,28 +99,17 @@
 
 def create_paraphrase_pool(
     paraphrases: TrainingData,
-<<<<<<< HEAD
-    pooled_intents: Set[Text],
+    intents_to_augment: Set[Text],
     min_paraphrase_sim_score: float,
     max_paraphrase_sim_score: float,
-=======
-    intents_to_augment: Set[Text],
-    paraphrase_quality_threshold: float,
->>>>>>> 8049a767
 ) -> Dict[Text, List]:
     """Determines all suitable paraphrases for data augmentation for the given intents.
 
     Args:
         paraphrases: The paraphrases for data augmentation.
-<<<<<<< HEAD
-        pooled_intents: The intents for which to perform data augmentation.
+        intents_to_augment: The intents for which to perform data augmentation.
         min_paraphrase_sim_score: Accept/Reject minimum similarity threshold for individual paraphrases.
         max_paraphrase_sim_score: Accept/Reject maximum similarity threshold for individual paraphrases.
-=======
-        intents_to_augment: The intents for which to perform data augmentation.
-        paraphrase_quality_threshold: Accept/Reject threshold for individual paraphrases
-            based on similarity score available for each of them.
->>>>>>> 8049a767
 
     Returns:
         The pool of suitable paraphrases for data augmentation.
@@ -145,11 +134,7 @@
             )
 
         for paraphrase, score in zip(paraphrases_for_example, paraphrase_scores):
-<<<<<<< HEAD
             if paraphrase == "" or float(score) < min_paraphrase_sim_score or float(score) > max_paraphrase_sim_score:
-=======
-            if not paraphrase or float(score) < paraphrase_quality_threshold:
->>>>>>> 8049a767
                 continue
 
             paraphrase_pool[p.get(INTENT)].append(
@@ -614,13 +599,8 @@
         config: NLU model config.
         intent_proportion: The proportion of intents (out of all intents) considered for data augmentation. The actual number of intents considered for data augmentation is determined on the basis of several factors, such as their current performance statistics or the number of available training examples.
         random_seed: Random seed for sampling the paraphrases.
-<<<<<<< HEAD
         min_paraphrase_sim_score: Minimum required similarity for a generated paraphrase to be considered for data augmentation.
         max_paraphrase_sim_score: Maximum similarity for a generated paraphrase to be considered for data augmentation.
-=======
-        paraphrase_sim_score_threshold: Minimum required similarity for a generated paraphrase to be
-            considered for data augmentation.
->>>>>>> 8049a767
         output_directory: Directory to store the output files in.
     """
     # Determine intents for which to perform data augmentation
@@ -634,11 +614,7 @@
 
     # Retrieve paraphrase pool and training data pool
     paraphrase_pool = create_paraphrase_pool(
-<<<<<<< HEAD
-        paraphrases, pooled_intents, min_paraphrase_sim_score, max_paraphrase_sim_score
-=======
-        paraphrases, intents_to_augment, paraphrase_sim_score_threshold
->>>>>>> 8049a767
+        paraphrases, intents_to_augment, min_paraphrase_sim_score, max_paraphrase_sim_score
     )
     training_data_pool, training_data_vocab_per_intent = create_training_data_pool(
         nlu_training_data, intents_to_augment
