import argparse
import asyncio
import logging
import os
from functools import wraps
from inspect import isawaitable
from sanic import Sanic, response
from sanic.request import Request
from sanic_cors import CORS
from typing import Any, Callable, Optional, Text
import simplejson

import rasa
import rasa.utils.io
import rasa.utils.common
import rasa.utils.endpoints
<<<<<<< HEAD
from rasa import model, data
from rasa.cli.utils import create_output_path
from rasa.constants import MINIMUM_COMPATIBLE_VERSION
=======
>>>>>>> 753df3a0
from rasa.nlu import config, utils, constants
import rasa.nlu.cli.server as cli
from rasa.nlu.config import RasaNLUModelConfig
from rasa.nlu.data_router import DataRouter, InvalidProjectError, MaxTrainingError
from rasa.constants import MINIMUM_COMPATIBLE_VERSION
from rasa.nlu.train import TrainingException
from rasa.nlu.utils import read_endpoints

logger = logging.getLogger(__name__)


class ErrorResponse(Exception):
    def __init__(self, status, reason, message, details=None, help_url=None):
        self.error_info = {
            "version": rasa.__version__,
            "status": "failure",
            "message": message,
            "reason": reason,
            "details": details or {},
            "help": help_url,
            "code": status,
        }
        self.status = status


def _docs(sub_url: Text) -> Text:
    """Create a url to a subpart of the docs."""
    return constants.DOCS_BASE_URL + sub_url


def create_argument_parser():
    parser = argparse.ArgumentParser(description="parse incoming text")
    cli.add_server_arguments(parser)
    utils.add_logging_option_arguments(parser)

    return parser


def requires_auth(app: Sanic, token: Optional[Text] = None) -> Callable[[Any], Any]:
    """Wraps a request handler with token authentication."""

    def decorator(f: Callable[[Any, Any, Any], Any]) -> Callable[[Any, Any], Any]:
        def sender_id_from_args(args: Any, kwargs: Any) -> Optional[Text]:
            argnames = rasa.utils.common.arguments_of(f)
            try:
                sender_id_arg_idx = argnames.index("sender_id")
                if "sender_id" in kwargs:  # try to fetch from kwargs first
                    return kwargs["sender_id"]
                if sender_id_arg_idx < len(args):
                    return args[sender_id_arg_idx]
                return None
            except ValueError:
                return None

        def sufficient_scope(request, *args: Any, **kwargs: Any) -> Optional[bool]:
            jwt_data = request.app.auth.extract_payload(request)
            user = jwt_data.get("user", {})

            username = user.get("username", None)
            role = user.get("role", None)

            if role == "admin":
                return True
            elif role == "user":
                sender_id = sender_id_from_args(args, kwargs)
                return sender_id is not None and username == sender_id
            else:
                return False

        @wraps(f)
        async def decorated(request: Request, *args: Any, **kwargs: Any) -> Any:

            provided = rasa.utils.endpoints.default_arg(request, "token", None)
            # noinspection PyProtectedMember
            if token is not None and provided == token:
                result = f(request, *args, **kwargs)
                if isawaitable(result):
                    result = await result
                return result
            elif app.config.get("USE_JWT") and request.app.auth.is_authenticated(
                request
            ):
                if sufficient_scope(request, *args, **kwargs):
                    result = f(request, *args, **kwargs)
                    if isawaitable(result):
                        result = await result
                    return result
                raise ErrorResponse(
                    403,
                    "NotAuthorized",
                    "User has insufficient permissions.",
                    help_url=_docs("/server.html#security-considerations"),
                )
            elif token is None and app.config.get("USE_JWT") is None:
                # authentication is disabled
                result = f(request, *args, **kwargs)
                if isawaitable(result):
                    result = await result
                return result
            raise ErrorResponse(
                401,
                "NotAuthenticated",
                "User is not authenticated.",
                help_url=_docs("/server.html#security-considerations"),
            )

        return decorated

    return decorator


def dump_to_data_file(data):
    if isinstance(data, str):
        data_string = data
    else:
        data_string = utils.json_to_string(data)

    return utils.create_temporary_file(data_string, "_training_data")


def _configure_logging(loglevel, logfile):
    logging.basicConfig(filename=logfile, level=loglevel)
    logging.captureWarnings(True)


def _load_default_config(path):
    if path:
        return config.load(path).as_dict()
    else:
        return {}


# configure async loop logging
async def configure_logging():
    if logger.isEnabledFor(logging.DEBUG):
        rasa.utils.io.enable_async_loop_debugging(asyncio.get_event_loop())


def create_app(
    data_router,
    loglevel="INFO",
    logfile=None,
    token=None,
    cors_origins=None,
    default_config_path=None,
):
    """Class representing Rasa NLU http server"""

    app = Sanic(__name__)
    CORS(
        app, resources={r"/*": {"origins": cors_origins or ""}}, automatic_options=True
    )

    _configure_logging(loglevel, logfile)

    default_model_config = _load_default_config(default_config_path)

    @app.get("/")
    async def hello(request):
        """Main Rasa route to check if the server is online"""
        return response.text("hello from Rasa NLU: " + rasa.__version__)

    async def parse_response(request_params):
        data = data_router.extract(request_params)
        try:
            return response.json(await data_router.parse(data), status=200)
        except InvalidProjectError as e:
            return response.json({"error": "{}".format(e)}, status=404)
        except Exception as e:
            logger.exception(e)
            return response.json({"error": "{}".format(e)}, status=500)

    @app.get("/parse")
    @requires_auth(app, token)
    async def parse(request):
        request_params = request.raw_args

        if "query" in request_params:
            request_params["q"] = request_params.pop("query")
        if "q" not in request_params:
            request_params["q"] = ""
        return await parse_response(request_params)

    @app.post("/parse")
    @requires_auth(app, token)
    async def parse(request):
        request_params = request.json

        if "query" in request_params:
            request_params["q"] = request_params.pop("query")

        if "q" not in request_params:
            return response.json(
                {"error": "Invalid parse parameter specified"}, status=404
            )
        else:

            return await parse_response(request_params)

    @app.get("/version")
    @requires_auth(app, token)
    async def version(request):
        """Returns the Rasa server's version"""

        return response.json(
            {
                "version": rasa.__version__,
                "minimum_compatible_version": MINIMUM_COMPATIBLE_VERSION,
            }
        )

    @app.get("/status")
    @requires_auth(app, token)
    async def status(request):
        return response.json(data_router.get_status())

    def extract_json(content):
        # test if json has config structure
        json_config = simplejson.loads(content).get("data")

        # if it does then this results in correct format.
        if json_config:
            return simplejson.loads(content), json_config

        # otherwise use defaults.
        else:
            return default_model_config, content

    def extract_data_and_config(request):

        request_content = request.body.decode("utf-8", "strict")

        if "yml" in request.content_type:
            # assumes the user submitted a model configuration with a data
            # parameter attached to it

            model_config = rasa.utils.io.read_yaml(request_content)
            data = model_config.get("data")

        elif "json" in request.content_type:
            model_config, data = extract_json(request_content)

        else:
            raise Exception(
                "Content-Type must be 'application/x-yml' or 'application/json'"
            )

        return model_config, data

    @app.post("/train")
    @requires_auth(app, token)
    async def train(request):
<<<<<<< HEAD

=======
        # if not set will use the default project name, e.g. "default"
        project = request.raw_args.get("project", None)
>>>>>>> 753df3a0
        # if set will not generate a model name but use the passed one
        model_name = request.raw_args.get("model", None)
        # TODO: is the user allowed to set a name?

        try:
            model_config, data_dict = extract_data_and_config(request)
        except Exception as e:
            return response.json({"error": "{}".format(e)}, status=400)

        data_file = dump_to_data_file(data_dict)
        config_file = dump_to_data_file(model_config)

        try:
            path_to_model = await data_router.start_train_process(
<<<<<<< HEAD
                data_file,
                RasaNLUModelConfig(model_config),
                model_name
            )

            # store trained model as tar.gz file
            nlu_data = data.get_nlu_directory(data_file)
            parent_dir = os.path.abspath(os.path.join(path_to_model, os.pardir))
            output_path = create_output_path(parent_dir, prefix="nlu-")
            new_fingerprint = model.model_fingerprint(config_file, nlu_data=nlu_data)
            model.create_package_rasa(path_to_model, output_path, new_fingerprint)
            logger.info("Your Rasa NLU model is trained and saved at '{}'.".format(
                output_path))

            if not os.path.exists(output_path):
                logger.error("FILE DOES NOT EXISTS")

            return await response.file(output_path)
=======
                data_file, project, RasaNLUModelConfig(model_config), model_name
            )
            zipped_path = utils.zip_folder(path_to_model)
            return await response.file(zipped_path)

>>>>>>> 753df3a0
        except MaxTrainingError as e:
            return response.json({"error": "{}".format(e)}, status=403)
        except InvalidProjectError as e:
            return response.json({"error": "{}".format(e)}, status=404)
        except TrainingException as e:
            return response.json({"error": "{}".format(e)}, status=500)

    @app.post("/evaluate")
    @requires_auth(app, token)
    async def evaluate(request):
        data_string = request.body.decode("utf-8", "strict")

        try:
            payload = data_router.evaluate(
                data_string,
<<<<<<< HEAD
                request.raw_args.get('model'))
=======
                request.raw_args.get("project"),
                request.raw_args.get("model"),
            )
>>>>>>> 753df3a0
            return response.json(payload)
        except Exception as e:
            return response.json({"error": "{}".format(e)}, status=500)

    @app.delete("/models")
    @requires_auth(app, token)
    async def unload_model(request):
        try:
<<<<<<< HEAD
            data_router.unload_model(
                request.raw_args.get('model')
=======
            payload = await data_router.unload_model(
                request.raw_args.get(
                    "project", RasaNLUModelConfig.DEFAULT_PROJECT_NAME
                ),
                request.raw_args.get("model"),
>>>>>>> 753df3a0
            )
            return response.json(None, status=204)
        except Exception as e:
            logger.exception(e)
            return response.json({"error": "{}".format(e)}, status=500)

    return app


def get_token(_clitoken: str) -> str:
    _envtoken = os.environ.get("RASA_NLU_TOKEN")

    if _clitoken and _envtoken:
        raise Exception(
            "RASA_NLU_TOKEN is set both with the -t option,"
            " with value `{}`, and with an environment variable, "
            "with value `{}`. "
            "Please set the token with just one method "
            "to avoid unexpected behaviours.".format(_clitoken, _envtoken)
        )

    token = _clitoken or _envtoken
    return token


def main(args):
    _endpoints = read_endpoints(args.endpoints)

    router = DataRouter(
        args.model,
        args.max_training_processes,
        args.response_log,
        args.emulate,
        args.storage,
        model_server=_endpoints.model,
        wait_time_between_pulls=args.wait_time_between_pulls,
    )

<<<<<<< HEAD
=======
    if pre_load:
        logger.debug("Preloading....")
        if "all" in pre_load:
            pre_load = router.project_store.keys()
        router._pre_load(pre_load)

>>>>>>> 753df3a0
    rasa = create_app(
        router,
        args.loglevel,
        args.write,
        get_token(args.token),
        args.cors,
        default_config_path=args.config,
    )
    rasa.add_task(configure_logging)

    logger.info("Started http server on port %s" % args.port)

    rasa.run(
        host="0.0.0.0",
        port=args.port,
        workers=1,
        access_log=logger.isEnabledFor(logging.DEBUG),
    )


if __name__ == "__main__":
    raise RuntimeError(
        "Calling `rasa.nlu.server` directly is "
        "no longer supported. "
        "Please use `rasa run nlu` instead."
    )<|MERGE_RESOLUTION|>--- conflicted
+++ resolved
@@ -14,12 +14,9 @@
 import rasa.utils.io
 import rasa.utils.common
 import rasa.utils.endpoints
-<<<<<<< HEAD
 from rasa import model, data
 from rasa.cli.utils import create_output_path
-from rasa.constants import MINIMUM_COMPATIBLE_VERSION
-=======
->>>>>>> 753df3a0
+
 from rasa.nlu import config, utils, constants
 import rasa.nlu.cli.server as cli
 from rasa.nlu.config import RasaNLUModelConfig
@@ -272,12 +269,6 @@
     @app.post("/train")
     @requires_auth(app, token)
     async def train(request):
-<<<<<<< HEAD
-
-=======
-        # if not set will use the default project name, e.g. "default"
-        project = request.raw_args.get("project", None)
->>>>>>> 753df3a0
         # if set will not generate a model name but use the passed one
         model_name = request.raw_args.get("model", None)
         # TODO: is the user allowed to set a name?
@@ -292,10 +283,7 @@
 
         try:
             path_to_model = await data_router.start_train_process(
-<<<<<<< HEAD
-                data_file,
-                RasaNLUModelConfig(model_config),
-                model_name
+                data_file, RasaNLUModelConfig(model_config), model_name
             )
 
             # store trained model as tar.gz file
@@ -304,20 +292,14 @@
             output_path = create_output_path(parent_dir, prefix="nlu-")
             new_fingerprint = model.model_fingerprint(config_file, nlu_data=nlu_data)
             model.create_package_rasa(path_to_model, output_path, new_fingerprint)
-            logger.info("Your Rasa NLU model is trained and saved at '{}'.".format(
-                output_path))
+            logger.info(
+                "Your Rasa NLU model is trained and saved at '{}'.".format(output_path)
+            )
 
             if not os.path.exists(output_path):
                 logger.error("FILE DOES NOT EXISTS")
 
             return await response.file(output_path)
-=======
-                data_file, project, RasaNLUModelConfig(model_config), model_name
-            )
-            zipped_path = utils.zip_folder(path_to_model)
-            return await response.file(zipped_path)
-
->>>>>>> 753df3a0
         except MaxTrainingError as e:
             return response.json({"error": "{}".format(e)}, status=403)
         except InvalidProjectError as e:
@@ -331,15 +313,7 @@
         data_string = request.body.decode("utf-8", "strict")
 
         try:
-            payload = data_router.evaluate(
-                data_string,
-<<<<<<< HEAD
-                request.raw_args.get('model'))
-=======
-                request.raw_args.get("project"),
-                request.raw_args.get("model"),
-            )
->>>>>>> 753df3a0
+            payload = data_router.evaluate(data_string, request.raw_args.get("model"))
             return response.json(payload)
         except Exception as e:
             return response.json({"error": "{}".format(e)}, status=500)
@@ -348,17 +322,7 @@
     @requires_auth(app, token)
     async def unload_model(request):
         try:
-<<<<<<< HEAD
-            data_router.unload_model(
-                request.raw_args.get('model')
-=======
-            payload = await data_router.unload_model(
-                request.raw_args.get(
-                    "project", RasaNLUModelConfig.DEFAULT_PROJECT_NAME
-                ),
-                request.raw_args.get("model"),
->>>>>>> 753df3a0
-            )
+            data_router.unload_model(request.raw_args.get("model"))
             return response.json(None, status=204)
         except Exception as e:
             logger.exception(e)
@@ -396,15 +360,6 @@
         wait_time_between_pulls=args.wait_time_between_pulls,
     )
 
-<<<<<<< HEAD
-=======
-    if pre_load:
-        logger.debug("Preloading....")
-        if "all" in pre_load:
-            pre_load = router.project_store.keys()
-        router._pre_load(pre_load)
-
->>>>>>> 753df3a0
     rasa = create_app(
         router,
         args.loglevel,
