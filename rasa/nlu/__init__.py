--- conflicted
+++ resolved
@@ -1,13 +1,6 @@
 import logging
 
 import rasa
-<<<<<<< HEAD
-from rasa.nlu.train import train
-from rasa.nlu.train import train_in_chunks
-from rasa.nlu.test import run_evaluation as test
-from rasa.nlu.test import cross_validate
-=======
->>>>>>> 74ce5592
 
 logging.getLogger(__name__).addHandler(logging.NullHandler())
 
