--- conflicted
+++ resolved
@@ -75,13 +75,9 @@
             synonyms = rasa.utils.io.read_json_file(entity_synonyms_file)
         else:
             synonyms = None
-<<<<<<< HEAD
             warnings.warn(
                 f"Failed to load synonyms file from '{entity_synonyms_file}'."
             )
-=======
-            warnings.warn(f"Failed to load synonyms file from '{entity_synonyms_file}'")
->>>>>>> 9e382343
         return cls(meta, synonyms)
 
     def replace_synonyms(self, entities):
